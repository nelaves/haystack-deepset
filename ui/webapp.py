import streamlit as st
<<<<<<< HEAD
from utils import retrieve_doc
from utils import feedback_doc
=======
>>>>>>> 8333a13d
from annotated_text import annotated_text
import st_state_patch
import pandas as pd

from utils import haystack_query


def annotate_answer(answer, context):
    start_idx = context.find(answer)
<<<<<<< HEAD
    end_idx = start_idx+len(answer)
    annotated_text(context[:start_idx],(answer,"ANSWER","#8ef"),context[end_idx:])

def random_questions(df):
     random_row = df.sample(1)
     random_question = random_row["Question Text"].values[0]
     random_answer = random_row["Answer"].values[0]
     return random_question, random_answer

# Define state
state_question = st.State()
state_run_query = st.State()

# Initalize variables
eval_mode = False
random_question = "Who is the father of Arya Starck?"

# UI search bar and sidebar      
st.write("# Haystack Demo")
st.sidebar.header("Options")
top_k_reader = st.sidebar.slider("Max. number of answers",min_value=1,max_value=10,value=3,step=1)
top_k_retriever = st.sidebar.slider("Max. number of documents from retriever",min_value=1,max_value=10,value=3,step=1)
eval_mode = st.sidebar.checkbox("Evalution mode")
=======
    end_idx = start_idx + len(answer)
    annotated_text(context[:start_idx], (answer, "ANSWER", "#8ef"), context[end_idx:])


st.write("# Haystack Demo")
st.sidebar.header("Options")
top_k_reader = st.sidebar.slider("Max. number of answers", min_value=1, max_value=10, value=3, step=1)
top_k_retriever = st.sidebar.slider(
    "Max. number of documents from retriever", min_value=1, max_value=10, value=3, step=1
)
question = st.text_input("Please provide your query:", value="Who is the father of Arya Starck?")
run_query = st.button("Run")
>>>>>>> 8333a13d
debug = st.sidebar.checkbox("Show debug info")

# load csv into pandas dataframe
if eval_mode:
    df = pd.read_csv("eval_labels_example.csv", sep=";")
    if state_question and hasattr(state_question, 'next_question') and hasattr(state_question, 'random_question') and state_question.next_question:
        random_question = state_question.random_question
        random_answer = state_question.random_answer
    else:
        random_question, random_answer = random_questions(df)
        state_question.random_question = random_question
        state_question.random_answer = random_answer

# Generate new random question
if eval_mode:
    next_question = st.button("Load new question")
    if next_question:
       random_question, random_answer = random_questions(df)
       state_question.random_question = random_question
       state_question.random_answer = random_answer
       state_question.next_question = "true"
       state_run_query.run_query = "false"
    else:
       state_question.next_question = "false"

# Search bar
question = st.text_input("Please provide your query:",value=random_question)
if state_run_query and state_run_query.run_query:
    run_query = state_run_query.run_query
    st.button("Run")
else:
    run_query = st.button("Run")
    state_run_query.run_query = run_query

raw_json_feedback = ""

# Get results for query
if run_query:
<<<<<<< HEAD
    with st.spinner("Performing neural search on documents... 🧠 \n "
                    "Do you want to optimize speed or accuracy? \n"
                    "Check out the docs: https://haystack.deepset.ai/docs/latest/optimizationmd "):
        results,raw_json = retrieve_doc(question,top_k_reader=top_k_reader,top_k_retriever=top_k_retriever)

    # Show if we use a question of the given set
    if question == random_question and eval_mode:
        st.write("## Correct answers:")
        random_answer
    
=======
    with st.spinner(
        "Performing neural search on documents... 🧠 \n "
        "Do you want to optimize speed or accuracy? \n"
        "Check out the docs: https://haystack.deepset.ai/docs/latest/optimizationmd "
    ):
        results, raw_json = haystack_query(question, top_k_reader=top_k_reader, top_k_retriever=top_k_retriever)
>>>>>>> 8333a13d
    st.write("## Retrieved answers:")

    # Make every button key unique
    count = 0

    for result in results:
<<<<<<< HEAD
        annotate_answer(result['answer'],result['context'])
        '**Relevance:** ', result['relevance'] , '**Source:** ' , result['source']
        if eval_mode:
            # Define columns for buttons
            button_col1, button_col2, button_col3, button_col4 = st.beta_columns([1,1,1,6])
            if button_col1.button("👍", key=(result['answer'] + str(count)), help="Correct answer"):
                raw_json_feedback = feedback_doc(question,"true",result['document_id'],1,"true",result['answer'],result['offset_start_in_doc'])
                st.success('Thanks for your feedback')
            if button_col2.button("👎", key=(result['answer'] + str(count)), help="Wrong answer and wrong passage"):
                raw_json_feedback = feedback_doc(question,"false",result['document_id'],1,"false",result['answer'],result['offset_start_in_doc'])
                st.success('Thanks for your feedback!')
            if button_col3.button("👎👍", key=(result['answer'] + str(count)), help="Wrong answer, but correct passage"):
                raw_json_feedback = feedback_doc(question,"false",result['document_id'],1,"true",result['answer'],result['offset_start_in_doc'])
                st.success('Thanks for your feedback!')
            count+=1
=======
        annotate_answer(result["answer"], result["context"])
        "**Relevance:** ", result["relevance"], "**Source:** ", result["source"]
>>>>>>> 8333a13d
    if debug:
        st.subheader("REST API JSON response")
        st.write(raw_json)<|MERGE_RESOLUTION|>--- conflicted
+++ resolved
@@ -1,9 +1,6 @@
 import streamlit as st
-<<<<<<< HEAD
 from utils import retrieve_doc
 from utils import feedback_doc
-=======
->>>>>>> 8333a13d
 from annotated_text import annotated_text
 import st_state_patch
 import pandas as pd
@@ -13,7 +10,6 @@
 
 def annotate_answer(answer, context):
     start_idx = context.find(answer)
-<<<<<<< HEAD
     end_idx = start_idx+len(answer)
     annotated_text(context[:start_idx],(answer,"ANSWER","#8ef"),context[end_idx:])
 
@@ -37,20 +33,6 @@
 top_k_reader = st.sidebar.slider("Max. number of answers",min_value=1,max_value=10,value=3,step=1)
 top_k_retriever = st.sidebar.slider("Max. number of documents from retriever",min_value=1,max_value=10,value=3,step=1)
 eval_mode = st.sidebar.checkbox("Evalution mode")
-=======
-    end_idx = start_idx + len(answer)
-    annotated_text(context[:start_idx], (answer, "ANSWER", "#8ef"), context[end_idx:])
-
-
-st.write("# Haystack Demo")
-st.sidebar.header("Options")
-top_k_reader = st.sidebar.slider("Max. number of answers", min_value=1, max_value=10, value=3, step=1)
-top_k_retriever = st.sidebar.slider(
-    "Max. number of documents from retriever", min_value=1, max_value=10, value=3, step=1
-)
-question = st.text_input("Please provide your query:", value="Who is the father of Arya Starck?")
-run_query = st.button("Run")
->>>>>>> 8333a13d
 debug = st.sidebar.checkbox("Show debug info")
 
 # load csv into pandas dataframe
@@ -89,7 +71,6 @@
 
 # Get results for query
 if run_query:
-<<<<<<< HEAD
     with st.spinner("Performing neural search on documents... 🧠 \n "
                     "Do you want to optimize speed or accuracy? \n"
                     "Check out the docs: https://haystack.deepset.ai/docs/latest/optimizationmd "):
@@ -100,21 +81,12 @@
         st.write("## Correct answers:")
         random_answer
     
-=======
-    with st.spinner(
-        "Performing neural search on documents... 🧠 \n "
-        "Do you want to optimize speed or accuracy? \n"
-        "Check out the docs: https://haystack.deepset.ai/docs/latest/optimizationmd "
-    ):
-        results, raw_json = haystack_query(question, top_k_reader=top_k_reader, top_k_retriever=top_k_retriever)
->>>>>>> 8333a13d
     st.write("## Retrieved answers:")
 
     # Make every button key unique
     count = 0
 
     for result in results:
-<<<<<<< HEAD
         annotate_answer(result['answer'],result['context'])
         '**Relevance:** ', result['relevance'] , '**Source:** ' , result['source']
         if eval_mode:
@@ -130,10 +102,6 @@
                 raw_json_feedback = feedback_doc(question,"false",result['document_id'],1,"true",result['answer'],result['offset_start_in_doc'])
                 st.success('Thanks for your feedback!')
             count+=1
-=======
-        annotate_answer(result["answer"], result["context"])
-        "**Relevance:** ", result["relevance"], "**Source:** ", result["source"]
->>>>>>> 8333a13d
     if debug:
         st.subheader("REST API JSON response")
         st.write(raw_json)