--- conflicted
+++ resolved
@@ -1,17 +1,4 @@
 import logging
-from pathlib import Path
-<<<<<<< HEAD
-import uvicorn
-from fastapi import FastAPI, HTTPException
-from fastapi.routing import APIRoute
-from fastapi.openapi.utils import get_openapi
-from starlette.middleware.cors import CORSMiddleware
-
-from rest_api.controller.errors.http_error import http_error_handler
-from rest_api.config import ROOT_PATH
-
-=======
->>>>>>> 9af1292c
 
 logging.basicConfig(format="%(asctime)s %(message)s", datefmt="%m/%d/%Y %I:%M:%S %p")
 logger = logging.getLogger(__name__)
@@ -22,6 +9,7 @@
     import uvicorn
     from fastapi import FastAPI, HTTPException
     from fastapi.routing import APIRoute
+    from fastapi.openapi.utils import get_openapi
     from starlette.middleware.cors import CORSMiddleware
 
     from rest_api.controller.errors.http_error import http_error_handler
