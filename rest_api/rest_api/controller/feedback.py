--- conflicted
+++ resolved
@@ -115,11 +115,8 @@
         if label.answer and label.answer.offsets_in_document:
             if isinstance(label.answer.offsets_in_document[0], Span):
                 offset_start_in_document = label.answer.offsets_in_document[0].start
-<<<<<<< HEAD
-=======
             else:
                 offset_start_in_document = label.answer.offsets_in_document[0].row
->>>>>>> fd25106c
 
         if full_document_context:
             context = label.document.content
