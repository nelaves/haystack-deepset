--- conflicted
+++ resolved
@@ -1185,11 +1185,7 @@
 #### query\_by\_embedding
 
 ```python
-<<<<<<< HEAD
- | query_by_embedding(query_emb: np.ndarray, filters: Optional[Dict[str, Any]] = None, top_k: int = 10, index: Optional[str] = None, return_embedding: Optional[bool] = None, headers: Optional[Dict[str, str]] = None) -> List[Document]
-=======
 def query_by_embedding(query_emb: np.ndarray, filters: Optional[Dict[str, List[str]]] = None, top_k: int = 10, index: Optional[str] = None, return_embedding: Optional[bool] = None, headers: Optional[Dict[str, str]] = None) -> List[Document]
->>>>>>> 25d0f96a
 ```
 
 Find the document that is most similar to the provided `query_emb` by using a vector similarity metric.
@@ -1197,45 +1193,8 @@
 **Arguments**:
 
 - `query_emb`: Embedding of the query (e.g. gathered from DPR)
-<<<<<<< HEAD
-- `filters`: Narrow down the scope to documents that match the given filters.
-                Filters are defined as nested dictionaries. The keys of the dictionaries can be a logical
-                operator (`"$and"`, `"$or"`, `"$not"`), a comparison operator (`"$eq"`, `"$in"`, `"$gt"`,
-                `"$gte"`, `"$lt"`, `"$lte"`) or a metadata field name.
-                Logical operator keys take a dictionary of metadata field names and/or logical operators as
-                value. Metadata field names take a dictionary of comparison operators as value. Comparison
-                operator keys take a single value or (in case of `"$in"`) a list of values as value.
-                If no logical operator is provided, `"$and"` is used as default operation. If no comparison
-                operator is provided, `"$eq"` (or `"$in"` if the comparison value is a list) is used as default
-                operation.
-                Example:
-                ```python
-                filters = {
-                    "$and": {
-                        "type": {"$eq": "article"},
-                        "date": {"$gte": "2015-01-01", "$lt": "2021-01-01"},
-                        "rating": {"$gte": 3},
-                        "$or": {
-                            "genre": {"$in": ["economy", "politics"]},
-                            "publisher": {"$eq": "nytimes"}
-                        }
-                    }
-                }
-                # or simpler using default operators
-                filters = {
-                    "type": "article",
-                    "date": {"$gte": "2015-01-01", "$lt": "2021-01-01"},
-                    "rating": {"$gte": 3},
-                    "$or": {
-                        "genre": ["economy", "politics"],
-                        "publisher": "nytimes"
-                    }
-                }
-                ```
-=======
 - `filters`: Optional filters to narrow down the search space.
 Example: {"name": ["some", "more"], "category": ["only_one"]}
->>>>>>> 25d0f96a
 - `top_k`: How many documents to return
 - `index`: Index name for storing the docs and metadata
 - `return_embedding`: To return document embedding
@@ -1245,11 +1204,7 @@
 #### update\_embeddings
 
 ```python
-<<<<<<< HEAD
- | update_embeddings(retriever: "BaseRetriever", index: Optional[str] = None, filters: Optional[Dict[str, Any]] = None, update_existing_embeddings: bool = True, batch_size: int = 10_000)
-=======
 def update_embeddings(retriever: "BaseRetriever", index: Optional[str] = None, filters: Optional[Dict[str, List[str]]] = None, update_existing_embeddings: bool = True, batch_size: int = 10_000)
->>>>>>> 25d0f96a
 ```
 
 Updates the embeddings in the the document store using the encoding model specified in the retriever.
@@ -1261,51 +1216,11 @@
 - `retriever`: Retriever to use to get embeddings for text
 - `index`: Index name for which embeddings are to be updated. If set to None, the default self.index is used.
 - `update_existing_embeddings`: Whether to update existing embeddings of the documents. If set to False,
-<<<<<<< HEAD
-                                   only documents without embeddings are processed. This mode can be used for
-                                   incremental updating of embeddings, wherein, only newly indexed documents
-                                   get processed.
-- `filters`: Narrow down the scope to documents that match the given filters.
-                Filters are defined as nested dictionaries. The keys of the dictionaries can be a logical
-                operator (`"$and"`, `"$or"`, `"$not"`), a comparison operator (`"$eq"`, `"$in"`, `"$gt"`,
-                `"$gte"`, `"$lt"`, `"$lte"`) or a metadata field name.
-                Logical operator keys take a dictionary of metadata field names and/or logical operators as
-                value. Metadata field names take a dictionary of comparison operators as value. Comparison
-                operator keys take a single value or (in case of `"$in"`) a list of values as value.
-                If no logical operator is provided, `"$and"` is used as default operation. If no comparison
-                operator is provided, `"$eq"` (or `"$in"` if the comparison value is a list) is used as default
-                operation.
-                Example:
-                ```python
-                filters = {
-                    "$and": {
-                        "type": {"$eq": "article"},
-                        "date": {"$gte": "2015-01-01", "$lt": "2021-01-01"},
-                        "rating": {"$gte": 3},
-                        "$or": {
-                            "genre": {"$in": ["economy", "politics"]},
-                            "publisher": {"$eq": "nytimes"}
-                        }
-                    }
-                }
-                # or simpler using default operators
-                filters = {
-                    "type": "article",
-                    "date": {"$gte": "2015-01-01", "$lt": "2021-01-01"},
-                    "rating": {"$gte": 3},
-                    "$or": {
-                        "genre": ["economy", "politics"],
-                        "publisher": "nytimes"
-                    }
-                }
-                ```
-=======
 only documents without embeddings are processed. This mode can be used for
 incremental updating of embeddings, wherein, only newly indexed documents
 get processed.
 - `filters`: Optional filters to narrow down the documents for which embeddings are to be updated.
 Example: {"name": ["some", "more"], "category": ["only_one"]}
->>>>>>> 25d0f96a
 - `batch_size`: When working with large number of documents, batching can help reduce memory footprint.
 
 **Returns**:
@@ -1347,11 +1262,7 @@
 #### get\_all\_documents
 
 ```python
-<<<<<<< HEAD
- | get_all_documents(index: Optional[str] = None, filters: Optional[Dict[str, Any]] = None, return_embedding: Optional[bool] = None, batch_size: int = 10_000, headers: Optional[Dict[str, str]] = None) -> List[Document]
-=======
 def get_all_documents(index: Optional[str] = None, filters: Optional[Dict[str, List[str]]] = None, return_embedding: Optional[bool] = None, batch_size: int = 10_000, headers: Optional[Dict[str, str]] = None) -> List[Document]
->>>>>>> 25d0f96a
 ```
 
 Get all documents from the document store as a list.
@@ -1359,47 +1270,9 @@
 **Arguments**:
 
 - `index`: Name of the index to get the documents from. If None, the
-<<<<<<< HEAD
-              DocumentStore's default index (self.index) will be used.
-- `filters`: :param filters: Narrow down the scope to documents that match the given filters.
-                Filters are defined as nested dictionaries. The keys of the dictionaries can be a logical
-                operator (`"$and"`, `"$or"`, `"$not"`), a comparison operator (`"$eq"`, `"$in"`, `"$gt"`,
-                `"$gte"`, `"$lt"`, `"$lte"`) or a metadata field name.
-                Logical operator keys take a dictionary of metadata field names and/or logical operators as
-                value. Metadata field names take a dictionary of comparison operators as value. Comparison
-                operator keys take a single value or (in case of `"$in"`) a list of values as value.
-                If no logical operator is provided, `"$and"` is used as default operation. If no comparison
-                operator is provided, `"$eq"` (or `"$in"` if the comparison value is a list) is used as default
-                operation.
-                Example:
-                ```python
-                filters = {
-                    "$and": {
-                        "type": {"$eq": "article"},
-                        "date": {"$gte": "2015-01-01", "$lt": "2021-01-01"},
-                        "rating": {"$gte": 3},
-                        "$or": {
-                            "genre": {"$in": ["economy", "politics"]},
-                            "publisher": {"$eq": "nytimes"}
-                        }
-                    }
-                }
-                # or simpler using default operators
-                filters = {
-                    "type": "article",
-                    "date": {"$gte": "2015-01-01", "$lt": "2021-01-01"},
-                    "rating": {"$gte": 3},
-                    "$or": {
-                        "genre": ["economy", "politics"],
-                        "publisher": "nytimes"
-                    }
-                }
-                ```
-=======
 DocumentStore's default index (self.index) will be used.
 - `filters`: Optional filters to narrow down the documents to return.
 Example: {"name": ["some", "more"], "category": ["only_one"]}
->>>>>>> 25d0f96a
 - `return_embedding`: Whether to return the document embeddings.
 
 <a id="memory.InMemoryDocumentStore.get_all_documents_generator"></a>
@@ -1407,11 +1280,7 @@
 #### get\_all\_documents\_generator
 
 ```python
-<<<<<<< HEAD
- | get_all_documents_generator(index: Optional[str] = None, filters: Optional[Dict[str, Any]] = None, return_embedding: Optional[bool] = None, batch_size: int = 10_000, headers: Optional[Dict[str, str]] = None) -> Generator[Document, None, None]
-=======
 def get_all_documents_generator(index: Optional[str] = None, filters: Optional[Dict[str, List[str]]] = None, return_embedding: Optional[bool] = None, batch_size: int = 10_000, headers: Optional[Dict[str, str]] = None) -> Generator[Document, None, None]
->>>>>>> 25d0f96a
 ```
 
 Get all documents from the document store. The methods returns a Python Generator that yields individual
@@ -1421,47 +1290,9 @@
 **Arguments**:
 
 - `index`: Name of the index to get the documents from. If None, the
-<<<<<<< HEAD
-              DocumentStore's default index (self.index) will be used.
-- `filters`: :param filters: Narrow down the scope to documents that match the given filters.
-                Filters are defined as nested dictionaries. The keys of the dictionaries can be a logical
-                operator (`"$and"`, `"$or"`, `"$not"`), a comparison operator (`"$eq"`, `"$in"`, `"$gt"`,
-                `"$gte"`, `"$lt"`, `"$lte"`) or a metadata field name.
-                Logical operator keys take a dictionary of metadata field names and/or logical operators as
-                value. Metadata field names take a dictionary of comparison operators as value. Comparison
-                operator keys take a single value or (in case of `"$in"`) a list of values as value.
-                If no logical operator is provided, `"$and"` is used as default operation. If no comparison
-                operator is provided, `"$eq"` (or `"$in"` if the comparison value is a list) is used as default
-                operation.
-                Example:
-                ```python
-                filters = {
-                    "$and": {
-                        "type": {"$eq": "article"},
-                        "date": {"$gte": "2015-01-01", "$lt": "2021-01-01"},
-                        "rating": {"$gte": 3},
-                        "$or": {
-                            "genre": {"$in": ["economy", "politics"]},
-                            "publisher": {"$eq": "nytimes"}
-                        }
-                    }
-                }
-                # or simpler using default operators
-                filters = {
-                    "type": "article",
-                    "date": {"$gte": "2015-01-01", "$lt": "2021-01-01"},
-                    "rating": {"$gte": 3},
-                    "$or": {
-                        "genre": ["economy", "politics"],
-                        "publisher": "nytimes"
-                    }
-                }
-                ```
-=======
 DocumentStore's default index (self.index) will be used.
 - `filters`: Optional filters to narrow down the documents to return.
 Example: {"name": ["some", "more"], "category": ["only_one"]}
->>>>>>> 25d0f96a
 - `return_embedding`: Whether to return the document embeddings.
 
 <a id="memory.InMemoryDocumentStore.get_all_labels"></a>
@@ -1469,11 +1300,7 @@
 #### get\_all\_labels
 
 ```python
-<<<<<<< HEAD
- | get_all_labels(index: str = None, filters: Optional[Dict[str, Any]] = None, headers: Optional[Dict[str, str]] = None) -> List[Label]
-=======
 def get_all_labels(index: str = None, filters: Optional[Dict[str, List[str]]] = None, headers: Optional[Dict[str, str]] = None) -> List[Label]
->>>>>>> 25d0f96a
 ```
 
 Return all labels in the document store.
@@ -1483,11 +1310,7 @@
 #### delete\_all\_documents
 
 ```python
-<<<<<<< HEAD
- | delete_all_documents(index: Optional[str] = None, filters: Optional[Dict[str, Any]] = None, headers: Optional[Dict[str, str]] = None)
-=======
 def delete_all_documents(index: Optional[str] = None, filters: Optional[Dict[str, List[str]]] = None, headers: Optional[Dict[str, str]] = None)
->>>>>>> 25d0f96a
 ```
 
 Delete documents in an index. All documents are deleted if no filters are passed.
@@ -1539,11 +1362,7 @@
 #### delete\_documents
 
 ```python
-<<<<<<< HEAD
- | delete_documents(index: Optional[str] = None, ids: Optional[List[str]] = None, filters: Optional[Dict[str, Any]] = None, headers: Optional[Dict[str, str]] = None)
-=======
 def delete_documents(index: Optional[str] = None, ids: Optional[List[str]] = None, filters: Optional[Dict[str, List[str]]] = None, headers: Optional[Dict[str, str]] = None)
->>>>>>> 25d0f96a
 ```
 
 Delete documents in an index. All documents are deleted if no filters are passed.
@@ -1553,48 +1372,11 @@
 - `index`: Index name to delete the documents from. If None, the
 DocumentStore's default index (self.index) will be used.
 - `ids`: Optional list of IDs to narrow down the documents to be deleted.
-<<<<<<< HEAD
-- `filters`: Narrow down the scope to documents that match the given filters.
-                Filters are defined as nested dictionaries. The keys of the dictionaries can be a logical
-                operator (`"$and"`, `"$or"`, `"$not"`), a comparison operator (`"$eq"`, `"$in"`, `"$gt"`,
-                `"$gte"`, `"$lt"`, `"$lte"`) or a metadata field name.
-                Logical operator keys take a dictionary of metadata field names and/or logical operators as
-                value. Metadata field names take a dictionary of comparison operators as value. Comparison
-                operator keys take a single value or (in case of `"$in"`) a list of values as value.
-                If no logical operator is provided, `"$and"` is used as default operation. If no comparison
-                operator is provided, `"$eq"` (or `"$in"` if the comparison value is a list) is used as default
-                operation.
-                Example:
-                ```python
-                filters = {
-                    "$and": {
-                        "type": {"$eq": "article"},
-                        "date": {"$gte": "2015-01-01", "$lt": "2021-01-01"},
-                        "rating": {"$gte": 3},
-                        "$or": {
-                            "genre": {"$in": ["economy", "politics"]},
-                            "publisher": {"$eq": "nytimes"}
-                        }
-                    }
-                }
-                # or simpler using default operators
-                filters = {
-                    "type": "article",
-                    "date": {"$gte": "2015-01-01", "$lt": "2021-01-01"},
-                    "rating": {"$gte": 3},
-                    "$or": {
-                        "genre": ["economy", "politics"],
-                        "publisher": "nytimes"
-                    }
-                }
-                ```
-=======
 - `filters`: Optional filters to narrow down the documents to be deleted.
 Example filters: {"name": ["some", "more"], "category": ["only_one"]}.
 If filters are provided along with a list of IDs, this method deletes the
 intersection of the two query results (documents that match the filters and
 have their ID in the list).
->>>>>>> 25d0f96a
 
 **Returns**:
 
