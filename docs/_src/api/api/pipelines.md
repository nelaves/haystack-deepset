<a name="pipeline"></a>
# Module pipeline

<a name="pipeline.BasePipeline"></a>
## BasePipeline Objects

```python
class BasePipeline()
```

<a name="pipeline.BasePipeline.load_from_yaml"></a>
#### load\_from\_yaml

```python
 | @classmethod
 | load_from_yaml(cls, path: Path, pipeline_name: Optional[str] = None, overwrite_with_env_variables: bool = True)
```

Load Pipeline from a YAML file defining the individual components and how they're tied together to form
a Pipeline. A single YAML can declare multiple Pipelines, in which case an explicit `pipeline_name` must
be passed.

Here's a sample configuration:

    ```yaml
    |   version: '0.8'
    |
    |    components:    # define all the building-blocks for Pipeline
    |    - name: MyReader       # custom-name for the component; helpful for visualization & debugging
    |      type: FARMReader    # Haystack Class name for the component
    |      params:
    |        no_ans_boost: -10
    |        model_name_or_path: deepset/roberta-base-squad2
    |    - name: MyESRetriever
    |      type: ElasticsearchRetriever
    |      params:
    |        document_store: MyDocumentStore    # params can reference other components defined in the YAML
    |        custom_query: null
    |    - name: MyDocumentStore
    |      type: ElasticsearchDocumentStore
    |      params:
    |        index: haystack_test
    |
    |    pipelines:    # multiple Pipelines can be defined using the components from above
    |    - name: my_query_pipeline    # a simple extractive-qa Pipeline
    |      nodes:
    |      - name: MyESRetriever
    |        inputs: [Query]
    |      - name: MyReader
    |        inputs: [MyESRetriever]
    ```

**Arguments**:

- `path`: path of the YAML file.
- `pipeline_name`: if the YAML contains multiple pipelines, the pipeline_name to load must be set.
- `overwrite_with_env_variables`: Overwrite the YAML configuration with environment variables. For example,
                                     to change index name param for an ElasticsearchDocumentStore, an env
                                     variable 'MYDOCSTORE_PARAMS_INDEX=documents-2021' can be set. Note that an
                                     `_` sign must be used to specify nested hierarchical properties.

<a name="pipeline.Pipeline"></a>
## Pipeline Objects

```python
class Pipeline(BasePipeline)
```

Pipeline brings together building blocks to build a complex search pipeline with Haystack & user-defined components.

Under-the-hood, a pipeline is represented as a directed acyclic graph of component nodes. It enables custom query
flows with options to branch queries(eg, extractive qa vs keyword match query), merge candidate documents for a
Reader from multiple Retrievers, or re-ranking of candidate documents.

<a name="pipeline.Pipeline.add_node"></a>
#### add\_node

```python
 | add_node(component, name: str, inputs: List[str])
```

Add a new node to the pipeline.

**Arguments**:

- `component`: The object to be called when the data is passed to the node. It can be a Haystack component
                  (like Retriever, Reader, or Generator) or a user-defined object that implements a run()
                  method to process incoming data from predecessor node.
- `name`: The name for the node. It must not contain any dots.
- `inputs`: A list of inputs to the node. If the predecessor node has a single outgoing edge, just the name
               of node is sufficient. For instance, a 'ElasticsearchRetriever' node would always output a single
               edge with a list of documents. It can be represented as ["ElasticsearchRetriever"].

               In cases when the predecessor node has multiple outputs, e.g., a "QueryClassifier", the output
               must be specified explicitly as "QueryClassifier.output_2".

<a name="pipeline.Pipeline.get_node"></a>
#### get\_node

```python
 | get_node(name: str) -> Optional[BaseComponent]
```

Get a node from the Pipeline.

**Arguments**:

- `name`: The name of the node.

<a name="pipeline.Pipeline.set_node"></a>
#### set\_node

```python
 | set_node(name: str, component)
```

Set the component for a node in the Pipeline.

**Arguments**:

- `name`: The name of the node.
- `component`: The component object to be set at the node.

<a name="pipeline.Pipeline.get_nodes_by_class"></a>
#### get\_nodes\_by\_class

```python
 | get_nodes_by_class(class_type) -> List[Any]
```

Gets all nodes in the pipeline that are an instance of a certain class (incl. subclasses).
This is for example helpful if you loaded a pipeline and then want to interact directly with the document store.
Example:
| from haystack.document_store.base import BaseDocumentStore
| INDEXING_PIPELINE = Pipeline.load_from_yaml(Path(PIPELINE_YAML_PATH), pipeline_name=INDEXING_PIPELINE_NAME)
| res = INDEXING_PIPELINE.get_nodes_by_class(class_type=BaseDocumentStore)

**Returns**:

List of components that are an instance the requested class

<a name="pipeline.Pipeline.get_document_store"></a>
#### get\_document\_store

```python
 | get_document_store() -> Optional[BaseDocumentStore]
```

Return the document store object used in the current pipeline.

**Returns**:

Instance of DocumentStore or None

<a name="pipeline.Pipeline.draw"></a>
#### draw

```python
 | draw(path: Path = Path("pipeline.png"))
```

Create a Graphviz visualization of the pipeline.

**Arguments**:

- `path`: the path to save the image.

<a name="pipeline.Pipeline.load_from_yaml"></a>
#### load\_from\_yaml

```python
 | @classmethod
 | load_from_yaml(cls, path: Path, pipeline_name: Optional[str] = None, overwrite_with_env_variables: bool = True)
```

Load Pipeline from a YAML file defining the individual components and how they're tied together to form
a Pipeline. A single YAML can declare multiple Pipelines, in which case an explicit `pipeline_name` must
be passed.

Here's a sample configuration:

    ```yaml
    |   version: '0.8'
    |
    |    components:    # define all the building-blocks for Pipeline
    |    - name: MyReader       # custom-name for the component; helpful for visualization & debugging
    |      type: FARMReader    # Haystack Class name for the component
    |      params:
    |        no_ans_boost: -10
    |        model_name_or_path: deepset/roberta-base-squad2
    |    - name: MyESRetriever
    |      type: ElasticsearchRetriever
    |      params:
    |        document_store: MyDocumentStore    # params can reference other components defined in the YAML
    |        custom_query: null
    |    - name: MyDocumentStore
    |      type: ElasticsearchDocumentStore
    |      params:
    |        index: haystack_test
    |
    |    pipelines:    # multiple Pipelines can be defined using the components from above
    |    - name: my_query_pipeline    # a simple extractive-qa Pipeline
    |      nodes:
    |      - name: MyESRetriever
    |        inputs: [Query]
    |      - name: MyReader
    |        inputs: [MyESRetriever]
    ```

**Arguments**:

- `path`: path of the YAML file.
- `pipeline_name`: if the YAML contains multiple pipelines, the pipeline_name to load must be set.
- `overwrite_with_env_variables`: Overwrite the YAML configuration with environment variables. For example,
                                     to change index name param for an ElasticsearchDocumentStore, an env
                                     variable 'MYDOCSTORE_PARAMS_INDEX=documents-2021' can be set. Note that an
                                     `_` sign must be used to specify nested hierarchical properties.

<a name="pipeline.Pipeline.save_to_yaml"></a>
#### save\_to\_yaml

```python
 | save_to_yaml(path: Path, return_defaults: bool = False)
```

Save a YAML configuration for the Pipeline that can be used with `Pipeline.load_from_yaml()`.

**Arguments**:

- `path`: path of the output YAML file.
- `return_defaults`: whether to output parameters that have the default values.

<a name="pipeline.BaseStandardPipeline"></a>
## BaseStandardPipeline Objects

```python
class BaseStandardPipeline(ABC)
```

<a name="pipeline.BaseStandardPipeline.add_node"></a>
#### add\_node

```python
 | add_node(component, name: str, inputs: List[str])
```

Add a new node to the pipeline.

**Arguments**:

- `component`: The object to be called when the data is passed to the node. It can be a Haystack component
                  (like Retriever, Reader, or Generator) or a user-defined object that implements a run()
                  method to process incoming data from predecessor node.
- `name`: The name for the node. It must not contain any dots.
- `inputs`: A list of inputs to the node. If the predecessor node has a single outgoing edge, just the name
               of node is sufficient. For instance, a 'ElasticsearchRetriever' node would always output a single
               edge with a list of documents. It can be represented as ["ElasticsearchRetriever"].

               In cases when the predecessor node has multiple outputs, e.g., a "QueryClassifier", the output
               must be specified explicitly as "QueryClassifier.output_2".

<a name="pipeline.BaseStandardPipeline.get_node"></a>
#### get\_node

```python
 | get_node(name: str)
```

Get a node from the Pipeline.

**Arguments**:

- `name`: The name of the node.

<a name="pipeline.BaseStandardPipeline.set_node"></a>
#### set\_node

```python
 | set_node(name: str, component)
```

Set the component for a node in the Pipeline.

**Arguments**:

- `name`: The name of the node.
- `component`: The component object to be set at the node.

<a name="pipeline.BaseStandardPipeline.draw"></a>
#### draw

```python
 | draw(path: Path = Path("pipeline.png"))
```

Create a Graphviz visualization of the pipeline.

**Arguments**:

- `path`: the path to save the image.

<a name="pipeline.ExtractiveQAPipeline"></a>
## ExtractiveQAPipeline Objects

```python
class ExtractiveQAPipeline(BaseStandardPipeline)
```

<a name="pipeline.ExtractiveQAPipeline.__init__"></a>
#### \_\_init\_\_

```python
 | __init__(reader: BaseReader, retriever: BaseRetriever)
```

Initialize a Pipeline for Extractive Question Answering.

**Arguments**:

- `reader`: Reader instance
- `retriever`: Retriever instance

<a name="pipeline.ExtractiveQAPipeline.run"></a>
#### run

```python
 | run(query: str, params: Optional[dict] = None)
```

**Arguments**:

- `query`: the query string.
- `params`: params for the `retriever` and `reader`. For instance,
               params={"retriever": {"top_k": 10}, "reader": {"top_k": 5}}

<a name="pipeline.DocumentSearchPipeline"></a>
## DocumentSearchPipeline Objects

```python
class DocumentSearchPipeline(BaseStandardPipeline)
```

<a name="pipeline.DocumentSearchPipeline.__init__"></a>
#### \_\_init\_\_

```python
 | __init__(retriever: BaseRetriever)
```

Initialize a Pipeline for semantic document search.

**Arguments**:

- `retriever`: Retriever instance

<a name="pipeline.DocumentSearchPipeline.run"></a>
#### run

```python
 | run(query: str, params: Optional[dict] = None)
```

**Arguments**:

- `query`: the query string.
- `params`: params for the `retriever` and `reader`. For instance, params={"retriever": {"top_k": 10}}

<a name="pipeline.GenerativeQAPipeline"></a>
## GenerativeQAPipeline Objects

```python
class GenerativeQAPipeline(BaseStandardPipeline)
```

<a name="pipeline.GenerativeQAPipeline.__init__"></a>
#### \_\_init\_\_

```python
 | __init__(generator: BaseGenerator, retriever: BaseRetriever)
```

Initialize a Pipeline for Generative Question Answering.

**Arguments**:

- `generator`: Generator instance
- `retriever`: Retriever instance

<a name="pipeline.GenerativeQAPipeline.run"></a>
#### run

```python
 | run(query: str, params: Optional[dict] = None)
```

**Arguments**:

- `query`: the query string.
- `params`: params for the `retriever` and `generator`. For instance,
               params={"retriever": {"top_k": 10}, "generator": {"top_k": 5}}

<a name="pipeline.SearchSummarizationPipeline"></a>
## SearchSummarizationPipeline Objects

```python
class SearchSummarizationPipeline(BaseStandardPipeline)
```

<a name="pipeline.SearchSummarizationPipeline.__init__"></a>
#### \_\_init\_\_

```python
 | __init__(summarizer: BaseSummarizer, retriever: BaseRetriever, return_in_answer_format: bool = False)
```

Initialize a Pipeline that retrieves documents for a query and then summarizes those documents.

**Arguments**:

- `summarizer`: Summarizer instance
- `retriever`: Retriever instance
- `return_in_answer_format`: Whether the results should be returned as documents (False) or in the answer
                                format used in other QA pipelines (True). With the latter, you can use this
                                pipeline as a "drop-in replacement" for other QA pipelines.

<a name="pipeline.SearchSummarizationPipeline.run"></a>
#### run

```python
 | run(query: str, params: Optional[dict] = None)
```

**Arguments**:

- `query`: the query string.
- `params`: params for the `retriever` and `summarizer`. For instance,
               params={"retriever": {"top_k": 10}, "summarizer": {"generate_single_summary": True}}

<a name="pipeline.FAQPipeline"></a>
## FAQPipeline Objects

```python
class FAQPipeline(BaseStandardPipeline)
```

<a name="pipeline.FAQPipeline.__init__"></a>
#### \_\_init\_\_

```python
 | __init__(retriever: BaseRetriever)
```

Initialize a Pipeline for finding similar FAQs using semantic document search.

**Arguments**:

- `retriever`: Retriever instance

<a name="pipeline.FAQPipeline.run"></a>
#### run

```python
 | run(query: str, params: Optional[dict] = None)
```

**Arguments**:

- `query`: the query string.
- `params`: params for the `retriever`. For instance, params={"retriever": {"top_k": 10}}

<a name="pipeline.TranslationWrapperPipeline"></a>
## TranslationWrapperPipeline Objects

```python
class TranslationWrapperPipeline(BaseStandardPipeline)
```

Takes an existing search pipeline and adds one "input translation node" after the Query and one
"output translation" node just before returning the results

<a name="pipeline.TranslationWrapperPipeline.__init__"></a>
#### \_\_init\_\_

```python
 | __init__(input_translator: BaseTranslator, output_translator: BaseTranslator, pipeline: BaseStandardPipeline)
```

Wrap a given `pipeline` with the `input_translator` and `output_translator`.

**Arguments**:

- `input_translator`: A Translator node that shall translate the input query from language A to B
- `output_translator`: A Translator node that shall translate the pipeline results from language B to A
- `pipeline`: The pipeline object (e.g. ExtractiveQAPipeline) you want to "wrap".
                 Note that pipelines with split or merge nodes are currently not supported.

<a name="pipeline.QuestionGenerationPipeline"></a>
## QuestionGenerationPipeline Objects

```python
class QuestionGenerationPipeline(BaseStandardPipeline)
```

A simple pipeline that takes documents as input and generates
questions that it thinks can be answered by the documents.

<a name="pipeline.RetrieverQuestionGenerationPipeline"></a>
## RetrieverQuestionGenerationPipeline Objects

```python
class RetrieverQuestionGenerationPipeline(BaseStandardPipeline)
```

A simple pipeline that takes a query as input, performs retrieval, and then generates
questions that it thinks can be answered by the retrieved documents.

<a name="pipeline.QuestionAnswerGenerationPipeline"></a>
## QuestionAnswerGenerationPipeline Objects

```python
class QuestionAnswerGenerationPipeline(BaseStandardPipeline)
```

This is a pipeline which takes a document as input, generates questions that the model thinks can be answered by
this document, and then performs question answering of this questions using that single document.

<a name="pipeline.RootNode"></a>
## RootNode Objects

```python
class RootNode(BaseComponent)
```

RootNode feeds inputs together with corresponding params to a Pipeline.

<a name="pipeline.SklearnQueryClassifier"></a>
## SklearnQueryClassifier Objects

```python
class SklearnQueryClassifier(BaseComponent)
```

A node to classify an incoming query into one of two categories using a lightweight sklearn model. Depending on the result, the query flows to a different branch in your pipeline
and the further processing can be customized. You can define this by connecting the further pipeline to either `output_1` or `output_2` from this node.

**Example**:

  ```python
  |{
  |pipe = Pipeline()
  |pipe.add_node(component=SklearnQueryClassifier(), name="QueryClassifier", inputs=["Query"])
  |pipe.add_node(component=elastic_retriever, name="ElasticRetriever", inputs=["QueryClassifier.output_2"])
  |pipe.add_node(component=dpr_retriever, name="DPRRetriever", inputs=["QueryClassifier.output_1"])
  
  |# Keyword queries will use the ElasticRetriever
  |pipe.run("kubernetes aws")
  
  |# Semantic queries (questions, statements, sentences ...) will leverage the DPR retriever
  |pipe.run("How to manage kubernetes on aws")
  
  ```
  
  Models:
  
  Pass your own `Sklearn` binary classification model or use one of the following pretrained ones:
  1) Keywords vs. Questions/Statements (Default)
  query_classifier can be found [here](https://ext-models-haystack.s3.eu-central-1.amazonaws.com/gradboost_query_classifier/model.pickle)
  query_vectorizer can be found [here](https://ext-models-haystack.s3.eu-central-1.amazonaws.com/gradboost_query_classifier/vectorizer.pickle)
  output_1 => question/statement
  output_2 => keyword query
  [Readme](https://ext-models-haystack.s3.eu-central-1.amazonaws.com/gradboost_query_classifier/readme.txt)
  
  
  2) Questions vs. Statements
  query_classifier can be found [here](https://ext-models-haystack.s3.eu-central-1.amazonaws.com/gradboost_query_classifier_statements/model.pickle)
  query_vectorizer can be found [here](https://ext-models-haystack.s3.eu-central-1.amazonaws.com/gradboost_query_classifier_statements/vectorizer.pickle)
  output_1 => question
  output_2 => statement
  [Readme](https://ext-models-haystack.s3.eu-central-1.amazonaws.com/gradboost_query_classifier_statements/readme.txt)
  
  See also the [tutorial](https://haystack.deepset.ai/tutorials/pipelines) on pipelines.

<a name="pipeline.SklearnQueryClassifier.__init__"></a>
#### \_\_init\_\_

```python
 | __init__(model_name_or_path: Union[
 |             str, Any
 |         ] = "https://ext-models-haystack.s3.eu-central-1.amazonaws.com/gradboost_query_classifier/model.pickle", vectorizer_name_or_path: Union[
 |             str, Any
 |         ] = "https://ext-models-haystack.s3.eu-central-1.amazonaws.com/gradboost_query_classifier/vectorizer.pickle")
```

**Arguments**:

- `model_name_or_path`: Gradient boosting based binary classifier to classify between keyword vs statement/question
queries or statement vs question queries.
- `vectorizer_name_or_path`: A ngram based Tfidf vectorizer for extracting features from query.

<a name="pipeline.TransformersQueryClassifier"></a>
## TransformersQueryClassifier Objects

```python
class TransformersQueryClassifier(BaseComponent)
```

A node to classify an incoming query into one of two categories using a (small) BERT transformer model. Depending on the result, the query flows to a different branch in your pipeline
and the further processing can be customized. You can define this by connecting the further pipeline to either `output_1` or `output_2` from this node.

**Example**:

  ```python
  |{
  |pipe = Pipeline()
  |pipe.add_node(component=TransformersQueryClassifier(), name="QueryClassifier", inputs=["Query"])
  |pipe.add_node(component=elastic_retriever, name="ElasticRetriever", inputs=["QueryClassifier.output_2"])
  |pipe.add_node(component=dpr_retriever, name="DPRRetriever", inputs=["QueryClassifier.output_1"])
  
  |# Keyword queries will use the ElasticRetriever
  |pipe.run("kubernetes aws")
  
  |# Semantic queries (questions, statements, sentences ...) will leverage the DPR retriever
  |pipe.run("How to manage kubernetes on aws")
  
  ```
  
  Models:
  
  Pass your own `Transformer` binary classification model from file/huggingface or use one of the following pretrained ones hosted on Huggingface:
  1) Keywords vs. Questions/Statements (Default)
  model_name_or_path="shahrukhx01/bert-mini-finetune-question-detection"
  output_1 => question/statement
  output_2 => keyword query
  [Readme](https://ext-models-haystack.s3.eu-central-1.amazonaws.com/gradboost_query_classifier/readme.txt)
  
  
  2) Questions vs. Statements
  `model_name_or_path`="shahrukhx01/question-vs-statement-classifier"
  output_1 => question
  output_2 => statement
  [Readme](https://ext-models-haystack.s3.eu-central-1.amazonaws.com/gradboost_query_classifier_statements/readme.txt)
  
  See also the [tutorial](https://haystack.deepset.ai/tutorials/pipelines) on pipelines.

<a name="pipeline.TransformersQueryClassifier.__init__"></a>
#### \_\_init\_\_

```python
 | __init__(model_name_or_path: Union[
 |             Path, str
 |         ] = "shahrukhx01/bert-mini-finetune-question-detection")
```

**Arguments**:

- `model_name_or_path`: Transformer based fine tuned mini bert model for query classification

<a name="pipeline.JoinDocuments"></a>
## JoinDocuments Objects

```python
class JoinDocuments(BaseComponent)
```

A node to join documents outputted by multiple retriever nodes.

The node allows multiple join modes:
* concatenate: combine the documents from multiple nodes. Any duplicate documents are discarded.
* merge: merge scores of documents from multiple nodes. Optionally, each input score can be given a different
         `weight` & a `top_k` limit can be set. This mode can also be used for "reranking" retrieved documents.

<a name="pipeline.JoinDocuments.__init__"></a>
#### \_\_init\_\_

```python
 | __init__(join_mode: str = "concatenate", weights: Optional[List[float]] = None, top_k_join: Optional[int] = None)
```

**Arguments**:

- `join_mode`: `concatenate` to combine documents from multiple retrievers or `merge` to aggregate scores of
                  individual documents.
- `weights`: A node-wise list(length of list must be equal to the number of input nodes) of weights for
                adjusting document scores when using the `merge` join_mode. By default, equal weight is given
                to each retriever score. This param is not compatible with the `concatenate` join_mode.
- `top_k_join`: Limit documents to top_k based on the resulting scores of the join.

<a name="pipeline.RayPipeline"></a>
## RayPipeline Objects

```python
class RayPipeline(Pipeline)
```

Ray (https://ray.io) is a framework for distributed computing.

Ray allows distributing a Pipeline's components across a cluster of machines. The individual components of a
Pipeline can be independently scaled. For instance, an extractive QA Pipeline deployment can have three replicas
of the Reader and a single replica for the Retriever. It enables efficient resource utilization by horizontally
scaling Components.

To set the number of replicas, add  `replicas` in the YAML config for the node in a pipeline:

        ```yaml
        |    components:
        |        ...
        |
        |    pipelines:
        |        - name: ray_query_pipeline
        |          type: RayPipeline
        |          nodes:
        |            - name: ESRetriever
        |              replicas: 2  # number of replicas to create on the Ray cluster
        |              inputs: [ Query ]
        ```

A RayPipeline can only be created with a YAML Pipeline config.
>>> from haystack.pipeline import RayPipeline
>>> pipeline = RayPipeline.load_from_yaml(path="my_pipelines.yaml", pipeline_name="my_query_pipeline")
>>> pipeline.run(query="What is the capital of Germany?")

By default, RayPipelines creates an instance of RayServe locally. To connect to an existing Ray instance,
set the `address` parameter when creating the RayPipeline instance.

<a name="pipeline.RayPipeline.__init__"></a>
#### \_\_init\_\_

```python
 | __init__(address: str = None, **kwargs)
```

**Arguments**:

- `address`: The IP address for the Ray cluster. If set to None, a local Ray instance is started.
- `kwargs`: Optional parameters for initializing Ray.

<a name="pipeline.RayPipeline.load_from_yaml"></a>
#### load\_from\_yaml

```python
 | @classmethod
 | load_from_yaml(cls, path: Path, pipeline_name: Optional[str] = None, overwrite_with_env_variables: bool = True, address: Optional[str] = None, **kwargs, ,)
```

Load Pipeline from a YAML file defining the individual components and how they're tied together to form
a Pipeline. A single YAML can declare multiple Pipelines, in which case an explicit `pipeline_name` must
be passed.

Here's a sample configuration:

    ```yaml
    |   version: '0.8'
    |
    |    components:    # define all the building-blocks for Pipeline
    |    - name: MyReader       # custom-name for the component; helpful for visualization & debugging
    |      type: FARMReader    # Haystack Class name for the component
    |      params:
    |        no_ans_boost: -10
    |        model_name_or_path: deepset/roberta-base-squad2
    |    - name: MyESRetriever
    |      type: ElasticsearchRetriever
    |      params:
    |        document_store: MyDocumentStore    # params can reference other components defined in the YAML
    |        custom_query: null
    |    - name: MyDocumentStore
    |      type: ElasticsearchDocumentStore
    |      params:
    |        index: haystack_test
    |
    |    pipelines:    # multiple Pipelines can be defined using the components from above
    |    - name: my_query_pipeline    # a simple extractive-qa Pipeline
    |      nodes:
    |      - name: MyESRetriever
    |        inputs: [Query]
    |      - name: MyReader
    |        inputs: [MyESRetriever]
    ```

**Arguments**:

- `path`: path of the YAML file.
- `pipeline_name`: if the YAML contains multiple pipelines, the pipeline_name to load must be set.
- `overwrite_with_env_variables`: Overwrite the YAML configuration with environment variables. For example,
                                     to change index name param for an ElasticsearchDocumentStore, an env
                                     variable 'MYDOCSTORE_PARAMS_INDEX=documents-2021' can be set. Note that an
                                     `_` sign must be used to specify nested hierarchical properties.
- `address`: The IP address for the Ray cluster. If set to None, a local Ray instance is started.

<a name="pipeline._RayDeploymentWrapper"></a>
## \_RayDeploymentWrapper Objects

```python
class _RayDeploymentWrapper()
```

Ray Serve supports calling of __init__ methods on the Classes to create "deployment" instances.

In case of Haystack, some Components like Retrievers have complex init methods that needs objects
like Document Stores.

This wrapper class encapsulates the initialization of Components. Given a Component Class
name, it creates an instance using the YAML Pipeline config.

<a name="pipeline._RayDeploymentWrapper.__init__"></a>
#### \_\_init\_\_

```python
 | __init__(pipeline_config: dict, component_name: str)
```

Create an instance of Component.

**Arguments**:

- `pipeline_config`: Pipeline YAML parsed as a dict.
- `component_name`: Component Class name.

<a name="pipeline._RayDeploymentWrapper.__call__"></a>
#### \_\_call\_\_

```python
 | __call__(*args, **kwargs)
```

Ray calls this method which is then re-directed to the corresponding component's run().

<<<<<<< HEAD
=======
<a name="pipeline.Docs2Answers"></a>
## Docs2Answers Objects

```python
class Docs2Answers(BaseComponent)
```

This Node is used to convert retrieved documents into predicted answers format.
It is useful for situations where you are calling a Retriever only pipeline via REST API.
This ensures that your output is in a compatible format.

>>>>>>> 34a8879f
<a name="pipeline.MostSimilarDocumentsPipeline"></a>
## MostSimilarDocumentsPipeline Objects

```python
class MostSimilarDocumentsPipeline(BaseStandardPipeline)
```

<a name="pipeline.MostSimilarDocumentsPipeline.__init__"></a>
#### \_\_init\_\_

```python
 | __init__(document_store: BaseDocumentStore)
```

Initialize a Pipeline for finding the most similar documents to a given document.
This pipeline can be helpful if you already show a relevant document to your end users and they want to search for just similar ones.

**Arguments**:

- `document_store`: Document Store instance with already stored embeddings.

<a name="pipeline.MostSimilarDocumentsPipeline.run"></a>
#### run

```python
 | run(document_ids: List[str], top_k: int = 5)
```

**Arguments**:

- `document_ids`: document ids
- `top_k`: How many documents id to return against single document
<|MERGE_RESOLUTION|>--- conflicted
+++ resolved
@@ -824,8 +824,6 @@
 
 Ray calls this method which is then re-directed to the corresponding component's run().
 
-<<<<<<< HEAD
-=======
 <a name="pipeline.Docs2Answers"></a>
 ## Docs2Answers Objects
 
@@ -837,7 +835,6 @@
 It is useful for situations where you are calling a Retriever only pipeline via REST API.
 This ensures that your output is in a compatible format.
 
->>>>>>> 34a8879f
 <a name="pipeline.MostSimilarDocumentsPipeline"></a>
 ## MostSimilarDocumentsPipeline Objects
 
