<a id="base"></a>

# Module base

<a id="base.BaseGraphRetriever"></a>

## BaseGraphRetriever

```python
class BaseGraphRetriever(BaseComponent)
```

Base classfor knowledge graph retrievers.

<a id="base.BaseRetriever"></a>

## BaseRetriever

```python
class BaseRetriever(BaseComponent)
```

Base class for regular retrievers.

<a id="base.BaseRetriever.retrieve"></a>

#### BaseRetriever.retrieve

```python
@abstractmethod
def retrieve(query: str,
             filters: Optional[Dict[str, Union[Dict, List, str, int, float,
                                               bool]]] = None,
             top_k: Optional[int] = None,
             index: str = None,
             headers: Optional[Dict[str, str]] = None,
             scale_score: bool = None) -> List[Document]
```

Scan through documents in DocumentStore and return a small number documents

that are most relevant to the query.

**Arguments**:

- `query`: The query
- `filters`: A dictionary where the keys specify a metadata field and the value is a list of accepted values for that field
- `top_k`: How many documents to return per query.
- `index`: The name of the index in the DocumentStore from which to retrieve documents
- `headers`: Custom HTTP headers to pass to document store client if supported (e.g. {'Authorization': 'Basic YWRtaW46cm9vdA=='} for basic authentication)
- `scale_score`: Whether to scale the similarity score to the unit interval (range of [0,1]).
If true (default) similarity scores (e.g. cosine or dot_product) which naturally have a different value range will be scaled to a range of [0,1], where 1 means extremely relevant.
Otherwise raw similarity scores (e.g. cosine or dot_product) will be used.

<a id="base.BaseRetriever.timing"></a>

#### BaseRetriever.timing

```python
def timing(fn, attr_name)
```

Wrapper method used to time functions.

<a id="base.BaseRetriever.eval"></a>

#### BaseRetriever.eval

```python
def eval(label_index: str = "label",
         doc_index: str = "eval_document",
         label_origin: str = "gold-label",
         top_k: int = 10,
         open_domain: bool = False,
         return_preds: bool = False,
         headers: Optional[Dict[str, str]] = None) -> dict
```

Performs evaluation on the Retriever.

Retriever is evaluated based on whether it finds the correct document given the query string and at which
position in the ranking of documents the correct document is.

|  Returns a dict containing the following metrics:

    - "recall": Proportion of questions for which correct document is among retrieved documents
    - "mrr": Mean of reciprocal rank. Rewards retrievers that give relevant documents a higher rank.
      Only considers the highest ranked relevant document.
    - "map": Mean of average precision for each question. Rewards retrievers that give relevant
      documents a higher rank. Considers all retrieved relevant documents. If ``open_domain=True``,
      average precision is normalized by the number of retrieved relevant documents per query.
      If ``open_domain=False``, average precision is normalized by the number of all relevant documents
      per query.

**Arguments**:

- `label_index`: Index/Table in DocumentStore where labeled questions are stored
- `doc_index`: Index/Table in DocumentStore where documents that are used for evaluation are stored
- `top_k`: How many documents to return per query
- `open_domain`: If ``True``, retrieval will be evaluated by checking if the answer string to a question is
contained in the retrieved docs (common approach in open-domain QA).
If ``False``, retrieval uses a stricter evaluation that checks if the retrieved document ids
are within ids explicitly stated in the labels.
- `return_preds`: Whether to add predictions in the returned dictionary. If True, the returned dictionary
contains the keys "predictions" and "metrics".
- `headers`: Custom HTTP headers to pass to document store client if supported (e.g. {'Authorization': 'Basic YWRtaW46cm9vdA=='} for basic authentication)

<a id="sparse"></a>

# Module sparse

<a id="sparse.BM25Retriever"></a>

## BM25Retriever

```python
class BM25Retriever(BaseRetriever)
```

<a id="sparse.BM25Retriever.__init__"></a>

#### BM25Retriever.\_\_init\_\_

```python
def __init__(document_store: KeywordDocumentStore,
             top_k: int = 10,
             all_terms_must_match: bool = False,
             custom_query: Optional[str] = None,
             scale_score: bool = True)
```

**Arguments**:

- `document_store`: an instance of one of the following DocumentStores to retrieve from: ElasticsearchDocumentStore, OpenSearchDocumentStore and OpenDistroElasticsearchDocumentStore
- `all_terms_must_match`: Whether all terms of the query must match the document.
If true all query terms must be present in a document in order to be retrieved (i.e the AND operator is being used implicitly between query terms: "cozy fish restaurant" -> "cozy AND fish AND restaurant").
Otherwise at least one query term must be present in a document in order to be retrieved (i.e the OR operator is being used implicitly between query terms: "cozy fish restaurant" -> "cozy OR fish OR restaurant").
Defaults to False.
- `custom_query`: query string as per Elasticsearch DSL with a mandatory query placeholder(query).
 Optionally, ES `filter` clause can be added where the values of `terms` are placeholders
 that get substituted during runtime. The placeholder(${filter_name_1}, ${filter_name_2}..)
 names must match with the filters dict supplied in self.retrieve().
 ::

     **An example custom_query:**
     ```python
    |    {
    |        "size": 10,
    |        "query": {
    |            "bool": {
    |                "should": [{"multi_match": {
    |                    "query": ${query},                 // mandatory query placeholder
    |                    "type": "most_fields",
    |                    "fields": ["content", "title"]}}],
    |                "filter": [                                 // optional custom filters
    |                    {"terms": {"year": ${years}}},
    |                    {"terms": {"quarter": ${quarters}}},
    |                    {"range": {"date": {"gte": ${date}}}}
    |                    ],
    |            }
    |        },
    |    }
     ```

 **For this custom_query, a sample retrieve() could be:**
 ```python
|    self.retrieve(query="Why did the revenue increase?",
|                  filters={"years": ["2019"], "quarters": ["Q1", "Q2"]})
```

 Optionally, highlighting can be defined by specifying Elasticsearch's highlight settings.
 See https://www.elastic.co/guide/en/elasticsearch/reference/current/highlighting.html.
 You will find the highlighted output in the returned Document's meta field by key "highlighted".
 ::

     **Example custom_query with highlighting:**
     ```python
    |    {
    |        "size": 10,
    |        "query": {
    |            "bool": {
    |                "should": [{"multi_match": {
    |                    "query": ${query},                 // mandatory query placeholder
    |                    "type": "most_fields",
    |                    "fields": ["content", "title"]}}],
    |            }
    |        },
    |        "highlight": {             // enable highlighting
    |            "fields": {            // for fields content and title
    |                "content": {},
    |                "title": {}
    |            }
    |        },
    |    }
     ```

     **For this custom_query, highlighting info can be accessed by:**
    ```python
    |    docs = self.retrieve(query="Why did the revenue increase?")
    |    highlighted_content = docs[0].meta["highlighted"]["content"]
    |    highlighted_title = docs[0].meta["highlighted"]["title"]
    ```
- `top_k`: How many documents to return per query.
- `scale_score`: Whether to scale the similarity score to the unit interval (range of [0,1]).
If true (default) similarity scores (e.g. cosine or dot_product) which naturally have a different value range will be scaled to a range of [0,1], where 1 means extremely relevant.
Otherwise raw similarity scores (e.g. cosine or dot_product) will be used.

<a id="sparse.BM25Retriever.retrieve"></a>

#### BM25Retriever.retrieve

```python
def retrieve(query: str,
             filters: Optional[Dict[str, Union[Dict, List, str, int, float,
                                               bool]]] = None,
             top_k: Optional[int] = None,
             index: str = None,
             headers: Optional[Dict[str, str]] = None,
             scale_score: bool = None) -> List[Document]
```

Scan through documents in DocumentStore and return a small number documents

that are most relevant to the query.

**Arguments**:

- `query`: The query
- `filters`: Optional filters to narrow down the search space to documents whose metadata fulfill certain
conditions.
Filters are defined as nested dictionaries. The keys of the dictionaries can be a logical
operator (`"$and"`, `"$or"`, `"$not"`), a comparison operator (`"$eq"`, `"$in"`, `"$gt"`,
`"$gte"`, `"$lt"`, `"$lte"`) or a metadata field name.
Logical operator keys take a dictionary of metadata field names and/or logical operators as
value. Metadata field names take a dictionary of comparison operators as value. Comparison
operator keys take a single value or (in case of `"$in"`) a list of values as value.
If no logical operator is provided, `"$and"` is used as default operation. If no comparison
operator is provided, `"$eq"` (or `"$in"` if the comparison value is a list) is used as default
operation.

    __Example__:
    ```python
    filters = {
        "$and": {
            "type": {"$eq": "article"},
            "date": {"$gte": "2015-01-01", "$lt": "2021-01-01"},
            "rating": {"$gte": 3},
            "$or": {
                "genre": {"$in": ["economy", "politics"]},
                "publisher": {"$eq": "nytimes"}
            }
        }
    }
    # or simpler using default operators
    filters = {
        "type": "article",
        "date": {"$gte": "2015-01-01", "$lt": "2021-01-01"},
        "rating": {"$gte": 3},
        "$or": {
            "genre": ["economy", "politics"],
            "publisher": "nytimes"
        }
    }
    ```

    To use the same logical operator multiple times on the same level, logical operators take
    optionally a list of dictionaries as value.

    __Example__:
    ```python
    filters = {
        "$or": [
            {
                "$and": {
                    "Type": "News Paper",
                    "Date": {
                        "$lt": "2019-01-01"
                    }
                }
            },
            {
                "$and": {
                    "Type": "Blog Post",
                    "Date": {
                        "$gte": "2019-01-01"
                    }
                }
            }
        ]
    }
    ```
- `top_k`: How many documents to return per query.
- `index`: The name of the index in the DocumentStore from which to retrieve documents
- `headers`: Custom HTTP headers to pass to elasticsearch client (e.g. {'Authorization': 'Basic YWRtaW46cm9vdA=='})
Check out https://www.elastic.co/guide/en/elasticsearch/reference/current/http-clients.html for more information.
- `scale_score`: Whether to scale the similarity score to the unit interval (range of [0,1]).
If true similarity scores (e.g. cosine or dot_product) which naturally have a different value range will be scaled to a range of [0,1], where 1 means extremely relevant.
Otherwise raw similarity scores (e.g. cosine or dot_product) will be used.

<a id="sparse.BM25Retriever.retrieve_batch"></a>

#### BM25Retriever.retrieve\_batch

```python
def retrieve_batch(queries: List[str],
                   filters: Optional[Union[Dict[str, Union[Dict, List, str,
                                                           int, float, bool]],
                                           List[Dict[str,
                                                     Union[Dict, List, str,
                                                           int, float,
                                                           bool]]], ]] = None,
                   top_k: Optional[int] = None,
                   index: str = None,
                   headers: Optional[Dict[str, str]] = None,
                   batch_size: Optional[int] = None,
                   scale_score: bool = None) -> List[List[Document]]
```

Scan through documents in DocumentStore and return a small number documents

that are most relevant to the supplied queries.

Returns a list of lists of Documents (one per query).

**Arguments**:

- `queries`: List of query strings.
- `filters`: Optional filters to narrow down the search space to documents whose metadata fulfill certain
conditions.
Filters are defined as nested dictionaries. The keys of the dictionaries can be a logical
operator (`"$and"`, `"$or"`, `"$not"`), a comparison operator (`"$eq"`, `"$in"`, `"$gt"`,
`"$gte"`, `"$lt"`, `"$lte"`) or a metadata field name.
Logical operator keys take a dictionary of metadata field names and/or logical operators as
value. Metadata field names take a dictionary of comparison operators as value. Comparison
operator keys take a single value or (in case of `"$in"`) a list of values as value.
If no logical operator is provided, `"$and"` is used as default operation. If no comparison
operator is provided, `"$eq"` (or `"$in"` if the comparison value is a list) is used as default
operation.

    __Example__:
    ```python
    filters = {
        "$and": {
            "type": {"$eq": "article"},
            "date": {"$gte": "2015-01-01", "$lt": "2021-01-01"},
            "rating": {"$gte": 3},
            "$or": {
                "genre": {"$in": ["economy", "politics"]},
                "publisher": {"$eq": "nytimes"}
            }
        }
    }
    # or simpler using default operators
    filters = {
        "type": "article",
        "date": {"$gte": "2015-01-01", "$lt": "2021-01-01"},
        "rating": {"$gte": 3},
        "$or": {
            "genre": ["economy", "politics"],
            "publisher": "nytimes"
        }
    }
    ```

    To use the same logical operator multiple times on the same level, logical operators take
    optionally a list of dictionaries as value.

    __Example__:
    ```python
    filters = {
        "$or": [
            {
                "$and": {
                    "Type": "News Paper",
                    "Date": {
                        "$lt": "2019-01-01"
                    }
                }
            },
            {
                "$and": {
                    "Type": "Blog Post",
                    "Date": {
                        "$gte": "2019-01-01"
                    }
                }
            }
        ]
    }
    ```
- `top_k`: How many documents to return per query.
- `index`: The name of the index in the DocumentStore from which to retrieve documents
- `headers`: Custom HTTP headers to pass to elasticsearch client (e.g. {'Authorization': 'Basic YWRtaW46cm9vdA=='})
Check out https://www.elastic.co/guide/en/elasticsearch/reference/current/http-clients.html for more information.
- `batch_size`: Not applicable.
- `scale_score`: Whether to scale the similarity score to the unit interval (range of [0,1]).
If true similarity scores (e.g. cosine or dot_product) which naturally have a different
value range will be scaled to a range of [0,1], where 1 means extremely relevant.
Otherwise raw similarity scores (e.g. cosine or dot_product) will be used.

<a id="sparse.FilterRetriever"></a>

## FilterRetriever

```python
class FilterRetriever(BM25Retriever)
```

Naive "Retriever" that returns all documents that match the given filters. No impact of query at all.
Helpful for benchmarking, testing and if you want to do QA on small documents without an "active" retriever.

<a id="sparse.FilterRetriever.retrieve"></a>

#### FilterRetriever.retrieve

```python
def retrieve(query: str,
             filters: dict = None,
             top_k: Optional[int] = None,
             index: str = None,
             headers: Optional[Dict[str, str]] = None,
             scale_score: bool = None) -> List[Document]
```

Scan through documents in DocumentStore and return a small number documents

that are most relevant to the query.

**Arguments**:

- `query`: Has no effect, can pass in empty string
- `filters`: A dictionary where the keys specify a metadata field and the value is a list of accepted values for that field
- `top_k`: Has no effect, pass in any int or None
- `index`: The name of the index in the DocumentStore from which to retrieve documents
- `headers`: Custom HTTP headers to pass to elasticsearch client (e.g. {'Authorization': 'Basic YWRtaW46cm9vdA=='})
Check out https://www.elastic.co/guide/en/elasticsearch/reference/current/http-clients.html for more information.
- `scale_score`: Whether to scale the similarity score to the unit interval (range of [0,1]).
If true similarity scores (e.g. cosine or dot_product) which naturally have a different value range will be scaled to a range of [0,1], where 1 means extremely relevant.
Otherwise raw similarity scores (e.g. cosine or dot_product) will be used.

<a id="sparse.TfidfRetriever"></a>

## TfidfRetriever

```python
class TfidfRetriever(BaseRetriever)
```

Read all documents from a SQL backend.

Split documents into smaller units (eg, paragraphs or pages) to reduce the
computations when text is passed on to a Reader for QA.

It uses sklearn's TfidfVectorizer to compute a tf-idf matrix.

<a id="sparse.TfidfRetriever.__init__"></a>

#### TfidfRetriever.\_\_init\_\_

```python
def __init__(document_store: BaseDocumentStore,
             top_k: int = 10,
             auto_fit=True)
```

**Arguments**:

- `document_store`: an instance of a DocumentStore to retrieve documents from.
- `top_k`: How many documents to return per query.
- `auto_fit`: Whether to automatically update tf-idf matrix by calling fit() after new documents have been added

<a id="sparse.TfidfRetriever.retrieve"></a>

#### TfidfRetriever.retrieve

```python
def retrieve(query: str,
             filters: Optional[Union[Dict[str, Union[Dict, List, str, int,
                                                     float, bool]],
                                     List[Dict[str,
                                               Union[Dict, List, str, int,
                                                     float, bool]]], ]] = None,
             top_k: Optional[int] = None,
             index: str = None,
             headers: Optional[Dict[str, str]] = None,
             scale_score: bool = None) -> List[Document]
```

Scan through documents in DocumentStore and return a small number documents

that are most relevant to the query.

**Arguments**:

- `query`: The query
- `filters`: A dictionary where the keys specify a metadata field and the value is a list of accepted values for that field
- `top_k`: How many documents to return per query.
- `index`: The name of the index in the DocumentStore from which to retrieve documents
- `scale_score`: Whether to scale the similarity score to the unit interval (range of [0,1]).
If true similarity scores (e.g. cosine or dot_product) which naturally have a different value range will be scaled to a range of [0,1], where 1 means extremely relevant.
Otherwise raw similarity scores (e.g. cosine or dot_product) will be used.

<a id="sparse.TfidfRetriever.retrieve_batch"></a>

#### TfidfRetriever.retrieve\_batch

```python
def retrieve_batch(queries: Union[str, List[str]],
                   filters: Optional[Dict[str, Union[Dict, List, str, int,
                                                     float, bool]]] = None,
                   top_k: Optional[int] = None,
                   index: str = None,
                   headers: Optional[Dict[str, str]] = None,
                   batch_size: Optional[int] = None,
                   scale_score: bool = None) -> List[List[Document]]
```

Scan through documents in DocumentStore and return a small number documents

that are most relevant to the supplied queries.

Returns a list of lists of Documents (one per query).

**Arguments**:

- `queries`: Single query string or list of queries.
- `filters`: A dictionary where the keys specify a metadata field and the value is a list of accepted values for that field
- `top_k`: How many documents to return per query.
- `index`: The name of the index in the DocumentStore from which to retrieve documents
- `batch_size`: Not applicable.
- `scale_score`: Whether to scale the similarity score to the unit interval (range of [0,1]).
If true similarity scores (e.g. cosine or dot_product) which naturally have a different
value range will be scaled to a range of [0,1], where 1 means extremely relevant.
Otherwise raw similarity scores (e.g. cosine or dot_product) will be used.

<a id="sparse.TfidfRetriever.fit"></a>

#### TfidfRetriever.fit

```python
def fit()
```

Performing training on this class according to the TF-IDF algorithm.

<a id="dense"></a>

# Module dense

<a id="dense.DensePassageRetriever"></a>

## DensePassageRetriever

```python
class DensePassageRetriever(BaseRetriever)
```

Retriever that uses a bi-encoder (one transformer for query, one transformer for passage).
See the original paper for more details:
Karpukhin, Vladimir, et al. (2020): "Dense Passage Retrieval for Open-Domain Question Answering."
(https://arxiv.org/abs/2004.04906).

<a id="dense.DensePassageRetriever.__init__"></a>

#### DensePassageRetriever.\_\_init\_\_

```python
def __init__(document_store: BaseDocumentStore,
             query_embedding_model: Union[
                 Path, str] = "facebook/dpr-question_encoder-single-nq-base",
             passage_embedding_model: Union[
                 Path, str] = "facebook/dpr-ctx_encoder-single-nq-base",
             model_version: Optional[str] = None,
             max_seq_len_query: int = 64,
             max_seq_len_passage: int = 256,
             top_k: int = 10,
             use_gpu: bool = True,
             batch_size: int = 16,
             embed_title: bool = True,
             use_fast_tokenizers: bool = True,
             similarity_function: str = "dot_product",
             global_loss_buffer_size: int = 150000,
             progress_bar: bool = True,
             devices: Optional[List[Union[str, torch.device]]] = None,
             use_auth_token: Optional[Union[str, bool]] = None,
             scale_score: bool = True)
```

Init the Retriever incl. the two encoder models from a local or remote model checkpoint.

The checkpoint format matches huggingface transformers' model format

**Example:**

        ```python
        |    # remote model from FAIR
        |    DensePassageRetriever(document_store=your_doc_store,
        |                          query_embedding_model="facebook/dpr-question_encoder-single-nq-base",
        |                          passage_embedding_model="facebook/dpr-ctx_encoder-single-nq-base")
        |    # or from local path
        |    DensePassageRetriever(document_store=your_doc_store,
        |                          query_embedding_model="model_directory/question-encoder",
        |                          passage_embedding_model="model_directory/context-encoder")
        ```

**Arguments**:

- `document_store`: An instance of DocumentStore from which to retrieve documents.
- `query_embedding_model`: Local path or remote name of question encoder checkpoint. The format equals the
one used by hugging-face transformers' modelhub models
Currently available remote names: ``"facebook/dpr-question_encoder-single-nq-base"``
- `passage_embedding_model`: Local path or remote name of passage encoder checkpoint. The format equals the
one used by hugging-face transformers' modelhub models
Currently available remote names: ``"facebook/dpr-ctx_encoder-single-nq-base"``
- `model_version`: The version of model to use from the HuggingFace model hub. Can be tag name, branch name, or commit hash.
- `max_seq_len_query`: Longest length of each query sequence. Maximum number of tokens for the query text. Longer ones will be cut down."
- `max_seq_len_passage`: Longest length of each passage/context sequence. Maximum number of tokens for the passage text. Longer ones will be cut down."
- `top_k`: How many documents to return per query.
- `use_gpu`: Whether to use all available GPUs or the CPU. Falls back on CPU if no GPU is available.
- `batch_size`: Number of questions or passages to encode at once. In case of multiple gpus, this will be the total batch size.
- `embed_title`: Whether to concatenate title and passage to a text pair that is then used to create the embedding.
This is the approach used in the original paper and is likely to improve performance if your
titles contain meaningful information for retrieval (topic, entities etc.) .
The title is expected to be present in doc.meta["name"] and can be supplied in the documents
before writing them to the DocumentStore like this:
{"text": "my text", "meta": {"name": "my title"}}.
- `use_fast_tokenizers`: Whether to use fast Rust tokenizers
- `similarity_function`: Which function to apply for calculating the similarity of query and passage embeddings during training.
Options: `dot_product` (Default) or `cosine`
- `global_loss_buffer_size`: Buffer size for all_gather() in DDP.
Increase if errors like "encoded data exceeds max_size ..." come up
- `progress_bar`: Whether to show a tqdm progress bar or not.
Can be helpful to disable in production deployments to keep the logs clean.
- `devices`: List of torch devices (e.g. cuda, cpu, mps) to limit inference to specific devices.
A list containing torch device objects and/or strings is supported (For example
[torch.device('cuda:0'), "mps", "cuda:1"]). When specifying `use_gpu=False` the devices
parameter is not used and a single cpu device is used for inference.
Note: as multi-GPU training is currently not implemented for DPR, training
will only use the first device provided in this list.
- `use_auth_token`: The API token used to download private models from Huggingface.
If this parameter is set to `True`, then the token generated when running
`transformers-cli login` (stored in ~/.huggingface) will be used.
Additional information can be found here
https://huggingface.co/transformers/main_classes/model.html#transformers.PreTrainedModel.from_pretrained
- `scale_score`: Whether to scale the similarity score to the unit interval (range of [0,1]).
If true (default) similarity scores (e.g. cosine or dot_product) which naturally have a different value range will be scaled to a range of [0,1], where 1 means extremely relevant.
Otherwise raw similarity scores (e.g. cosine or dot_product) will be used.

<a id="dense.DensePassageRetriever.retrieve"></a>

#### DensePassageRetriever.retrieve

```python
def retrieve(query: str,
             filters: Optional[Dict[str, Union[Dict, List, str, int, float,
                                               bool]]] = None,
             top_k: Optional[int] = None,
             index: str = None,
             headers: Optional[Dict[str, str]] = None,
             scale_score: bool = None) -> List[Document]
```

Scan through documents in DocumentStore and return a small number documents

that are most relevant to the query.

**Arguments**:

- `query`: The query
- `filters`: Optional filters to narrow down the search space to documents whose metadata fulfill certain
conditions.
Filters are defined as nested dictionaries. The keys of the dictionaries can be a logical
operator (`"$and"`, `"$or"`, `"$not"`), a comparison operator (`"$eq"`, `"$in"`, `"$gt"`,
`"$gte"`, `"$lt"`, `"$lte"`) or a metadata field name.
Logical operator keys take a dictionary of metadata field names and/or logical operators as
value. Metadata field names take a dictionary of comparison operators as value. Comparison
operator keys take a single value or (in case of `"$in"`) a list of values as value.
If no logical operator is provided, `"$and"` is used as default operation. If no comparison
operator is provided, `"$eq"` (or `"$in"` if the comparison value is a list) is used as default
operation.

    __Example__:
    ```python
    filters = {
        "$and": {
            "type": {"$eq": "article"},
            "date": {"$gte": "2015-01-01", "$lt": "2021-01-01"},
            "rating": {"$gte": 3},
            "$or": {
                "genre": {"$in": ["economy", "politics"]},
                "publisher": {"$eq": "nytimes"}
            }
        }
    }
    # or simpler using default operators
    filters = {
        "type": "article",
        "date": {"$gte": "2015-01-01", "$lt": "2021-01-01"},
        "rating": {"$gte": 3},
        "$or": {
            "genre": ["economy", "politics"],
            "publisher": "nytimes"
        }
    }
    ```

    To use the same logical operator multiple times on the same level, logical operators take
    optionally a list of dictionaries as value.

    __Example__:
    ```python
    filters = {
        "$or": [
            {
                "$and": {
                    "Type": "News Paper",
                    "Date": {
                        "$lt": "2019-01-01"
                    }
                }
            },
            {
                "$and": {
                    "Type": "Blog Post",
                    "Date": {
                        "$gte": "2019-01-01"
                    }
                }
            }
        ]
    }
    ```
- `top_k`: How many documents to return per query.
- `index`: The name of the index in the DocumentStore from which to retrieve documents
- `scale_score`: Whether to scale the similarity score to the unit interval (range of [0,1]).
If true similarity scores (e.g. cosine or dot_product) which naturally have a different value range will be scaled to a range of [0,1], where 1 means extremely relevant.
Otherwise raw similarity scores (e.g. cosine or dot_product) will be used.

<a id="dense.DensePassageRetriever.retrieve_batch"></a>

#### DensePassageRetriever.retrieve\_batch

```python
def retrieve_batch(queries: List[str],
                   filters: Optional[Union[Dict[str, Union[Dict, List, str,
                                                           int, float, bool]],
                                           List[Dict[str,
                                                     Union[Dict, List, str,
                                                           int, float,
                                                           bool]]], ]] = None,
                   top_k: Optional[int] = None,
                   index: str = None,
                   headers: Optional[Dict[str, str]] = None,
                   batch_size: Optional[int] = None,
                   scale_score: bool = None) -> List[List[Document]]
```

Scan through documents in DocumentStore and return a small number documents

that are most relevant to the supplied queries.

Returns a list of lists of Documents (one per query).

**Arguments**:

- `queries`: List of query strings.
- `filters`: Optional filters to narrow down the search space to documents whose metadata fulfill certain
conditions. Can be a single filter that will be applied to each query or a list of filters
(one filter per query).

Filters are defined as nested dictionaries. The keys of the dictionaries can be a logical
operator (`"$and"`, `"$or"`, `"$not"`), a comparison operator (`"$eq"`, `"$in"`, `"$gt"`,
`"$gte"`, `"$lt"`, `"$lte"`) or a metadata field name.
Logical operator keys take a dictionary of metadata field names and/or logical operators as
value. Metadata field names take a dictionary of comparison operators as value. Comparison
operator keys take a single value or (in case of `"$in"`) a list of values as value.
If no logical operator is provided, `"$and"` is used as default operation. If no comparison
operator is provided, `"$eq"` (or `"$in"` if the comparison value is a list) is used as default
operation.

    __Example__:
    ```python
    filters = {
        "$and": {
            "type": {"$eq": "article"},
            "date": {"$gte": "2015-01-01", "$lt": "2021-01-01"},
            "rating": {"$gte": 3},
            "$or": {
                "genre": {"$in": ["economy", "politics"]},
                "publisher": {"$eq": "nytimes"}
            }
        }
    }
    # or simpler using default operators
    filters = {
        "type": "article",
        "date": {"$gte": "2015-01-01", "$lt": "2021-01-01"},
        "rating": {"$gte": 3},
        "$or": {
            "genre": ["economy", "politics"],
            "publisher": "nytimes"
        }
    }
    ```

    To use the same logical operator multiple times on the same level, logical operators take
    optionally a list of dictionaries as value.

    __Example__:
    ```python
    filters = {
        "$or": [
            {
                "$and": {
                    "Type": "News Paper",
                    "Date": {
                        "$lt": "2019-01-01"
                    }
                }
            },
            {
                "$and": {
                    "Type": "Blog Post",
                    "Date": {
                        "$gte": "2019-01-01"
                    }
                }
            }
        ]
    }
    ```
- `top_k`: How many documents to return per query.
- `index`: The name of the index in the DocumentStore from which to retrieve documents
- `batch_size`: Number of queries to embed at a time.
- `scale_score`: Whether to scale the similarity score to the unit interval (range of [0,1]).
If true similarity scores (e.g. cosine or dot_product) which naturally have a different
value range will be scaled to a range of [0,1], where 1 means extremely relevant.
Otherwise raw similarity scores (e.g. cosine or dot_product) will be used.

<a id="dense.DensePassageRetriever.embed_queries"></a>

#### DensePassageRetriever.embed\_queries

```python
def embed_queries(texts: List[str]) -> List[np.ndarray]
```

Create embeddings for a list of queries using the query encoder

**Arguments**:

- `texts`: Queries to embed

**Returns**:

Embeddings, one per input queries

<a id="dense.DensePassageRetriever.embed_documents"></a>

#### DensePassageRetriever.embed\_documents

```python
def embed_documents(docs: List[Document]) -> List[np.ndarray]
```

Create embeddings for a list of documents using the passage encoder

**Arguments**:

- `docs`: List of Document objects used to represent documents / passages in a standardized way within Haystack.

**Returns**:

Embeddings of documents / passages shape (batch_size, embedding_dim)

<a id="dense.DensePassageRetriever.train"></a>

#### DensePassageRetriever.train

```python
<<<<<<< HEAD
def train(data_dir: str, train_filename: str, dev_filename: str = None, test_filename: str = None, max_samples: int = None, max_processes: int = 128, multiprocessing_strategy: Optional[str] = None, dev_split: float = 0, batch_size: int = 2, embed_title: bool = True, num_hard_negatives: int = 1, num_positives: int = 1, n_epochs: int = 3, evaluate_every: int = 1000, n_gpu: int = 1, learning_rate: float = 1e-5, epsilon: float = 1e-08, weight_decay: float = 0.0, num_warmup_steps: int = 100, grad_acc_steps: int = 1, use_amp: bool = False, optimizer_name: str = "AdamW", optimizer_correct_bias: bool = True, save_dir: str = "../saved_models/dpr", query_encoder_save_dir: str = "query_encoder", passage_encoder_save_dir: str = "passage_encoder", checkpoint_root_dir: Path = Path("model_checkpoints"), checkpoint_every: Optional[int] = None, checkpoints_to_keep: int = 3, early_stopping: Optional[EarlyStopping] = None)
=======
def train(data_dir: str,
          train_filename: str,
          dev_filename: str = None,
          test_filename: str = None,
          max_samples: int = None,
          max_processes: int = 128,
          multiprocessing_strategy: Optional[str] = None,
          dev_split: float = 0,
          batch_size: int = 2,
          embed_title: bool = True,
          num_hard_negatives: int = 1,
          num_positives: int = 1,
          n_epochs: int = 3,
          evaluate_every: int = 1000,
          n_gpu: int = 1,
          learning_rate: float = 1e-5,
          epsilon: float = 1e-08,
          weight_decay: float = 0.0,
          num_warmup_steps: int = 100,
          grad_acc_steps: int = 1,
          use_amp: str = None,
          optimizer_name: str = "AdamW",
          optimizer_correct_bias: bool = True,
          save_dir: str = "../saved_models/dpr",
          query_encoder_save_dir: str = "query_encoder",
          passage_encoder_save_dir: str = "passage_encoder",
          checkpoint_root_dir: Path = Path("model_checkpoints"),
          checkpoint_every: Optional[int] = None,
          checkpoints_to_keep: int = 3,
          early_stopping: Optional[EarlyStopping] = None)
>>>>>>> 6790eaf7
```

train a DensePassageRetrieval model

**Arguments**:

- `data_dir`: Directory where training file, dev file and test file are present
- `train_filename`: training filename
- `dev_filename`: development set filename, file to be used by model in eval step of training
- `test_filename`: test set filename, file to be used by model in test step after training
- `max_samples`: maximum number of input samples to convert. Can be used for debugging a smaller dataset.
- `max_processes`: the maximum number of processes to spawn in the multiprocessing.Pool used in DataSilo.
It can be set to 1 to disable the use of multiprocessing or make debugging easier.
- `multiprocessing_strategy`: Set the multiprocessing sharing strategy, this can be one of file_descriptor/file_system depending on your OS.
If your system has low limits for the number of open file descriptors, and you can’t raise them,
you should use the file_system strategy.
- `dev_split`: The proportion of the train set that will sliced. Only works if dev_filename is set to None
- `batch_size`: total number of samples in 1 batch of data
- `embed_title`: whether to concatenate passage title with each passage. The default setting in official DPR embeds passage title with the corresponding passage
- `num_hard_negatives`: number of hard negative passages(passages which are very similar(high score by BM25) to query but do not contain the answer
- `num_positives`: number of positive passages
- `n_epochs`: number of epochs to train the model on
- `evaluate_every`: number of training steps after evaluation is run
- `n_gpu`: number of gpus to train on
- `learning_rate`: learning rate of optimizer
- `epsilon`: epsilon parameter of optimizer
- `weight_decay`: weight decay parameter of optimizer
- `grad_acc_steps`: number of steps to accumulate gradient over before back-propagation is done
- `use_amp`: Whether to use automatic mixed precision (AMP) natively implemented in PyTorch to improve
training speed and reduce GPU memory usage.
For more information, see (Haystack Optimization)[https://haystack.deepset.ai/guides/optimization]
and (Automatic Mixed Precision Package - Torch.amp)[https://pytorch.org/docs/stable/amp.html].
- `optimizer_name`: what optimizer to use (default: AdamW)
- `num_warmup_steps`: number of warmup steps
- `optimizer_correct_bias`: Whether to correct bias in optimizer
- `save_dir`: directory where models are saved
- `query_encoder_save_dir`: directory inside save_dir where query_encoder model files are saved
- `passage_encoder_save_dir`: directory inside save_dir where passage_encoder model files are saved
- `checkpoint_root_dir`: The Path of a directory where all train checkpoints are saved. For each individual
checkpoint, a subdirectory with the name epoch_{epoch_num}_step_{step_num} is created.
- `checkpoint_every`: Save a train checkpoint after this many steps of training.
- `checkpoints_to_keep`: The maximum number of train checkpoints to save.
- `early_stopping`: An initialized EarlyStopping object to control early stopping and saving of the best models.
Checkpoints can be stored via setting `checkpoint_every` to a custom number of steps.
If any checkpoints are stored, a subsequent run of train() will resume training from the latest available checkpoint.

<a id="dense.DensePassageRetriever.save"></a>

#### DensePassageRetriever.save

```python
def save(save_dir: Union[Path, str],
         query_encoder_dir: str = "query_encoder",
         passage_encoder_dir: str = "passage_encoder")
```

Save DensePassageRetriever to the specified directory.

**Arguments**:

- `save_dir`: Directory to save to.
- `query_encoder_dir`: Directory in save_dir that contains query encoder model.
- `passage_encoder_dir`: Directory in save_dir that contains passage encoder model.

**Returns**:

None

<a id="dense.DensePassageRetriever.load"></a>

#### DensePassageRetriever.load

```python
@classmethod
def load(cls,
         load_dir: Union[Path, str],
         document_store: BaseDocumentStore,
         max_seq_len_query: int = 64,
         max_seq_len_passage: int = 256,
         use_gpu: bool = True,
         batch_size: int = 16,
         embed_title: bool = True,
         use_fast_tokenizers: bool = True,
         similarity_function: str = "dot_product",
         query_encoder_dir: str = "query_encoder",
         passage_encoder_dir: str = "passage_encoder")
```

Load DensePassageRetriever from the specified directory.

<a id="dense.TableTextRetriever"></a>

## TableTextRetriever

```python
class TableTextRetriever(BaseRetriever)
```

Retriever that uses a tri-encoder to jointly retrieve among a database consisting of text passages and tables
(one transformer for query, one transformer for text passages, one transformer for tables).
See the original paper for more details:
Kostić, Bogdan, et al. (2021): "Multi-modal Retrieval of Tables and Texts Using Tri-encoder Models"
(https://arxiv.org/abs/2108.04049),

<a id="dense.TableTextRetriever.__init__"></a>

#### TableTextRetriever.\_\_init\_\_

```python
def __init__(
        document_store: BaseDocumentStore,
        query_embedding_model: Union[
            Path, str] = "deepset/bert-small-mm_retrieval-question_encoder",
        passage_embedding_model: Union[
            Path, str] = "deepset/bert-small-mm_retrieval-passage_encoder",
        table_embedding_model: Union[
            Path, str] = "deepset/bert-small-mm_retrieval-table_encoder",
        model_version: Optional[str] = None,
        max_seq_len_query: int = 64,
        max_seq_len_passage: int = 256,
        max_seq_len_table: int = 256,
        top_k: int = 10,
        use_gpu: bool = True,
        batch_size: int = 16,
        embed_meta_fields: List[str] = ["name", "section_title", "caption"],
        use_fast_tokenizers: bool = True,
        similarity_function: str = "dot_product",
        global_loss_buffer_size: int = 150000,
        progress_bar: bool = True,
        devices: Optional[List[Union[str, torch.device]]] = None,
        use_auth_token: Optional[Union[str, bool]] = None,
        scale_score: bool = True,
        use_fast: bool = True)
```

Init the Retriever incl. the two encoder models from a local or remote model checkpoint.

The checkpoint format matches huggingface transformers' model format

**Arguments**:

- `document_store`: An instance of DocumentStore from which to retrieve documents.
- `query_embedding_model`: Local path or remote name of question encoder checkpoint. The format equals the
one used by hugging-face transformers' modelhub models.
- `passage_embedding_model`: Local path or remote name of passage encoder checkpoint. The format equals the
one used by hugging-face transformers' modelhub models.
- `table_embedding_model`: Local path or remote name of table encoder checkpoint. The format equala the
one used by hugging-face transformers' modelhub models.
- `model_version`: The version of model to use from the HuggingFace model hub. Can be tag name, branch name, or commit hash.
- `max_seq_len_query`: Longest length of each query sequence. Maximum number of tokens for the query text. Longer ones will be cut down."
- `max_seq_len_passage`: Longest length of each passage/context sequence. Maximum number of tokens for the passage text. Longer ones will be cut down."
- `top_k`: How many documents to return per query.
- `use_gpu`: Whether to use all available GPUs or the CPU. Falls back on CPU if no GPU is available.
- `batch_size`: Number of questions or passages to encode at once. In case of multiple gpus, this will be the total batch size.
- `embed_meta_fields`: Concatenate the provided meta fields and text passage / table to a text pair that is
then used to create the embedding.
This is the approach used in the original paper and is likely to improve
performance if your titles contain meaningful information for retrieval
(topic, entities etc.).
- `use_fast_tokenizers`: Whether to use fast Rust tokenizers
- `similarity_function`: Which function to apply for calculating the similarity of query and passage embeddings during training.
Options: `dot_product` (Default) or `cosine`
- `global_loss_buffer_size`: Buffer size for all_gather() in DDP.
Increase if errors like "encoded data exceeds max_size ..." come up
- `progress_bar`: Whether to show a tqdm progress bar or not.
Can be helpful to disable in production deployments to keep the logs clean.
- `devices`: List of torch devices (e.g. cuda, cpu, mps) to limit inference to specific devices.
A list containing torch device objects and/or strings is supported (For example
[torch.device('cuda:0'), "mps", "cuda:1"]). When specifying `use_gpu=False` the devices
parameter is not used and a single cpu device is used for inference.
Note: as multi-GPU training is currently not implemented for TableTextRetriever,
training will only use the first device provided in this list.
- `use_auth_token`: The API token used to download private models from Huggingface.
If this parameter is set to `True`, then the token generated when running
`transformers-cli login` (stored in ~/.huggingface) will be used.
Additional information can be found here
https://huggingface.co/transformers/main_classes/model.html#transformers.PreTrainedModel.from_pretrained
- `scale_score`: Whether to scale the similarity score to the unit interval (range of [0,1]).
If true (default) similarity scores (e.g. cosine or dot_product) which naturally have a different value range will be scaled to a range of [0,1], where 1 means extremely relevant.
Otherwise raw similarity scores (e.g. cosine or dot_product) will be used.
- `use_fast`: Whether to use the fast version of DPR tokenizers or fallback to the standard version. Defaults to True.

<a id="dense.TableTextRetriever.retrieve_batch"></a>

#### TableTextRetriever.retrieve\_batch

```python
def retrieve_batch(queries: List[str],
                   filters: Optional[Union[Dict[str, Union[Dict, List, str,
                                                           int, float, bool]],
                                           List[Dict[str,
                                                     Union[Dict, List, str,
                                                           int, float,
                                                           bool]]], ]] = None,
                   top_k: Optional[int] = None,
                   index: str = None,
                   headers: Optional[Dict[str, str]] = None,
                   batch_size: Optional[int] = None,
                   scale_score: bool = None) -> List[List[Document]]
```

Scan through documents in DocumentStore and return a small number documents

that are most relevant to the supplied queries.

Returns a list of lists of Documents (one per query).

**Arguments**:

- `queries`: List of query strings.
- `filters`: Optional filters to narrow down the search space to documents whose metadata fulfill certain
conditions. Can be a single filter that will be applied to each query or a list of filters
(one filter per query).

Filters are defined as nested dictionaries. The keys of the dictionaries can be a logical
operator (`"$and"`, `"$or"`, `"$not"`), a comparison operator (`"$eq"`, `"$in"`, `"$gt"`,
`"$gte"`, `"$lt"`, `"$lte"`) or a metadata field name.
Logical operator keys take a dictionary of metadata field names and/or logical operators as
value. Metadata field names take a dictionary of comparison operators as value. Comparison
operator keys take a single value or (in case of `"$in"`) a list of values as value.
If no logical operator is provided, `"$and"` is used as default operation. If no comparison
operator is provided, `"$eq"` (or `"$in"` if the comparison value is a list) is used as default
operation.

    __Example__:
    ```python
    filters = {
        "$and": {
            "type": {"$eq": "article"},
            "date": {"$gte": "2015-01-01", "$lt": "2021-01-01"},
            "rating": {"$gte": 3},
            "$or": {
                "genre": {"$in": ["economy", "politics"]},
                "publisher": {"$eq": "nytimes"}
            }
        }
    }
    # or simpler using default operators
    filters = {
        "type": "article",
        "date": {"$gte": "2015-01-01", "$lt": "2021-01-01"},
        "rating": {"$gte": 3},
        "$or": {
            "genre": ["economy", "politics"],
            "publisher": "nytimes"
        }
    }
    ```

    To use the same logical operator multiple times on the same level, logical operators take
    optionally a list of dictionaries as value.

    __Example__:
    ```python
    filters = {
        "$or": [
            {
                "$and": {
                    "Type": "News Paper",
                    "Date": {
                        "$lt": "2019-01-01"
                    }
                }
            },
            {
                "$and": {
                    "Type": "Blog Post",
                    "Date": {
                        "$gte": "2019-01-01"
                    }
                }
            }
        ]
    }
    ```
- `top_k`: How many documents to return per query.
- `index`: The name of the index in the DocumentStore from which to retrieve documents
- `batch_size`: Number of queries to embed at a time.
- `scale_score`: Whether to scale the similarity score to the unit interval (range of [0,1]).
If true similarity scores (e.g. cosine or dot_product) which naturally have a different
value range will be scaled to a range of [0,1], where 1 means extremely relevant.
Otherwise raw similarity scores (e.g. cosine or dot_product) will be used.

<a id="dense.TableTextRetriever.embed_queries"></a>

#### TableTextRetriever.embed\_queries

```python
def embed_queries(texts: List[str]) -> List[np.ndarray]
```

Create embeddings for a list of queries using the query encoder

**Arguments**:

- `texts`: Queries to embed

**Returns**:

Embeddings, one per input queries

<a id="dense.TableTextRetriever.embed_documents"></a>

#### TableTextRetriever.embed\_documents

```python
def embed_documents(docs: List[Document]) -> List[np.ndarray]
```

Create embeddings for a list of text documents and / or tables using the text passage encoder and

the table encoder.

**Arguments**:

- `docs`: List of Document objects used to represent documents / passages in
a standardized way within Haystack.

**Returns**:

Embeddings of documents / passages. Shape: (batch_size, embedding_dim)

<a id="dense.TableTextRetriever.train"></a>

#### TableTextRetriever.train

```python
<<<<<<< HEAD
def train(data_dir: str, train_filename: str, dev_filename: str = None, test_filename: str = None, max_samples: int = None, max_processes: int = 128, dev_split: float = 0, batch_size: int = 2, embed_meta_fields: List[str] = ["page_title", "section_title", "caption"], num_hard_negatives: int = 1, num_positives: int = 1, n_epochs: int = 3, evaluate_every: int = 1000, n_gpu: int = 1, learning_rate: float = 1e-5, epsilon: float = 1e-08, weight_decay: float = 0.0, num_warmup_steps: int = 100, grad_acc_steps: int = 1, use_amp: bool = False, optimizer_name: str = "AdamW", optimizer_correct_bias: bool = True, save_dir: str = "../saved_models/mm_retrieval", query_encoder_save_dir: str = "query_encoder", passage_encoder_save_dir: str = "passage_encoder", table_encoder_save_dir: str = "table_encoder", checkpoint_root_dir: Path = Path("model_checkpoints"), checkpoint_every: Optional[int] = None, checkpoints_to_keep: int = 3, early_stopping: Optional[EarlyStopping] = None)
=======
def train(data_dir: str,
          train_filename: str,
          dev_filename: str = None,
          test_filename: str = None,
          max_samples: int = None,
          max_processes: int = 128,
          dev_split: float = 0,
          batch_size: int = 2,
          embed_meta_fields: List[str] = [
              "page_title", "section_title", "caption"
          ],
          num_hard_negatives: int = 1,
          num_positives: int = 1,
          n_epochs: int = 3,
          evaluate_every: int = 1000,
          n_gpu: int = 1,
          learning_rate: float = 1e-5,
          epsilon: float = 1e-08,
          weight_decay: float = 0.0,
          num_warmup_steps: int = 100,
          grad_acc_steps: int = 1,
          use_amp: str = None,
          optimizer_name: str = "AdamW",
          optimizer_correct_bias: bool = True,
          save_dir: str = "../saved_models/mm_retrieval",
          query_encoder_save_dir: str = "query_encoder",
          passage_encoder_save_dir: str = "passage_encoder",
          table_encoder_save_dir: str = "table_encoder",
          checkpoint_root_dir: Path = Path("model_checkpoints"),
          checkpoint_every: Optional[int] = None,
          checkpoints_to_keep: int = 3,
          early_stopping: Optional[EarlyStopping] = None)
>>>>>>> 6790eaf7
```

Train a TableTextRetrieval model.

**Arguments**:

- `data_dir`: Directory where training file, dev file and test file are present.
- `train_filename`: Training filename.
- `dev_filename`: Development set filename, file to be used by model in eval step of training.
- `test_filename`: Test set filename, file to be used by model in test step after training.
- `max_samples`: Maximum number of input samples to convert. Can be used for debugging a smaller dataset.
- `max_processes`: The maximum number of processes to spawn in the multiprocessing.Pool used in DataSilo.
It can be set to 1 to disable the use of multiprocessing or make debugging easier.
- `dev_split`: The proportion of the train set that will sliced. Only works if dev_filename is set to None.
- `batch_size`: Total number of samples in 1 batch of data.
- `embed_meta_fields`: Concatenate meta fields with each passage and table.
The default setting in official MMRetrieval embeds page title,
section title and caption with the corresponding table and title with
corresponding text passage.
- `num_hard_negatives`: Number of hard negative passages (passages which are
very similar (high score by BM25) to query but do not contain the answer)-
- `num_positives`: Number of positive passages.
- `n_epochs`: Number of epochs to train the model on.
- `evaluate_every`: Number of training steps after evaluation is run.
- `n_gpu`: Number of gpus to train on.
- `learning_rate`: Learning rate of optimizer.
- `epsilon`: Epsilon parameter of optimizer.
- `weight_decay`: Weight decay parameter of optimizer.
- `grad_acc_steps`: Number of steps to accumulate gradient over before back-propagation is done.
- `use_amp`: Whether to use automatic mixed precision (AMP) natively implemented in PyTorch to improve
training speed and reduce GPU memory usage.
For more information, see (Haystack Optimization)[https://haystack.deepset.ai/guides/optimization]
and (Automatic Mixed Precision Package - Torch.amp)[https://pytorch.org/docs/stable/amp.html].
- `optimizer_name`: What optimizer to use (default: TransformersAdamW).
- `num_warmup_steps`: Number of warmup steps.
- `optimizer_correct_bias`: Whether to correct bias in optimizer.
- `save_dir`: Directory where models are saved.
- `query_encoder_save_dir`: Directory inside save_dir where query_encoder model files are saved.
- `passage_encoder_save_dir`: Directory inside save_dir where passage_encoder model files are saved.
- `table_encoder_save_dir`: Directory inside save_dir where table_encoder model files are saved.
- `checkpoint_root_dir`: The Path of a directory where all train checkpoints are saved. For each individual
checkpoint, a subdirectory with the name epoch_{epoch_num}_step_{step_num} is created.
- `checkpoint_every`: Save a train checkpoint after this many steps of training.
- `checkpoints_to_keep`: The maximum number of train checkpoints to save.
- `early_stopping`: An initialized EarlyStopping object to control early stopping and saving of the best models.

<a id="dense.TableTextRetriever.save"></a>

#### TableTextRetriever.save

```python
def save(save_dir: Union[Path, str],
         query_encoder_dir: str = "query_encoder",
         passage_encoder_dir: str = "passage_encoder",
         table_encoder_dir: str = "table_encoder")
```

Save TableTextRetriever to the specified directory.

**Arguments**:

- `save_dir`: Directory to save to.
- `query_encoder_dir`: Directory in save_dir that contains query encoder model.
- `passage_encoder_dir`: Directory in save_dir that contains passage encoder model.
- `table_encoder_dir`: Directory in save_dir that contains table encoder model.

**Returns**:

None

<a id="dense.TableTextRetriever.load"></a>

#### TableTextRetriever.load

```python
@classmethod
def load(cls,
         load_dir: Union[Path, str],
         document_store: BaseDocumentStore,
         max_seq_len_query: int = 64,
         max_seq_len_passage: int = 256,
         max_seq_len_table: int = 256,
         use_gpu: bool = True,
         batch_size: int = 16,
         embed_meta_fields: List[str] = ["name", "section_title", "caption"],
         use_fast_tokenizers: bool = True,
         similarity_function: str = "dot_product",
         query_encoder_dir: str = "query_encoder",
         passage_encoder_dir: str = "passage_encoder",
         table_encoder_dir: str = "table_encoder")
```

Load TableTextRetriever from the specified directory.

<a id="dense.EmbeddingRetriever"></a>

## EmbeddingRetriever

```python
class EmbeddingRetriever(BaseRetriever)
```

<a id="dense.EmbeddingRetriever.__init__"></a>

#### EmbeddingRetriever.\_\_init\_\_

```python
def __init__(document_store: BaseDocumentStore,
             embedding_model: str,
             model_version: Optional[str] = None,
             use_gpu: bool = True,
             batch_size: int = 32,
             max_seq_len: int = 512,
             model_format: Optional[str] = None,
             pooling_strategy: str = "reduce_mean",
             emb_extraction_layer: int = -1,
             top_k: int = 10,
             progress_bar: bool = True,
             devices: Optional[List[Union[str, torch.device]]] = None,
             use_auth_token: Optional[Union[str, bool]] = None,
             scale_score: bool = True,
             embed_meta_fields: List[str] = [])
```

**Arguments**:

- `document_store`: An instance of DocumentStore from which to retrieve documents.
- `embedding_model`: Local path or name of model in Hugging Face's model hub such as ``'sentence-transformers/all-MiniLM-L6-v2'``
- `model_version`: The version of model to use from the HuggingFace model hub. Can be tag name, branch name, or commit hash.
- `use_gpu`: Whether to use all available GPUs or the CPU. Falls back on CPU if no GPU is available.
- `batch_size`: Number of documents to encode at once.
- `max_seq_len`: Longest length of each document sequence. Maximum number of tokens for the document text. Longer ones will be cut down.
- `model_format`: Name of framework that was used for saving the model or model type. If no model_format is
provided, it will be inferred automatically from the model configuration files.
Options:

- ``'farm'`` (will use `_DefaultEmbeddingEncoder` as embedding encoder)
- ``'transformers'`` (will use `_DefaultEmbeddingEncoder` as embedding encoder)
- ``'sentence_transformers'`` (will use `_SentenceTransformersEmbeddingEncoder` as embedding encoder)
- ``'retribert'`` (will use `_RetribertEmbeddingEncoder` as embedding encoder)
- `pooling_strategy`: Strategy for combining the embeddings from the model (for farm / transformers models only).
Options:

- ``'cls_token'`` (sentence vector)
- ``'reduce_mean'`` (sentence vector)
- ``'reduce_max'`` (sentence vector)
- ``'per_token'`` (individual token vectors)
- `emb_extraction_layer`: Number of layer from which the embeddings shall be extracted (for farm / transformers models only).
Default: -1 (very last layer).
- `top_k`: How many documents to return per query.
- `progress_bar`: If true displays progress bar during embedding.
- `devices`: List of torch devices (e.g. cuda, cpu, mps) to limit inference to specific devices.
A list containing torch device objects and/or strings is supported (For example
[torch.device('cuda:0'), "mps", "cuda:1"]). When specifying `use_gpu=False` the devices
parameter is not used and a single cpu device is used for inference.
Note: As multi-GPU training is currently not implemented for EmbeddingRetriever,
training will only use the first device provided in this list.
- `use_auth_token`: The API token used to download private models from Huggingface.
If this parameter is set to `True`, then the token generated when running
`transformers-cli login` (stored in ~/.huggingface) will be used.
Additional information can be found here
https://huggingface.co/transformers/main_classes/model.html#transformers.PreTrainedModel.from_pretrained
- `scale_score`: Whether to scale the similarity score to the unit interval (range of [0,1]).
If true (default) similarity scores (e.g. cosine or dot_product) which naturally have a different value range will be scaled to a range of [0,1], where 1 means extremely relevant.
Otherwise raw similarity scores (e.g. cosine or dot_product) will be used.
- `embed_meta_fields`: Concatenate the provided meta fields and text passage / table to a text pair that is
then used to create the embedding.
This approach is also used in the TableTextRetriever paper and is likely to improve
performance if your titles contain meaningful information for retrieval
(topic, entities etc.).

<a id="dense.EmbeddingRetriever.retrieve"></a>

#### EmbeddingRetriever.retrieve

```python
def retrieve(query: str,
             filters: Optional[Dict[str, Union[Dict, List, str, int, float,
                                               bool]]] = None,
             top_k: Optional[int] = None,
             index: str = None,
             headers: Optional[Dict[str, str]] = None,
             scale_score: bool = None) -> List[Document]
```

Scan through documents in DocumentStore and return a small number documents

that are most relevant to the query.

**Arguments**:

- `query`: The query
- `filters`: Optional filters to narrow down the search space to documents whose metadata fulfill certain
conditions.
Filters are defined as nested dictionaries. The keys of the dictionaries can be a logical
operator (`"$and"`, `"$or"`, `"$not"`), a comparison operator (`"$eq"`, `"$in"`, `"$gt"`,
`"$gte"`, `"$lt"`, `"$lte"`) or a metadata field name.
Logical operator keys take a dictionary of metadata field names and/or logical operators as
value. Metadata field names take a dictionary of comparison operators as value. Comparison
operator keys take a single value or (in case of `"$in"`) a list of values as value.
If no logical operator is provided, `"$and"` is used as default operation. If no comparison
operator is provided, `"$eq"` (or `"$in"` if the comparison value is a list) is used as default
operation.

    __Example__:
    ```python
    filters = {
        "$and": {
            "type": {"$eq": "article"},
            "date": {"$gte": "2015-01-01", "$lt": "2021-01-01"},
            "rating": {"$gte": 3},
            "$or": {
                "genre": {"$in": ["economy", "politics"]},
                "publisher": {"$eq": "nytimes"}
            }
        }
    }
    # or simpler using default operators
    filters = {
        "type": "article",
        "date": {"$gte": "2015-01-01", "$lt": "2021-01-01"},
        "rating": {"$gte": 3},
        "$or": {
            "genre": ["economy", "politics"],
            "publisher": "nytimes"
        }
    }
    ```

    To use the same logical operator multiple times on the same level, logical operators take
    optionally a list of dictionaries as value.

    __Example__:
    ```python
    filters = {
        "$or": [
            {
                "$and": {
                    "Type": "News Paper",
                    "Date": {
                        "$lt": "2019-01-01"
                    }
                }
            },
            {
                "$and": {
                    "Type": "Blog Post",
                    "Date": {
                        "$gte": "2019-01-01"
                    }
                }
            }
        ]
    }
    ```
- `top_k`: How many documents to return per query.
- `index`: The name of the index in the DocumentStore from which to retrieve documents
- `scale_score`: Whether to scale the similarity score to the unit interval (range of [0,1]).
If true similarity scores (e.g. cosine or dot_product) which naturally have a different value range will be scaled to a range of [0,1], where 1 means extremely relevant.
Otherwise raw similarity scores (e.g. cosine or dot_product) will be used.

<a id="dense.EmbeddingRetriever.retrieve_batch"></a>

#### EmbeddingRetriever.retrieve\_batch

```python
def retrieve_batch(queries: List[str],
                   filters: Optional[Union[Dict[str, Union[Dict, List, str,
                                                           int, float, bool]],
                                           List[Dict[str,
                                                     Union[Dict, List, str,
                                                           int, float,
                                                           bool]]], ]] = None,
                   top_k: Optional[int] = None,
                   index: str = None,
                   headers: Optional[Dict[str, str]] = None,
                   batch_size: Optional[int] = None,
                   scale_score: bool = None) -> List[List[Document]]
```

Scan through documents in DocumentStore and return a small number documents

that are most relevant to the supplied queries.

Returns a list of lists of Documents (one per query).

**Arguments**:

- `queries`: List of query strings.
- `filters`: Optional filters to narrow down the search space to documents whose metadata fulfill certain
conditions. Can be a single filter that will be applied to each query or a list of filters
(one filter per query).

Filters are defined as nested dictionaries. The keys of the dictionaries can be a logical
operator (`"$and"`, `"$or"`, `"$not"`), a comparison operator (`"$eq"`, `"$in"`, `"$gt"`,
`"$gte"`, `"$lt"`, `"$lte"`) or a metadata field name.
Logical operator keys take a dictionary of metadata field names and/or logical operators as
value. Metadata field names take a dictionary of comparison operators as value. Comparison
operator keys take a single value or (in case of `"$in"`) a list of values as value.
If no logical operator is provided, `"$and"` is used as default operation. If no comparison
operator is provided, `"$eq"` (or `"$in"` if the comparison value is a list) is used as default
operation.

    __Example__:
    ```python
    filters = {
        "$and": {
            "type": {"$eq": "article"},
            "date": {"$gte": "2015-01-01", "$lt": "2021-01-01"},
            "rating": {"$gte": 3},
            "$or": {
                "genre": {"$in": ["economy", "politics"]},
                "publisher": {"$eq": "nytimes"}
            }
        }
    }
    # or simpler using default operators
    filters = {
        "type": "article",
        "date": {"$gte": "2015-01-01", "$lt": "2021-01-01"},
        "rating": {"$gte": 3},
        "$or": {
            "genre": ["economy", "politics"],
            "publisher": "nytimes"
        }
    }
    ```

    To use the same logical operator multiple times on the same level, logical operators take
    optionally a list of dictionaries as value.

    __Example__:
    ```python
    filters = {
        "$or": [
            {
                "$and": {
                    "Type": "News Paper",
                    "Date": {
                        "$lt": "2019-01-01"
                    }
                }
            },
            {
                "$and": {
                    "Type": "Blog Post",
                    "Date": {
                        "$gte": "2019-01-01"
                    }
                }
            }
        ]
    }
    ```
- `top_k`: How many documents to return per query.
- `index`: The name of the index in the DocumentStore from which to retrieve documents
- `batch_size`: Number of queries to embed at a time.
- `scale_score`: Whether to scale the similarity score to the unit interval (range of [0,1]).
If true similarity scores (e.g. cosine or dot_product) which naturally have a different
value range will be scaled to a range of [0,1], where 1 means extremely relevant.
Otherwise raw similarity scores (e.g. cosine or dot_product) will be used.

<a id="dense.EmbeddingRetriever.embed_queries"></a>

#### EmbeddingRetriever.embed\_queries

```python
def embed_queries(texts: List[str]) -> List[np.ndarray]
```

Create embeddings for a list of queries.

**Arguments**:

- `texts`: Queries to embed

**Returns**:

Embeddings, one per input queries

<a id="dense.EmbeddingRetriever.embed_documents"></a>

#### EmbeddingRetriever.embed\_documents

```python
def embed_documents(docs: List[Document]) -> List[np.ndarray]
```

Create embeddings for a list of documents.

**Arguments**:

- `docs`: List of documents to embed

**Returns**:

Embeddings, one per input document

<a id="dense.EmbeddingRetriever.train"></a>

#### EmbeddingRetriever.train

```python
def train(training_data: List[Dict[str, Any]],
          learning_rate: float = 2e-5,
          n_epochs: int = 1,
          num_warmup_steps: int = None,
          batch_size: int = 16) -> None
```

Trains/adapts the underlying embedding model.

Each training data example is a dictionary with the following keys:

* question: the question string
* pos_doc: the positive document string
* neg_doc: the negative document string
* score: the score margin

**Arguments**:

- `training_data` (`List[Dict[str, Any]]`): The training data
- `learning_rate` (`float`): The learning rate
- `n_epochs` (`int`): The number of epochs
- `num_warmup_steps` (`int`): The number of warmup steps
- `batch_size` (`int (optional)`): The batch size to use for the training, defaults to 16

<a id="dense.EmbeddingRetriever.save"></a>

#### EmbeddingRetriever.save

```python
def save(save_dir: Union[Path, str]) -> None
```

Save the model to the given directory

**Arguments**:

- `save_dir` (`Union[Path, str]`): The directory where the model will be saved

<a id="dense.MultihopEmbeddingRetriever"></a>

## MultihopEmbeddingRetriever

```python
class MultihopEmbeddingRetriever(EmbeddingRetriever)
```

Retriever that applies iterative retrieval using a shared encoder for query and passage.
See original paper for more details:

Xiong, Wenhan, et. al. (2020): "Answering complex open-domain questions with multi-hop dense retrieval"
(https://arxiv.org/abs/2009.12756)

<a id="dense.MultihopEmbeddingRetriever.__init__"></a>

#### MultihopEmbeddingRetriever.\_\_init\_\_

```python
def __init__(document_store: BaseDocumentStore,
             embedding_model: str,
             model_version: Optional[str] = None,
             num_iterations: int = 2,
             use_gpu: bool = True,
             batch_size: int = 32,
             max_seq_len: int = 512,
             model_format: str = "farm",
             pooling_strategy: str = "reduce_mean",
             emb_extraction_layer: int = -1,
             top_k: int = 10,
             progress_bar: bool = True,
             devices: Optional[List[Union[str, torch.device]]] = None,
             use_auth_token: Optional[Union[str, bool]] = None,
             scale_score: bool = True,
             embed_meta_fields: List[str] = [])
```

**Arguments**:

- `document_store`: An instance of DocumentStore from which to retrieve documents.
- `embedding_model`: Local path or name of model in Hugging Face's model hub such as ``'sentence-transformers/all-MiniLM-L6-v2'``
- `model_version`: The version of model to use from the HuggingFace model hub. Can be tag name, branch name, or commit hash.
- `num_iterations`: The number of times passages are retrieved, i.e., the number of hops (Defaults to 2.)
- `use_gpu`: Whether to use all available GPUs or the CPU. Falls back on CPU if no GPU is available.
- `batch_size`: Number of documents to encode at once.
- `max_seq_len`: Longest length of each document sequence. Maximum number of tokens for the document text. Longer ones will be cut down.
- `model_format`: Name of framework that was used for saving the model or model type. If no model_format is
provided, it will be inferred automatically from the model configuration files.
Options:

- ``'farm'`` (will use `_DefaultEmbeddingEncoder` as embedding encoder)
- ``'transformers'`` (will use `_DefaultEmbeddingEncoder` as embedding encoder)
- ``'sentence_transformers'`` (will use `_SentenceTransformersEmbeddingEncoder` as embedding encoder)
- ``'retribert'`` (will use `_RetribertEmbeddingEncoder` as embedding encoder)
- `pooling_strategy`: Strategy for combining the embeddings from the model (for farm / transformers models only).
Options:

- ``'cls_token'`` (sentence vector)
- ``'reduce_mean'`` (sentence vector)
- ``'reduce_max'`` (sentence vector)
- ``'per_token'`` (individual token vectors)
- `emb_extraction_layer`: Number of layer from which the embeddings shall be extracted (for farm / transformers models only).
Default: -1 (very last layer).
- `top_k`: How many documents to return per query.
- `progress_bar`: If true displays progress bar during embedding.
- `devices`: List of torch devices (e.g. cuda, cpu, mps) to limit inference to specific devices.
A list containing torch device objects and/or strings is supported (For example
[torch.device('cuda:0'), "mps", "cuda:1"]). When specifying `use_gpu=False` the devices
parameter is not used and a single cpu device is used for inference.
Note: As multi-GPU training is currently not implemented for EmbeddingRetriever,
training will only use the first device provided in this list.
- `use_auth_token`: The API token used to download private models from Huggingface.
If this parameter is set to `True`, then the token generated when running
`transformers-cli login` (stored in ~/.huggingface) will be used.
Additional information can be found here
https://huggingface.co/transformers/main_classes/model.html#transformers.PreTrainedModel.from_pretrained
- `scale_score`: Whether to scale the similarity score to the unit interval (range of [0,1]).
If true (default) similarity scores (e.g. cosine or dot_product) which naturally have a different value range will be scaled to a range of [0,1], where 1 means extremely relevant.
Otherwise raw similarity scores (e.g. cosine or dot_product) will be used.
- `embed_meta_fields`: Concatenate the provided meta fields and text passage / table to a text pair that is
then used to create the embedding.
This approach is also used in the TableTextRetriever paper and is likely to improve
performance if your titles contain meaningful information for retrieval
(topic, entities etc.).

<a id="dense.MultihopEmbeddingRetriever.retrieve"></a>

#### MultihopEmbeddingRetriever.retrieve

```python
def retrieve(query: str,
             filters: Optional[Dict[str, Union[Dict, List, str, int, float,
                                               bool]]] = None,
             top_k: Optional[int] = None,
             index: str = None,
             headers: Optional[Dict[str, str]] = None,
             scale_score: bool = None) -> List[Document]
```

Scan through documents in DocumentStore and return a small number documents

that are most relevant to the query.

**Arguments**:

- `query`: The query
- `filters`: Optional filters to narrow down the search space to documents whose metadata fulfill certain
conditions.
Filters are defined as nested dictionaries. The keys of the dictionaries can be a logical
operator (`"$and"`, `"$or"`, `"$not"`), a comparison operator (`"$eq"`, `"$in"`, `"$gt"`,
`"$gte"`, `"$lt"`, `"$lte"`) or a metadata field name.
Logical operator keys take a dictionary of metadata field names and/or logical operators as
value. Metadata field names take a dictionary of comparison operators as value. Comparison
operator keys take a single value or (in case of `"$in"`) a list of values as value.
If no logical operator is provided, `"$and"` is used as default operation. If no comparison
operator is provided, `"$eq"` (or `"$in"` if the comparison value is a list) is used as default
operation.

    __Example__:
    ```python
    filters = {
        "$and": {
            "type": {"$eq": "article"},
            "date": {"$gte": "2015-01-01", "$lt": "2021-01-01"},
            "rating": {"$gte": 3},
            "$or": {
                "genre": {"$in": ["economy", "politics"]},
                "publisher": {"$eq": "nytimes"}
            }
        }
    }
    # or simpler using default operators
    filters = {
        "type": "article",
        "date": {"$gte": "2015-01-01", "$lt": "2021-01-01"},
        "rating": {"$gte": 3},
        "$or": {
            "genre": ["economy", "politics"],
            "publisher": "nytimes"
        }
    }
    ```

    To use the same logical operator multiple times on the same level, logical operators take
    optionally a list of dictionaries as value.

    __Example__:
    ```python
    filters = {
        "$or": [
            {
                "$and": {
                    "Type": "News Paper",
                    "Date": {
                        "$lt": "2019-01-01"
                    }
                }
            },
            {
                "$and": {
                    "Type": "Blog Post",
                    "Date": {
                        "$gte": "2019-01-01"
                    }
                }
            }
        ]
    }
    ```
- `top_k`: How many documents to return per query.
- `index`: The name of the index in the DocumentStore from which to retrieve documents
- `scale_score`: Whether to scale the similarity score to the unit interval (range of [0,1]).
If true similarity scores (e.g. cosine or dot_product) which naturally have a different value range will be scaled to a range of [0,1], where 1 means extremely relevant.
Otherwise raw similarity scores (e.g. cosine or dot_product) will be used.

<a id="dense.MultihopEmbeddingRetriever.retrieve_batch"></a>

#### MultihopEmbeddingRetriever.retrieve\_batch

```python
def retrieve_batch(queries: List[str],
                   filters: Optional[Union[Dict[str, Union[Dict, List, str,
                                                           int, float, bool]],
                                           List[Dict[str,
                                                     Union[Dict, List, str,
                                                           int, float,
                                                           bool]]], ]] = None,
                   top_k: Optional[int] = None,
                   index: str = None,
                   headers: Optional[Dict[str, str]] = None,
                   batch_size: Optional[int] = None,
                   scale_score: bool = None) -> List[List[Document]]
```

Scan through documents in DocumentStore and return a small number documents

that are most relevant to the supplied queries.

If you supply a single query, a single list of Documents is returned. If you supply a list of queries, a list of
lists of Documents (one per query) is returned.

**Arguments**:

- `queries`: Single query string or list of queries.
- `filters`: Optional filters to narrow down the search space to documents whose metadata fulfill certain
conditions. Can be a single filter that will be applied to each query or a list of filters
(one filter per query).

Filters are defined as nested dictionaries. The keys of the dictionaries can be a logical
operator (`"$and"`, `"$or"`, `"$not"`), a comparison operator (`"$eq"`, `"$in"`, `"$gt"`,
`"$gte"`, `"$lt"`, `"$lte"`) or a metadata field name.
Logical operator keys take a dictionary of metadata field names and/or logical operators as
value. Metadata field names take a dictionary of comparison operators as value. Comparison
operator keys take a single value or (in case of `"$in"`) a list of values as value.
If no logical operator is provided, `"$and"` is used as default operation. If no comparison
operator is provided, `"$eq"` (or `"$in"` if the comparison value is a list) is used as default
operation.

    __Example__:
    ```python
    filters = {
        "$and": {
            "type": {"$eq": "article"},
            "date": {"$gte": "2015-01-01", "$lt": "2021-01-01"},
            "rating": {"$gte": 3},
            "$or": {
                "genre": {"$in": ["economy", "politics"]},
                "publisher": {"$eq": "nytimes"}
            }
        }
    }
    # or simpler using default operators
    filters = {
        "type": "article",
        "date": {"$gte": "2015-01-01", "$lt": "2021-01-01"},
        "rating": {"$gte": 3},
        "$or": {
            "genre": ["economy", "politics"],
            "publisher": "nytimes"
        }
    }
    ```

    To use the same logical operator multiple times on the same level, logical operators take
    optionally a list of dictionaries as value.

    __Example__:
    ```python
    filters = {
        "$or": [
            {
                "$and": {
                    "Type": "News Paper",
                    "Date": {
                        "$lt": "2019-01-01"
                    }
                }
            },
            {
                "$and": {
                    "Type": "Blog Post",
                    "Date": {
                        "$gte": "2019-01-01"
                    }
                }
            }
        ]
    }
    ```
- `top_k`: How many documents to return per query.
- `index`: The name of the index in the DocumentStore from which to retrieve documents
- `batch_size`: Number of queries to embed at a time.
- `scale_score`: Whether to scale the similarity score to the unit interval (range of [0,1]).
If true similarity scores (e.g. cosine or dot_product) which naturally have a different
value range will be scaled to a range of [0,1], where 1 means extremely relevant.
Otherwise raw similarity scores (e.g. cosine or dot_product) will be used.

<a id="text2sparql"></a>

# Module text2sparql

<a id="text2sparql.Text2SparqlRetriever"></a>

## Text2SparqlRetriever

```python
class Text2SparqlRetriever(BaseGraphRetriever)
```

Graph retriever that uses a pre-trained Bart model to translate natural language questions
given in text form to queries in SPARQL format.
The generated SPARQL query is executed on a knowledge graph.

<a id="text2sparql.Text2SparqlRetriever.__init__"></a>

#### Text2SparqlRetriever.\_\_init\_\_

```python
def __init__(knowledge_graph,
             model_name_or_path,
             top_k: int = 1,
             use_auth_token: Optional[Union[str, bool]] = None)
```

Init the Retriever by providing a knowledge graph and a pre-trained BART model

**Arguments**:

- `knowledge_graph`: An instance of BaseKnowledgeGraph on which to execute SPARQL queries.
- `model_name_or_path`: Name of or path to a pre-trained BartForConditionalGeneration model.
- `top_k`: How many SPARQL queries to generate per text query.
- `use_auth_token`: The API token used to download private models from Huggingface.
If this parameter is set to `True`, then the token generated when running
`transformers-cli login` (stored in ~/.huggingface) will be used.
Additional information can be found here
https://huggingface.co/transformers/main_classes/model.html#transformers.PreTrainedModel.from_pretrained

<a id="text2sparql.Text2SparqlRetriever.retrieve"></a>

#### Text2SparqlRetriever.retrieve

```python
def retrieve(query: str, top_k: Optional[int] = None)
```

Translate a text query to SPARQL and execute it on the knowledge graph to retrieve a list of answers

**Arguments**:

- `query`: Text query that shall be translated to SPARQL and then executed on the knowledge graph
- `top_k`: How many SPARQL queries to generate per text query.

<a id="text2sparql.Text2SparqlRetriever.retrieve_batch"></a>

#### Text2SparqlRetriever.retrieve\_batch

```python
def retrieve_batch(queries: List[str], top_k: Optional[int] = None)
```

Translate a list of queries to SPARQL and execute it on the knowledge graph to retrieve

a list of lists of answers (one per query).

**Arguments**:

- `queries`: List of queries that shall be translated to SPARQL and then executed on the
knowledge graph.
- `top_k`: How many SPARQL queries to generate per text query.

<a id="text2sparql.Text2SparqlRetriever.format_result"></a>

#### Text2SparqlRetriever.format\_result

```python
def format_result(result)
```

Generate formatted dictionary output with text answer and additional info

**Arguments**:

- `result`: The result of a SPARQL query as retrieved from the knowledge graph
<|MERGE_RESOLUTION|>--- conflicted
+++ resolved
@@ -878,9 +878,6 @@
 #### DensePassageRetriever.train
 
 ```python
-<<<<<<< HEAD
-def train(data_dir: str, train_filename: str, dev_filename: str = None, test_filename: str = None, max_samples: int = None, max_processes: int = 128, multiprocessing_strategy: Optional[str] = None, dev_split: float = 0, batch_size: int = 2, embed_title: bool = True, num_hard_negatives: int = 1, num_positives: int = 1, n_epochs: int = 3, evaluate_every: int = 1000, n_gpu: int = 1, learning_rate: float = 1e-5, epsilon: float = 1e-08, weight_decay: float = 0.0, num_warmup_steps: int = 100, grad_acc_steps: int = 1, use_amp: bool = False, optimizer_name: str = "AdamW", optimizer_correct_bias: bool = True, save_dir: str = "../saved_models/dpr", query_encoder_save_dir: str = "query_encoder", passage_encoder_save_dir: str = "passage_encoder", checkpoint_root_dir: Path = Path("model_checkpoints"), checkpoint_every: Optional[int] = None, checkpoints_to_keep: int = 3, early_stopping: Optional[EarlyStopping] = None)
-=======
 def train(data_dir: str,
           train_filename: str,
           dev_filename: str = None,
@@ -911,7 +908,6 @@
           checkpoint_every: Optional[int] = None,
           checkpoints_to_keep: int = 3,
           early_stopping: Optional[EarlyStopping] = None)
->>>>>>> 6790eaf7
 ```
 
 train a DensePassageRetrieval model
@@ -940,10 +936,12 @@
 - `epsilon`: epsilon parameter of optimizer
 - `weight_decay`: weight decay parameter of optimizer
 - `grad_acc_steps`: number of steps to accumulate gradient over before back-propagation is done
-- `use_amp`: Whether to use automatic mixed precision (AMP) natively implemented in PyTorch to improve
-training speed and reduce GPU memory usage.
-For more information, see (Haystack Optimization)[https://haystack.deepset.ai/guides/optimization]
-and (Automatic Mixed Precision Package - Torch.amp)[https://pytorch.org/docs/stable/amp.html].
+- `use_amp`: Whether to use automatic mixed precision (AMP) or not. The options are:
+"O0" (FP32)
+"O1" (Mixed Precision)
+"O2" (Almost FP16)
+"O3" (Pure FP16).
+For more information, refer to: https://nvidia.github.io/apex/amp.html
 - `optimizer_name`: what optimizer to use (default: AdamW)
 - `num_warmup_steps`: number of warmup steps
 - `optimizer_correct_bias`: Whether to correct bias in optimizer
@@ -1239,9 +1237,6 @@
 #### TableTextRetriever.train
 
 ```python
-<<<<<<< HEAD
-def train(data_dir: str, train_filename: str, dev_filename: str = None, test_filename: str = None, max_samples: int = None, max_processes: int = 128, dev_split: float = 0, batch_size: int = 2, embed_meta_fields: List[str] = ["page_title", "section_title", "caption"], num_hard_negatives: int = 1, num_positives: int = 1, n_epochs: int = 3, evaluate_every: int = 1000, n_gpu: int = 1, learning_rate: float = 1e-5, epsilon: float = 1e-08, weight_decay: float = 0.0, num_warmup_steps: int = 100, grad_acc_steps: int = 1, use_amp: bool = False, optimizer_name: str = "AdamW", optimizer_correct_bias: bool = True, save_dir: str = "../saved_models/mm_retrieval", query_encoder_save_dir: str = "query_encoder", passage_encoder_save_dir: str = "passage_encoder", table_encoder_save_dir: str = "table_encoder", checkpoint_root_dir: Path = Path("model_checkpoints"), checkpoint_every: Optional[int] = None, checkpoints_to_keep: int = 3, early_stopping: Optional[EarlyStopping] = None)
-=======
 def train(data_dir: str,
           train_filename: str,
           dev_filename: str = None,
@@ -1274,7 +1269,6 @@
           checkpoint_every: Optional[int] = None,
           checkpoints_to_keep: int = 3,
           early_stopping: Optional[EarlyStopping] = None)
->>>>>>> 6790eaf7
 ```
 
 Train a TableTextRetrieval model.
@@ -1304,10 +1298,12 @@
 - `epsilon`: Epsilon parameter of optimizer.
 - `weight_decay`: Weight decay parameter of optimizer.
 - `grad_acc_steps`: Number of steps to accumulate gradient over before back-propagation is done.
-- `use_amp`: Whether to use automatic mixed precision (AMP) natively implemented in PyTorch to improve
-training speed and reduce GPU memory usage.
-For more information, see (Haystack Optimization)[https://haystack.deepset.ai/guides/optimization]
-and (Automatic Mixed Precision Package - Torch.amp)[https://pytorch.org/docs/stable/amp.html].
+- `use_amp`: Whether to use automatic mixed precision (AMP) or not. The options are:
+"O0" (FP32)
+"O1" (Mixed Precision)
+"O2" (Almost FP16)
+"O3" (Pure FP16).
+For more information, refer to: https://nvidia.github.io/apex/amp.html
 - `optimizer_name`: What optimizer to use (default: TransformersAdamW).
 - `num_warmup_steps`: Number of warmup steps.
 - `optimizer_correct_bias`: Whether to correct bias in optimizer.
