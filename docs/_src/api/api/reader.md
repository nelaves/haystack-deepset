<a name="base"></a>
# base

<a name="farm"></a>
# Module farm

<a name="farm.FARMReader"></a>
## FARMReader Objects

```python
class FARMReader(BaseReader)
```

Transformer based model for extractive Question Answering using the FARM framework (https://github.com/deepset-ai/FARM).
While the underlying model can vary (BERT, Roberta, DistilBERT, ...), the interface remains the same.

|  With a FARMReader, you can:

 - directly get predictions via predict()
 - fine-tune the model on QA data via train()

<a name="farm.FARMReader.__init__"></a>
#### \_\_init\_\_

```python
 | __init__(model_name_or_path: Union[str, Path], context_window_size: int = 150, batch_size: int = 50, use_gpu: bool = True, no_ans_boost: Optional[float] = None, top_k_per_candidate: int = 3, top_k_per_sample: int = 1, num_processes: Optional[int] = None, max_seq_len: int = 256, doc_stride: int = 128)
```

**Arguments**:

- `model_name_or_path`: Directory of a saved model or the name of a public model e.g. 'bert-base-cased',
'deepset/bert-base-cased-squad2', 'deepset/bert-base-cased-squad2', 'distilbert-base-uncased-distilled-squad'.
See https://huggingface.co/models for full list of available models.
- `context_window_size`: The size, in characters, of the window around the answer span that is used when
displaying the context around the answer.
- `batch_size`: Number of samples the model receives in one batch for inference.
Memory consumption is much lower in inference mode. Recommendation: Increase the batch size
to a value so only a single batch is used.
- `use_gpu`: Whether to use GPU (if available)
- `no_ans_boost`: How much the no_answer logit is boosted/increased.
If set to None (default), disables returning "no answer" predictions.
If a negative number, there is a lower chance of "no_answer" being predicted.
If a positive number, there is an increased chance of "no_answer"
- `top_k_per_candidate`: How many answers to extract for each candidate doc that is coming from the retriever (might be a long text).
Note that this is not the number of "final answers" you will receive
(see `top_k` in FARMReader.predict() or Finder.get_answers() for that)
and that FARM includes no_answer in the sorted list of predictions.
- `top_k_per_sample`: How many answers to extract from each small text passage that the model can process at once
(one "candidate doc" is usually split into many smaller "passages").
You usually want a very small value here, as it slows down inference
and you don't gain much of quality by having multiple answers from one passage.
Note that this is not the number of "final answers" you will receive
(see `top_k` in FARMReader.predict() or Finder.get_answers() for that)
and that FARM includes no_answer in the sorted list of predictions.
- `num_processes`: The number of processes for `multiprocessing.Pool`. Set to value of 0 to disable
multiprocessing. Set to None to let Inferencer determine optimum number. If you
want to debug the Language Model, you might need to disable multiprocessing!
- `max_seq_len`: Max sequence length of one input text for the model
- `doc_stride`: Length of striding window for splitting long texts (used if ``len(text) > max_seq_len``)

<a name="farm.FARMReader.train"></a>
#### train

```python
 | train(data_dir: str, train_filename: str, dev_filename: Optional[str] = None, test_filename: Optional[str] = None, use_gpu: Optional[bool] = None, batch_size: int = 10, n_epochs: int = 2, learning_rate: float = 1e-5, max_seq_len: Optional[int] = None, warmup_proportion: float = 0.2, dev_split: float = 0, evaluate_every: int = 300, save_dir: Optional[str] = None, num_processes: Optional[int] = None, use_amp: str = None)
```

Fine-tune a model on a QA dataset. Options:

- Take a plain language model (e.g. `bert-base-cased`) and train it for QA (e.g. on SQuAD data)
- Take a QA model (e.g. `deepset/bert-base-cased-squad2`) and fine-tune it for your domain (e.g. using your labels collected via the haystack annotation tool)

**Arguments**:

- `data_dir`: Path to directory containing your training data in SQuAD style
- `train_filename`: Filename of training data
- `dev_filename`: Filename of dev / eval data
- `test_filename`: Filename of test data
- `dev_split`: Instead of specifying a dev_filename, you can also specify a ratio (e.g. 0.1) here
that gets split off from training data for eval.
- `use_gpu`: Whether to use GPU (if available)
- `batch_size`: Number of samples the model receives in one batch for training
- `n_epochs`: Number of iterations on the whole training data set
- `learning_rate`: Learning rate of the optimizer
- `max_seq_len`: Maximum text length (in tokens). Everything longer gets cut down.
- `warmup_proportion`: Proportion of training steps until maximum learning rate is reached.
Until that point LR is increasing linearly. After that it's decreasing again linearly.
Options for different schedules are available in FARM.
- `evaluate_every`: Evaluate the model every X steps on the hold-out eval dataset
- `save_dir`: Path to store the final model
- `num_processes`: The number of processes for `multiprocessing.Pool` during preprocessing.
Set to value of 1 to disable multiprocessing. When set to 1, you cannot split away a dev set from train set.
Set to None to use all CPU cores minus one.
- `use_amp`: Optimization level of NVIDIA's automatic mixed precision (AMP). The higher the level, the faster the model.
Available options:
None (Don't use AMP)
"O0" (Normal FP32 training)
"O1" (Mixed Precision => Recommended)
"O2" (Almost FP16)
"O3" (Pure FP16).
See details on: https://nvidia.github.io/apex/amp.html

**Returns**:

None

<a name="farm.FARMReader.save"></a>
#### save

```python
 | save(directory: Path)
```

Saves the Reader model so that it can be reused at a later point in time.

**Arguments**:

- `directory`: Directory where the Reader model should be saved

<a name="farm.FARMReader.predict_batch"></a>
#### predict\_batch

```python
 | predict_batch(question_doc_list: List[dict], top_k_per_question: int = None, batch_size: int = None)
```

Use loaded QA model to find answers for a list of questions in each question's supplied list of Document.

Returns list of dictionaries containing answers sorted by (desc.) probability

**Arguments**:

- `question_doc_list`: List of dictionaries containing questions with their retrieved documents
- `top_k_per_question`: The maximum number of answers to return for each question
- `batch_size`: Number of samples the model receives in one batch for inference

**Returns**:

List of dictionaries containing question and answers

<a name="farm.FARMReader.predict"></a>
#### predict

```python
 | predict(question: str, documents: List[Document], top_k: Optional[int] = None)
```

Use loaded QA model to find answers for a question in the supplied list of Document.

Returns dictionaries containing answers sorted by (desc.) probability.
Example:
```python
|{
|    'question': 'Who is the father of Arya Stark?',
|    'answers':[
|                 {'answer': 'Eddard,',
|                 'context': " She travels with her father, Eddard, to King's Landing when he is ",
|                 'offset_answer_start': 147,
|                 'offset_answer_end': 154,
|                 'probability': 0.9787139466668613,
|                 'score': None,
|                 'document_id': '1337'
|                 },...
|              ]
|}
```

**Arguments**:

- `question`: Question string
- `documents`: List of Document in which to search for the answer
- `top_k`: The maximum number of answers to return

**Returns**:

Dict containing question and answers

<a name="farm.FARMReader.eval_on_file"></a>
#### eval\_on\_file

```python
 | eval_on_file(data_dir: str, test_filename: str, device: str)
```

Performs evaluation on a SQuAD-formatted file.
Returns a dict containing the following metrics:
- "EM": exact match score
- "f1": F1-Score
- "top_n_accuracy": Proportion of predicted answers that overlap with correct answer

**Arguments**:

- `data_dir`: The directory in which the test set can be found
:type data_dir: Path or str
- `test_filename`: The name of the file containing the test data in SQuAD format.
:type test_filename: str
- `device`: The device on which the tensors should be processed. Choose from "cpu" and "cuda".
:type device: str

<a name="farm.FARMReader.eval"></a>
#### eval

```python
 | eval(document_store: BaseDocumentStore, device: str, label_index: str = "label", doc_index: str = "eval_document", label_origin: str = "gold_label")
```

Performs evaluation on evaluation documents in the DocumentStore.
Returns a dict containing the following metrics:
- "EM": Proportion of exact matches of predicted answers with their corresponding correct answers
- "f1": Average overlap between predicted answers and their corresponding correct answers
- "top_n_accuracy": Proportion of predicted answers that overlap with correct answer

**Arguments**:

- `document_store`: DocumentStore containing the evaluation documents
- `device`: The device on which the tensors should be processed. Choose from "cpu" and "cuda".
- `label_index`: Index/Table name where labeled questions are stored
- `doc_index`: Index/Table name where documents that are used for evaluation are stored

<a name="farm.FARMReader.predict_on_texts"></a>
#### predict\_on\_texts

```python
 | predict_on_texts(question: str, texts: List[str], top_k: Optional[int] = None)
```

Use loaded QA model to find answers for a question in the supplied list of Document.
Returns dictionaries containing answers sorted by (desc.) probability.
Example:
```python
|{
|    'question': 'Who is the father of Arya Stark?',
|    'answers':[
|                 {'answer': 'Eddard,',
|                 'context': " She travels with her father, Eddard, to King's Landing when he is ",
|                 'offset_answer_start': 147,
|                 'offset_answer_end': 154,
|                 'probability': 0.9787139466668613,
|                 'score': None,
|                 'document_id': '1337'
|                 },...
|              ]
|}
```

**Arguments**:

- `question`: Question string
- `documents`: List of documents as string type
- `top_k`: The maximum number of answers to return

**Returns**:

Dict containing question and answers

<a name="farm.FARMReader.convert_to_onnx"></a>
#### convert\_to\_onnx

```python
 | @classmethod
 | convert_to_onnx(cls, model_name: str, output_path: Path, convert_to_float16: bool = False, quantize: bool = False, task_type: str = "question_answering", opset_version: int = 11)
```

Convert a PyTorch BERT model to ONNX format and write to ./onnx-export dir. The converted ONNX model
can be loaded with in the `FARMReader` using the export path as `model_name_or_path` param.

Usage:

`from haystack.reader.farm import FARMReader
from pathlib import Path
onnx_model_path = Path("roberta-onnx-model")
FARMReader.convert_to_onnx(model_name="deepset/bert-base-cased-squad2", output_path=onnx_model_path)
reader = FARMReader(onnx_model_path)`

**Arguments**:

- `model_name`: transformers model name
- `output_path`: Path to output the converted model
- `convert_to_float16`: Many models use float32 precision by default. With the half precision of float16,
inference is faster on Nvidia GPUs with Tensor core like T4 or V100. On older GPUs,
float32 could still be be more performant.
- `quantize`: convert floating point number to integers
- `task_type`: Type of task for the model. Available options: "question_answering" or "embeddings".
- `opset_version`: ONNX opset version

<a name="transformers"></a>
# Module transformers

<a name="transformers.TransformersReader"></a>
## TransformersReader Objects

```python
class TransformersReader(BaseReader)
```

Transformer based model for extractive Question Answering using the HuggingFace's transformers framework
(https://github.com/huggingface/transformers).
While the underlying model can vary (BERT, Roberta, DistilBERT ...), the interface remains the same.

|  With the reader, you can:

    - directly get predictions via predict()

<a name="transformers.TransformersReader.__init__"></a>
#### \_\_init\_\_

```python
 | __init__(model_name_or_path: str = "distilbert-base-uncased-distilled-squad", tokenizer: Optional[str] = None, context_window_size: int = 70, use_gpu: int = 0, top_k_per_candidate: int = 4, return_no_answers: bool = True, max_seq_len: int = 256, doc_stride: int = 128)
```

Load a QA model from Transformers.
Available models include:

- ``'distilbert-base-uncased-distilled-squad`'``
- ``'bert-large-cased-whole-word-masking-finetuned-squad``'
- ``'bert-large-uncased-whole-word-masking-finetuned-squad``'

See https://huggingface.co/models for full list of available QA models

**Arguments**:

- `model_name_or_path`: Directory of a saved model or the name of a public model e.g. 'bert-base-cased',
'deepset/bert-base-cased-squad2', 'deepset/bert-base-cased-squad2', 'distilbert-base-uncased-distilled-squad'.
See https://huggingface.co/models for full list of available models.
- `tokenizer`: Name of the tokenizer (usually the same as model)
- `context_window_size`: Num of chars (before and after the answer) to return as "context" for each answer.
The context usually helps users to understand if the answer really makes sense.
- `use_gpu`: If < 0, then use cpu. If >= 0, this is the ordinal of the gpu to use
- `top_k_per_candidate`: How many answers to extract for each candidate doc that is coming from the retriever (might be a long text).
Note that this is not the number of "final answers" you will receive
(see `top_k` in TransformersReader.predict() or Finder.get_answers() for that)
and that no_answer can be included in the sorted list of predictions.
- `return_no_answers`: If True, the HuggingFace Transformers model could return a "no_answer" (i.e. when there is an unanswerable question)
If False, it cannot return a "no_answer". Note that `no_answer_boost` is unfortunately not available with TransformersReader.
If you would like to set no_answer_boost, use a `FARMReader`.
- `max_seq_len`: max sequence length of one input text for the model
- `doc_stride`: length of striding window for splitting long texts (used if len(text) > max_seq_len)

<a name="transformers.TransformersReader.predict"></a>
#### predict

```python
 | predict(question: str, documents: List[Document], top_k: Optional[int] = None)
```

Use loaded QA model to find answers for a question in the supplied list of Document.

Returns dictionaries containing answers sorted by (desc.) probability.
Example:

```python
|{
|    'question': 'Who is the father of Arya Stark?',
|    'answers':[
|                 {'answer': 'Eddard,',
|                 'context': " She travels with her father, Eddard, to King's Landing when he is ",
|                 'offset_answer_start': 147,
|                 'offset_answer_end': 154,
|                 'probability': 0.9787139466668613,
|                 'score': None,
|                 'document_id': '1337'
|                 },...
|              ]
|}
```

**Arguments**:

- `question`: Question string
- `documents`: List of Document in which to search for the answer
- `top_k`: The maximum number of answers to return

**Returns**:

Dict containing question and answers
<<<<<<< HEAD
=======

<a name="base"></a>
# Module base
>>>>>>> 3dee284f
<|MERGE_RESOLUTION|>--- conflicted
+++ resolved
@@ -373,9 +373,6 @@
 **Returns**:
 
 Dict containing question and answers
-<<<<<<< HEAD
-=======
 
 <a name="base"></a>
 # Module base
->>>>>>> 3dee284f
