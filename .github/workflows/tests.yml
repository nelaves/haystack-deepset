--- conflicted
+++ resolved
@@ -747,13 +747,19 @@
     - name: Install Haystack
       run: pip install .
 
-<<<<<<< HEAD
-  #   - uses: act10ns/slack@v1
-  #     with:
-  #       status: ${{ job.status }}
-  #       channel: '#haystack'
-  #     if: failure() && github.repository_owner == 'deepset-ai' && github.ref == 'refs/heads/main'
-
+    - name: Run tests
+      env:
+        TOKENIZERS_PARALLELISM: 'false'  # Avoid logspam by tokenizers
+      # FIXME many tests are disabled here!
+      run: |
+        pytest ${{ env.PYTEST_PARAMS }} -m "integration and not tika and not graphdb" ${{ env.SUITES_EXCLUDED_FROM_WINDOWS }} test/${{ matrix.folder }} --document_store_type=memory,faiss,elasticsearch
+
+    - uses: act10ns/slack@v1
+      with:
+        status: ${{ job.status }}
+        channel: '#haystack'
+      if: failure() && github.repository_owner == 'deepset-ai' && github.ref == 'refs/heads/main'
+      
   end2end-tests-linux:
     needs:
       - integration-tests-linux
@@ -827,21 +833,3 @@
         TOKENIZERS_PARALLELISM: 'false'  # Avoid logspam by tokenizers
       run: |
         pytest ${{ env.PYTEST_PARAMS }} end2end/
-
-    - name: Dump docker logs on failure
-      if: failure()
-      uses: jwalton/gh-docker-logs@v1
-=======
-    - name: Run tests
-      env:
-        TOKENIZERS_PARALLELISM: 'false'  # Avoid logspam by tokenizers
-      # FIXME many tests are disabled here!
-      run: |
-        pytest ${{ env.PYTEST_PARAMS }} -m "integration and not tika and not graphdb" ${{ env.SUITES_EXCLUDED_FROM_WINDOWS }} test/${{ matrix.folder }} --document_store_type=memory,faiss,elasticsearch
->>>>>>> 8fbccbda
-
-    - uses: act10ns/slack@v1
-      with:
-        status: ${{ job.status }}
-        channel: '#haystack'
-      if: failure() && github.repository_owner == 'deepset-ai' && github.ref == 'refs/heads/main'