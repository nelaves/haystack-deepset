--- conflicted
+++ resolved
@@ -301,121 +301,6 @@
         channel: '#haystack'
       if: failure() && github.repository_owner == 'deepset-ai' && github.ref == 'refs/heads/main'
 
-<<<<<<< HEAD
-  elasticsearch-tests-linux:
-    needs:
-     - mypy
-     - pylint
-    runs-on: ubuntu-latest
-    steps:
-    - uses: actions/checkout@v3
-
-    - name: Setup Elasticsearch
-      run: |
-        docker run -d -p 9200:9200 -e "discovery.type=single-node" -e "ES_JAVA_OPTS=-Xms128m -Xmx256m" elasticsearch:7.9.2
-
-      # TODO Let's try to remove this one from the unit tests
-    - name: Install pdftotext
-      run: wget --no-check-certificate https://dl.xpdfreader.com/xpdf-tools-linux-4.04.tar.gz && tar -xvf xpdf-tools-linux-4.04.tar.gz && sudo cp xpdf-tools-linux-4.04/bin64/pdftotext /usr/local/bin
-
-    - name: Setup Python
-      uses: ./.github/actions/python_cache/
-
-    - name: Install Haystack
-      run: pip install .
-
-    - name: Run tests
-      env:
-        TOKENIZERS_PARALLELISM: 'false'
-      run: |
-        pytest ${{ env.PYTEST_PARAMS }} -m "elasticsearch and not integration" test/document_stores/ --document_store_type=elasticsearch
-
-    - name: Dump docker logs on failure
-      if: failure()
-      uses: jwalton/gh-docker-logs@v1
-
-    - uses: act10ns/slack@v1
-      with:
-        status: ${{ job.status }}
-        channel: '#haystack'
-      if: failure() && github.repository_owner == 'deepset-ai' && github.ref == 'refs/heads/main'
-
-  elasticsearch-tests-windows:
-    needs:
-     - mypy
-     - pylint
-    runs-on: windows-latest
-    if: contains(github.event.pull_request.labels.*.name, 'topic:windows') || !github.event.pull_request.draft
-
-    steps:
-    - uses: actions/checkout@v3
-
-    - name: Install dependencies
-      run: |
-        choco install --no-progress xpdf-utils
-        choco install --no-progress openjdk --version=11.0.2.01
-        refreshenv
-        choco install --no-progress elasticsearch --version=7.9.2
-        refreshenv
-        Get-Service elasticsearch-service-x64 | Start-Service
-
-    - name: Setup Python
-      uses: ./.github/actions/python_cache/
-      with:
-        prefix: windows
-
-    - name: Run tests
-      env:
-        TOKENIZERS_PARALLELISM: 'false'
-      run: |
-        pytest ${{ env.PYTEST_PARAMS }} -m "elasticsearch and not integration" test/document_stores/ ${{ env.SUITES_EXCLUDED_FROM_WINDOWS }} --document_store_type=elasticsearch
-
-    - uses: act10ns/slack@v1
-      with:
-        status: ${{ job.status }}
-        channel: '#haystack'
-      if: failure() && github.repository_owner == 'deepset-ai' && github.ref == 'refs/heads/main'
-
-  opensearch-tests-linux:
-    needs:
-     - mypy
-     - pylint
-    runs-on: ubuntu-latest
-    steps:
-    - uses: actions/checkout@v3
-
-    - name: Setup Opensearch
-      run: |
-        docker run -d -p 9201:9200 -p 9600:9600 -e "discovery.type=single-node" opensearchproject/opensearch:1.3.5
-
-      # TODO Let's try to remove this one from the unit tests
-    - name: Install pdftotext
-      run: wget --no-check-certificate https://dl.xpdfreader.com/xpdf-tools-linux-4.04.tar.gz && tar -xvf xpdf-tools-linux-4.04.tar.gz && sudo cp xpdf-tools-linux-4.04/bin64/pdftotext /usr/local/bin
-
-    - name: Setup Python
-      uses: ./.github/actions/python_cache/
-
-    - name: Install Haystack
-      run: pip install .
-
-    - name: Run tests
-      env:
-        TOKENIZERS_PARALLELISM: 'false'
-      run: |
-        pytest ${{ env.PYTEST_PARAMS }} -m "opensearch and not integration" test/document_stores/test_document_store.py --document_store_type=opensearch
-
-    - name: Dump docker logs on failure
-      if: failure()
-      uses: jwalton/gh-docker-logs@v1
-
-    - uses: act10ns/slack@v1
-      with:
-        status: ${{ job.status }}
-        channel: '#haystack'
-      if: failure() && github.repository_owner == 'deepset-ai' && github.ref == 'refs/heads/main'
-=======
->>>>>>> 8ddeda81
-
   faiss-tests-linux:
     needs:
      - mypy
