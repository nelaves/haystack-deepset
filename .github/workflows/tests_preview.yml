--- conflicted
+++ resolved
@@ -116,11 +116,7 @@
           python-version: ${{ env.PYTHON_VERSION }}
 
       - name: Install Haystack
-<<<<<<< HEAD
-        run: pip install .[dev,preview] langdetect transformers[torch,sentencepiece]==4.32.1 'sentence-transformers>=2.2.0' pypdf openai-whisper tika 'azure-ai-formrecognizer>=3.2.0b2' cohere
-=======
-        run: pip install .[dev,preview,audio] langdetect transformers[torch,sentencepiece]==4.35.2 'sentence-transformers>=2.2.0' pypdf markdown-it-py mdit_plain tika 'azure-ai-formrecognizer>=3.2.0b2'
->>>>>>> b34c35d9
+        run: pip install .[dev,preview,audio] langdetect transformers[torch,sentencepiece]==4.35.2 'sentence-transformers>=2.2.0' pypdf markdown-it-py mdit_plain tika 'azure-ai-formrecognizer>=3.2.0b2' cohere
 
       - name: Run
         run: pytest -m "not integration" test/preview
@@ -178,11 +174,7 @@
           sudo apt install ffmpeg  # for local Whisper tests
 
       - name: Install Haystack
-<<<<<<< HEAD
-        run: pip install .[dev,preview] langdetect transformers[torch,sentencepiece]==4.32.1 'sentence-transformers>=2.2.0' pypdf openai-whisper tika 'azure-ai-formrecognizer>=3.2.0b2' cohere
-=======
-        run: pip install .[dev,preview,audio] langdetect transformers[torch,sentencepiece]==4.35.2 'sentence-transformers>=2.2.0' pypdf markdown-it-py mdit_plain tika 'azure-ai-formrecognizer>=3.2.0b2'
->>>>>>> b34c35d9
+        run: pip install .[dev,preview,audio] langdetect transformers[torch,sentencepiece]==4.35.2 'sentence-transformers>=2.2.0' pypdf markdown-it-py mdit_plain tika 'azure-ai-formrecognizer>=3.2.0b2' cohere
 
       - name: Run
         run: pytest --maxfail=5 -m "integration" test/preview
@@ -238,11 +230,7 @@
           colima start
 
       - name: Install Haystack
-<<<<<<< HEAD
-        run: pip install .[dev,preview] langdetect transformers[torch,sentencepiece]==4.32.1 'sentence-transformers>=2.2.0' pypdf openai-whisper tika 'azure-ai-formrecognizer>=3.2.0b2' cohere
-=======
-        run: pip install .[dev,preview,audio] langdetect transformers[torch,sentencepiece]==4.35.2 'sentence-transformers>=2.2.0' pypdf markdown-it-py mdit_plain tika 'azure-ai-formrecognizer>=3.2.0b2'
->>>>>>> b34c35d9
+        run: pip install .[dev,preview,audio] langdetect transformers[torch,sentencepiece]==4.35.2 'sentence-transformers>=2.2.0' pypdf markdown-it-py mdit_plain tika 'azure-ai-formrecognizer>=3.2.0b2' cohere
 
       - name: Run Tika
         run: docker run -d -p 9998:9998 apache/tika:2.9.0.0
@@ -293,11 +281,7 @@
           python-version: ${{ env.PYTHON_VERSION }}
 
       - name: Install Haystack
-<<<<<<< HEAD
-        run: pip install .[dev,preview] langdetect transformers[torch,sentencepiece]==4.32.1 'sentence-transformers>=2.2.0' pypdf openai-whisper tika 'azure-ai-formrecognizer>=3.2.0b2' cohere
-=======
-        run: pip install .[dev,preview,audio] langdetect transformers[torch,sentencepiece]==4.35.2 'sentence-transformers>=2.2.0' pypdf markdown-it-py mdit_plain tika 'azure-ai-formrecognizer>=3.2.0b2'
->>>>>>> b34c35d9
+        run: pip install .[dev,preview,audio] langdetect transformers[torch,sentencepiece]==4.35.2 'sentence-transformers>=2.2.0' pypdf markdown-it-py mdit_plain tika 'azure-ai-formrecognizer>=3.2.0b2' cohere
 
       - name: Run
         run: pytest --maxfail=5 -m "integration" test/preview -k 'not tika'
