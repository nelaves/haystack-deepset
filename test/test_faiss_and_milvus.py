--- conflicted
+++ resolved
@@ -444,10 +444,8 @@
 
     # test if vectors ids are associated with docs
     for doc in documents_indexed:
-<<<<<<< HEAD
         assert 0 <= int(doc.meta["vector_id"]) <= 7
-=======
-        assert 0 <= int(doc.meta["vector_id"]) <= 7
+
 
 def ensure_ids_are_correct_uuids(docs:list,document_store:object)->None:
     # Weaviate currently only supports UUIDs
@@ -525,4 +523,3 @@
 
     # check if faiss returns the same cosine similarity. Manual testing with faiss yielded 0.9746318
     assert math.isclose(query_results[0].score, KNOWN_COSINE, abs_tol=0.00002)
->>>>>>> 3e4dbbb3
