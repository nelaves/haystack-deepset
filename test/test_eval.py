import pytest
from haystack.document_stores.base import BaseDocumentStore
from haystack.nodes.preprocessor import PreProcessor
from haystack.nodes.evaluator import EvalAnswers, EvalDocuments
from haystack.nodes.query_classifier.transformers import TransformersQueryClassifier
from haystack.nodes.retriever.dense import DensePassageRetriever
from haystack.nodes.retriever.sparse import ElasticsearchRetriever
from haystack.pipelines.base import Pipeline
from haystack.pipelines import ExtractiveQAPipeline
from haystack.pipelines.standard_pipelines import DocumentSearchPipeline, FAQPipeline, RetrieverQuestionGenerationPipeline, TranslationWrapperPipeline
from haystack.schema import Answer, Document, EvaluationResult, Label, MultiLabel, Span


@pytest.mark.parametrize("document_store", ["elasticsearch", "faiss", "memory", "milvus"], indirect=True)
@pytest.mark.parametrize("batch_size", [None, 20])
def test_add_eval_data(document_store, batch_size):
    # add eval data (SQUAD format)
    document_store.add_eval_data(
        filename="samples/squad/small.json",
        doc_index="haystack_test_eval_document",
        label_index="haystack_test_feedback",
        batch_size=batch_size,
    )

    assert document_store.get_document_count(index="haystack_test_eval_document") == 87
    assert document_store.get_label_count(index="haystack_test_feedback") == 1214

    # test documents
    docs = document_store.get_all_documents(index="haystack_test_eval_document", filters={"name": ["Normans"]})
    assert docs[0].meta["name"] == "Normans"
    assert len(docs[0].meta.keys()) == 1

    # test labels
    labels = document_store.get_all_labels(index="haystack_test_feedback")
    label = None
    for l in labels:
        if l.query == "In what country is Normandy located?":
            label = l
            break
    assert label.answer.answer == "France"
    assert label.no_answer == False
    assert label.is_correct_answer == True
    assert label.is_correct_document == True
    assert label.query == "In what country is Normandy located?"
    assert label.origin == "gold-label"
    assert label.answer.offsets_in_document[0].start == 159
    assert label.answer.context[label.answer.offsets_in_context[0].start:label.answer.offsets_in_context[0].end] == "France"
    assert label.answer.document_id == label.document.id

    # check combination
    doc = document_store.get_document_by_id(label.document.id, index="haystack_test_eval_document")
    start = label.answer.offsets_in_document[0].start
    end = label.answer.offsets_in_document[0].end
    assert end == start + len(label.answer.answer)
    assert doc.content[start:end] == "France"


@pytest.mark.parametrize("document_store", ["elasticsearch", "faiss", "memory", "milvus"], indirect=True)
@pytest.mark.parametrize("reader", ["farm"], indirect=True)
def test_eval_reader(reader, document_store: BaseDocumentStore):
    # add eval data (SQUAD format)
    document_store.add_eval_data(
        filename="samples/squad/tiny.json",
        doc_index="haystack_test_eval_document",
        label_index="haystack_test_feedback",
    )
    assert document_store.get_document_count(index="haystack_test_eval_document") == 2
    # eval reader
    reader_eval_results = reader.eval(
        document_store=document_store,
        label_index="haystack_test_feedback",
        doc_index="haystack_test_eval_document",
        device="cpu",
    )
    assert reader_eval_results["f1"] > 66.65
    assert reader_eval_results["f1"] < 66.67
    assert reader_eval_results["EM"] == 50
    assert reader_eval_results["top_n_accuracy"] == 100.0


@pytest.mark.elasticsearch
@pytest.mark.parametrize("document_store", ["elasticsearch"], indirect=True)
@pytest.mark.parametrize("open_domain", [True, False])
@pytest.mark.parametrize("retriever", ["elasticsearch"], indirect=True)
def test_eval_elastic_retriever(document_store: BaseDocumentStore, open_domain, retriever):
    # add eval data (SQUAD format)
    document_store.add_eval_data(
        filename="samples/squad/tiny.json",
        doc_index="haystack_test_eval_document",
        label_index="haystack_test_feedback",
    )
    assert document_store.get_document_count(index="haystack_test_eval_document") == 2

    # eval retriever
    results = retriever.eval(
        top_k=1, label_index="haystack_test_feedback", doc_index="haystack_test_eval_document", open_domain=open_domain
    )
    assert results["recall"] == 1.0
    assert results["mrr"] == 1.0
    if not open_domain:
        assert results["map"] == 1.0


# TODO simplify with a mock retriever and make it independent of elasticsearch documentstore
@pytest.mark.elasticsearch
@pytest.mark.parametrize("document_store", ["elasticsearch"], indirect=True)
@pytest.mark.parametrize("reader", ["farm"], indirect=True)
@pytest.mark.parametrize("retriever", ["elasticsearch"], indirect=True)
def test_eval_pipeline(document_store: BaseDocumentStore, reader, retriever):
    # add eval data (SQUAD format)
    document_store.add_eval_data(
        filename="samples/squad/tiny.json",
        doc_index="haystack_test_eval_document",
        label_index="haystack_test_feedback",
    )

    labels = document_store.get_all_labels_aggregated(index="haystack_test_feedback",
                                                      drop_negative_labels=True,
                                                      drop_no_answers=False)

    eval_retriever = EvalDocuments()
    eval_reader = EvalAnswers(sas_model="sentence-transformers/paraphrase-MiniLM-L3-v2",debug=True)
    eval_reader_cross = EvalAnswers(sas_model="cross-encoder/stsb-TinyBERT-L-4",debug=True)
    eval_reader_vanila = EvalAnswers()

    assert document_store.get_document_count(index="haystack_test_eval_document") == 2
    p = Pipeline()
    p.add_node(component=retriever, name="ESRetriever", inputs=["Query"])
    p.add_node(component=eval_retriever, name="EvalDocuments", inputs=["ESRetriever"])
    p.add_node(component=reader, name="QAReader", inputs=["EvalDocuments"])
    p.add_node(component=eval_reader, name="EvalAnswers", inputs=["QAReader"])
    p.add_node(component=eval_reader_cross, name="EvalAnswers_cross", inputs=["QAReader"])
    p.add_node(component=eval_reader_vanila, name="EvalAnswers_vanilla", inputs=["QAReader"])
    for l in labels:
        res = p.run(
            query=l.query,
            labels=l,
            params={"ESRetriever":{"index": "haystack_test_eval_document"}}
        )
    assert eval_retriever.recall == 1.0
    assert round(eval_reader.top_k_f1, 4) == 0.8333
    assert eval_reader.top_k_em == 0.5
    assert round(eval_reader.top_k_sas, 3) == 0.800
    assert round(eval_reader_cross.top_k_sas, 3) == 0.671
    assert eval_reader.top_k_em == eval_reader_vanila.top_k_em


@pytest.mark.parametrize("document_store", ["elasticsearch", "faiss", "memory", "milvus"], indirect=True)
def test_eval_data_split_word(document_store):
    # splitting by word
    preprocessor = PreProcessor(
        clean_empty_lines=False,
        clean_whitespace=False,
        clean_header_footer=False,
        split_by="word",
        split_length=4,
        split_overlap=0,
        split_respect_sentence_boundary=False,
    )

    document_store.add_eval_data(
        filename="samples/squad/tiny.json",
        doc_index="haystack_test_eval_document",
        label_index="haystack_test_feedback",
        preprocessor=preprocessor,
    )
    labels = document_store.get_all_labels_aggregated(index="haystack_test_feedback")
    docs = document_store.get_all_documents(index="haystack_test_eval_document")
    assert len(docs) == 5
    assert len(set(labels[0].document_ids)) == 2


@pytest.mark.parametrize("document_store", ["elasticsearch", "faiss", "memory", "milvus"], indirect=True)
def test_eval_data_split_passage(document_store):
    # splitting by passage
    preprocessor = PreProcessor(
        clean_empty_lines=False,
        clean_whitespace=False,
        clean_header_footer=False,
        split_by="passage",
        split_length=1,
        split_overlap=0,
        split_respect_sentence_boundary=False
    )

    document_store.add_eval_data(
        filename="samples/squad/tiny_passages.json",
        doc_index="haystack_test_eval_document",
        label_index="haystack_test_feedback",
        preprocessor=preprocessor,
    )
    docs = document_store.get_all_documents(index="haystack_test_eval_document")
    assert len(docs) == 2
    assert len(docs[1].content) == 56


EVAL_LABELS = [
        MultiLabel(labels=[Label(query="Who lives in Berlin?", answer=Answer(answer="Carla", offsets_in_context=[Span(11, 16)]), 
            document=Document(id='a0747b83aea0b60c4b114b15476dd32d', content_type="text", content='My name is Carla and I live in Berlin'), 
            is_correct_answer=True, is_correct_document=True, origin="gold-label")]),
        MultiLabel(labels=[Label(query="Who lives in Munich?", answer=Answer(answer="Carla", offsets_in_context=[Span(11, 16)]), 
            document=Document(id='something_else', content_type="text", content='My name is Carla and I live in Munich'), 
            is_correct_answer=True, is_correct_document=True, origin="gold-label")])
    ]

@pytest.mark.parametrize("retriever_with_docs", ["tfidf"], indirect=True)
@pytest.mark.parametrize("document_store_with_docs", ["memory"], indirect=True)
def test_extractive_qa_eval(reader, retriever_with_docs, tmp_path):
    labels = EVAL_LABELS[:1]

    pipeline = ExtractiveQAPipeline(reader=reader, retriever=retriever_with_docs)
    eval_result = pipeline.eval(
        labels=labels,
        params={"Retriever": {"top_k": 5}}, 
    )

    metrics = eval_result.calculate_metrics()

    reader_result = eval_result["Reader"]
    retriever_result = eval_result["Retriever"]

    assert reader_result[reader_result['rank'] == 1]["answer"].iloc[0] in reader_result[reader_result['rank'] == 1]["gold_answers"].iloc[0]
    assert retriever_result[retriever_result['rank'] == 1]["document_id"].iloc[0] in retriever_result[retriever_result['rank'] == 1]["gold_document_ids"].iloc[0]
    assert metrics["Reader"]["exact_match"] == 1.0
    assert metrics["Reader"]["f1"] == 1.0
    assert metrics["Retriever"]["mrr"] == 1.0
    assert metrics["Retriever"]["recall_multi_hit"] == 1.0
    assert metrics["Retriever"]["recall_single_hit"] == 1.0
    assert metrics["Retriever"]["precision"] == 1.0/3
    assert metrics["Retriever"]["map"] == 1.0

    eval_result.save(tmp_path)
    saved_eval_result = EvaluationResult.load(tmp_path)
    metrics = saved_eval_result.calculate_metrics()

    assert reader_result[reader_result['rank'] == 1]["answer"].iloc[0] in reader_result[reader_result['rank'] == 1]["gold_answers"].iloc[0]
    assert retriever_result[retriever_result['rank'] == 1]["document_id"].iloc[0] in retriever_result[retriever_result['rank'] == 1]["gold_document_ids"].iloc[0]
    assert metrics["Reader"]["exact_match"] == 1.0
    assert metrics["Reader"]["f1"] == 1.0
    assert metrics["Retriever"]["mrr"] == 1.0
    assert metrics["Retriever"]["recall_multi_hit"] == 1.0
    assert metrics["Retriever"]["recall_single_hit"] == 1.0
    assert metrics["Retriever"]["precision"] == 1.0/3
    assert metrics["Retriever"]["map"] == 1.0


@pytest.mark.parametrize("retriever_with_docs", ["tfidf"], indirect=True)
@pytest.mark.parametrize("document_store_with_docs", ["memory"], indirect=True)
<<<<<<< HEAD
=======
def test_extractive_qa_eval_multiple_queries(reader, retriever_with_docs, tmp_path):
    pipeline = ExtractiveQAPipeline(reader=reader, retriever=retriever_with_docs)
    eval_result: EvaluationResult = pipeline.eval(
        labels=EVAL_LABELS,
        params={"Retriever": {"top_k": 5}}
    )

    metrics = eval_result.calculate_metrics()

    reader_result = eval_result["Reader"]
    retriever_result = eval_result["Retriever"]

    reader_berlin = reader_result[reader_result['query'] == "Who lives in Berlin?"]
    reader_munich = reader_result[reader_result['query'] == "Who lives in Munich?"]

    retriever_berlin = retriever_result[retriever_result['query'] == "Who lives in Berlin?"]
    retriever_munich = retriever_result[retriever_result['query'] == "Who lives in Munich?"]

    assert reader_berlin[reader_berlin['rank'] == 1]["answer"].iloc[0] in reader_berlin[reader_berlin['rank'] == 1]["gold_answers"].iloc[0]
    assert retriever_berlin[retriever_berlin['rank'] == 1]["document_id"].iloc[0] in retriever_berlin[retriever_berlin['rank'] == 1]["gold_document_ids"].iloc[0]
    assert reader_munich[reader_munich['rank'] == 1]["answer"].iloc[0] not in reader_munich[reader_munich['rank'] == 1]["gold_answers"].iloc[0]
    assert retriever_munich[retriever_munich['rank'] == 1]["document_id"].iloc[0] not in retriever_munich[retriever_munich['rank'] == 1]["gold_document_ids"].iloc[0]
    assert metrics["Reader"]["exact_match"] == 1.0
    assert metrics["Reader"]["f1"] == 1.0
    assert metrics["Retriever"]["mrr"] == 0.5
    assert metrics["Retriever"]["map"] == 0.5
    assert metrics["Retriever"]["recall_multi_hit"] == 0.5
    assert metrics["Retriever"]["recall_single_hit"] == 0.5
    assert metrics["Retriever"]["precision"] == 1.0/6

    eval_result.save(tmp_path)
    saved_eval_result = EvaluationResult.load(tmp_path)
    metrics = saved_eval_result.calculate_metrics()

    assert reader_berlin[reader_berlin['rank'] == 1]["answer"].iloc[0] in reader_berlin[reader_berlin['rank'] == 1]["gold_answers"].iloc[0]
    assert retriever_berlin[retriever_berlin['rank'] == 1]["document_id"].iloc[0] in retriever_berlin[retriever_berlin['rank'] == 1]["gold_document_ids"].iloc[0]
    assert reader_munich[reader_munich['rank'] == 1]["answer"].iloc[0] not in reader_munich[reader_munich['rank'] == 1]["gold_answers"].iloc[0]
    assert retriever_munich[retriever_munich['rank'] == 1]["document_id"].iloc[0] not in retriever_munich[retriever_munich['rank'] == 1]["gold_document_ids"].iloc[0]
    assert metrics["Reader"]["exact_match"] == 1.0
    assert metrics["Reader"]["f1"] == 1.0
    assert metrics["Retriever"]["mrr"] == 0.5
    assert metrics["Retriever"]["map"] == 0.5
    assert metrics["Retriever"]["recall_multi_hit"] == 0.5
    assert metrics["Retriever"]["recall_single_hit"] == 0.5
    assert metrics["Retriever"]["precision"] == 1.0/6


@pytest.mark.parametrize("retriever_with_docs", ["tfidf"], indirect=True)
@pytest.mark.parametrize("document_store_with_docs", ["memory"], indirect=True)
>>>>>>> 8b8e1552
def test_extractive_qa_eval_sas(reader, retriever_with_docs):
    pipeline = ExtractiveQAPipeline(reader=reader, retriever=retriever_with_docs)
    eval_result: EvaluationResult = pipeline.eval(
        labels=EVAL_LABELS,
        params={"Retriever": {"top_k": 5}}, 
        sas_model_name_or_path="sentence-transformers/paraphrase-multilingual-mpnet-base-v2"
    )

    metrics = eval_result.calculate_metrics()

    assert metrics["Reader"]["exact_match"] == 1.0
    assert metrics["Reader"]["f1"] == 1.0
    assert metrics["Retriever"]["mrr"] == 0.5
    assert metrics["Retriever"]["map"] == 0.5
    assert metrics["Retriever"]["recall_multi_hit"] == 0.5
    assert metrics["Retriever"]["recall_single_hit"] == 0.5
    assert metrics["Retriever"]["precision"] == 1.0/6
    assert "sas" in metrics["Reader"]
    assert metrics["Reader"]["sas"] == pytest.approx(1.0)


@pytest.mark.parametrize("retriever_with_docs", ["tfidf"], indirect=True)
@pytest.mark.parametrize("document_store_with_docs", ["memory"], indirect=True)
def test_extractive_qa_eval_doc_relevance_col(reader, retriever_with_docs):
    pipeline = ExtractiveQAPipeline(reader=reader, retriever=retriever_with_docs)
    eval_result: EvaluationResult = pipeline.eval(
        labels=EVAL_LABELS,
        params={"Retriever": {"top_k": 5}}, 
    )

    metrics = eval_result.calculate_metrics(doc_relevance_col="gold_id_or_answer_match")

    assert metrics["Retriever"]["mrr"] == 1.0
    assert metrics["Retriever"]["map"] == 0.75
    assert metrics["Retriever"]["recall_multi_hit"] == 0.75
    assert metrics["Retriever"]["recall_single_hit"] == 1.0
    assert metrics["Retriever"]["precision"] == 1.0/3


@pytest.mark.parametrize("retriever_with_docs", ["tfidf"], indirect=True)
@pytest.mark.parametrize("document_store_with_docs", ["memory"], indirect=True)
def test_extractive_qa_eval_simulated_top_k_reader(reader, retriever_with_docs):
    pipeline = ExtractiveQAPipeline(reader=reader, retriever=retriever_with_docs)
    eval_result: EvaluationResult = pipeline.eval(
        labels=EVAL_LABELS,
        params={"Retriever": {"top_k": 5}},
        sas_model_name_or_path="sentence-transformers/paraphrase-multilingual-mpnet-base-v2"
    )

    metrics_top_1 = eval_result.calculate_metrics(simulated_top_k_reader=1)
    
    assert metrics_top_1["Reader"]["exact_match"] == 0.5
    assert metrics_top_1["Reader"]["f1"] == 0.5
    assert metrics_top_1["Reader"]["sas"] == pytest.approx(0.6208, abs=1e-4)
    assert metrics_top_1["Retriever"]["mrr"] == 0.5
    assert metrics_top_1["Retriever"]["map"] == 0.5
    assert metrics_top_1["Retriever"]["recall_multi_hit"] == 0.5
    assert metrics_top_1["Retriever"]["recall_single_hit"] == 0.5
    assert metrics_top_1["Retriever"]["precision"] == 1.0/6

    metrics_top_2 = eval_result.calculate_metrics(simulated_top_k_reader=2)
    
    assert metrics_top_2["Reader"]["exact_match"] == 0.5
    assert metrics_top_2["Reader"]["f1"] == 0.5
    assert metrics_top_2["Reader"]["sas"] == pytest.approx(0.7192, abs=1e-4)
    assert metrics_top_2["Retriever"]["mrr"] == 0.5
    assert metrics_top_2["Retriever"]["map"] == 0.5
    assert metrics_top_2["Retriever"]["recall_multi_hit"] == 0.5
    assert metrics_top_2["Retriever"]["recall_single_hit"] == 0.5
    assert metrics_top_2["Retriever"]["precision"] == 1.0/6

    metrics_top_3 = eval_result.calculate_metrics(simulated_top_k_reader=3)
    
    assert metrics_top_3["Reader"]["exact_match"] == 1.0
    assert metrics_top_3["Reader"]["f1"] == 1.0
    assert metrics_top_3["Reader"]["sas"] == pytest.approx(1.0)
    assert metrics_top_3["Retriever"]["mrr"] == 0.5
    assert metrics_top_3["Retriever"]["map"] == 0.5
    assert metrics_top_3["Retriever"]["recall_multi_hit"] == 0.5
    assert metrics_top_3["Retriever"]["recall_single_hit"] == 0.5
    assert metrics_top_3["Retriever"]["precision"] == 1.0/6
    

@pytest.mark.parametrize("retriever_with_docs", ["tfidf"], indirect=True)
@pytest.mark.parametrize("document_store_with_docs", ["memory"], indirect=True)
def test_extractive_qa_eval_simulated_top_k_retriever(reader, retriever_with_docs):
    pipeline = ExtractiveQAPipeline(reader=reader, retriever=retriever_with_docs)
    eval_result: EvaluationResult = pipeline.eval(
        labels=EVAL_LABELS,
        params={"Retriever": {"top_k": 5}}
    )

    metrics_top_10 = eval_result.calculate_metrics()

    assert metrics_top_10["Reader"]["exact_match"] == 1.0
    assert metrics_top_10["Reader"]["f1"] == 1.0
    assert metrics_top_10["Retriever"]["mrr"] == 0.5
    assert metrics_top_10["Retriever"]["map"] == 0.5
    assert metrics_top_10["Retriever"]["recall_multi_hit"] == 0.5
    assert metrics_top_10["Retriever"]["recall_single_hit"] == 0.5
    assert metrics_top_10["Retriever"]["precision"] == 1.0/6

    metrics_top_1 = eval_result.calculate_metrics(simulated_top_k_retriever=1)
    
    assert metrics_top_1["Reader"]["exact_match"] == 1.0
    assert metrics_top_1["Reader"]["f1"] == 1.0
    assert metrics_top_1["Retriever"]["mrr"] == 0.5
    assert metrics_top_1["Retriever"]["map"] == 0.5
    assert metrics_top_1["Retriever"]["recall_multi_hit"] == 0.5
    assert metrics_top_1["Retriever"]["recall_single_hit"] == 0.5
    assert metrics_top_1["Retriever"]["precision"] == 0.5

    metrics_top_2 = eval_result.calculate_metrics(simulated_top_k_retriever=2)
    
    assert metrics_top_2["Reader"]["exact_match"] == 1.0
    assert metrics_top_2["Reader"]["f1"] == 1.0
    assert metrics_top_2["Retriever"]["mrr"] == 0.5
    assert metrics_top_2["Retriever"]["map"] == 0.5
    assert metrics_top_2["Retriever"]["recall_multi_hit"] == 0.5
    assert metrics_top_2["Retriever"]["recall_single_hit"] == 0.5
    assert metrics_top_2["Retriever"]["precision"] == 0.25

    metrics_top_3 = eval_result.calculate_metrics(simulated_top_k_retriever=3)
    
    assert metrics_top_3["Reader"]["exact_match"] == 1.0
    assert metrics_top_3["Reader"]["f1"] == 1.0
    assert metrics_top_3["Retriever"]["mrr"] == 0.5
    assert metrics_top_3["Retriever"]["map"] == 0.5
    assert metrics_top_3["Retriever"]["recall_multi_hit"] == 0.5
    assert metrics_top_3["Retriever"]["recall_single_hit"] == 0.5
    assert metrics_top_3["Retriever"]["precision"] == 1.0/6
    

@pytest.mark.parametrize("retriever_with_docs", ["tfidf"], indirect=True)
@pytest.mark.parametrize("document_store_with_docs", ["memory"], indirect=True)
def test_extractive_qa_eval_simulated_top_k_reader_and_retriever(reader, retriever_with_docs):
    pipeline = ExtractiveQAPipeline(reader=reader, retriever=retriever_with_docs)
    eval_result: EvaluationResult = pipeline.eval(
        labels=EVAL_LABELS,
        params={"Retriever": {"top_k": 10}}
    )

    metrics_top_10 = eval_result.calculate_metrics(simulated_top_k_reader=1)

    assert metrics_top_10["Reader"]["exact_match"] == 0.5
    assert metrics_top_10["Reader"]["f1"] == 0.5
    assert metrics_top_10["Retriever"]["mrr"] == 0.5
    assert metrics_top_10["Retriever"]["map"] == 0.5
    assert metrics_top_10["Retriever"]["recall_multi_hit"] == 0.5
    assert metrics_top_10["Retriever"]["recall_single_hit"] == 0.5
    assert metrics_top_10["Retriever"]["precision"] == 1.0/6

    metrics_top_1 = eval_result.calculate_metrics(simulated_top_k_reader=1, simulated_top_k_retriever=1)
    
    assert metrics_top_1["Reader"]["exact_match"] == 0.5
    assert metrics_top_1["Reader"]["f1"] == 0.5
    assert metrics_top_1["Retriever"]["mrr"] == 0.5
    assert metrics_top_1["Retriever"]["map"] == 0.5
    assert metrics_top_1["Retriever"]["recall_multi_hit"] == 0.5
    assert metrics_top_1["Retriever"]["recall_single_hit"] == 0.5
    assert metrics_top_1["Retriever"]["precision"] == 0.5

    metrics_top_2 = eval_result.calculate_metrics(simulated_top_k_reader=1, simulated_top_k_retriever=2)
    
    assert metrics_top_2["Reader"]["exact_match"] == 0.5
    assert metrics_top_2["Reader"]["f1"] == 0.5
    assert metrics_top_2["Retriever"]["mrr"] == 0.5
    assert metrics_top_2["Retriever"]["map"] == 0.5
    assert metrics_top_2["Retriever"]["recall_multi_hit"] == 0.5
    assert metrics_top_2["Retriever"]["recall_single_hit"] == 0.5
    assert metrics_top_2["Retriever"]["precision"] == 0.25

    metrics_top_3 = eval_result.calculate_metrics(simulated_top_k_reader=1, simulated_top_k_retriever=3)
    
    assert metrics_top_3["Reader"]["exact_match"] == 0.5
    assert metrics_top_3["Reader"]["f1"] == 0.5
    assert metrics_top_3["Retriever"]["mrr"] == 0.5
    assert metrics_top_3["Retriever"]["map"] == 0.5
    assert metrics_top_3["Retriever"]["recall_multi_hit"] == 0.5
    assert metrics_top_3["Retriever"]["recall_single_hit"] == 0.5
    assert metrics_top_3["Retriever"]["precision"] == 1.0/6
    

@pytest.mark.parametrize("retriever_with_docs", ["tfidf"], indirect=True)
@pytest.mark.parametrize("document_store_with_docs", ["memory"], indirect=True)
def test_extractive_qa_eval_wrong_examples(reader, retriever_with_docs):

    labels = [
        MultiLabel(labels=[Label(query="Who lives in Berlin?", answer=Answer(answer="Carla", offsets_in_context=[Span(11, 16)]), 
            document=Document(id='a0747b83aea0b60c4b114b15476dd32d', content_type="text", content='My name is Carla and I live in Berlin'), 
            is_correct_answer=True, is_correct_document=True, origin="gold-label")]),
        MultiLabel(labels=[Label(query="Who lives in Munich?", answer=Answer(answer="Pete", offsets_in_context=[Span(11, 16)]), 
            document=Document(id='something_else', content_type="text", content='My name is Pete and I live in Munich'), 
            is_correct_answer=True, is_correct_document=True, origin="gold-label")])
    ]

    pipeline = ExtractiveQAPipeline(reader=reader, retriever=retriever_with_docs)
    eval_result: EvaluationResult = pipeline.eval(
        labels=labels,
        params={"Retriever": {"top_k": 5}}, 
    )

    wrongs_retriever = eval_result.wrong_examples(node="Retriever", n=1)
    wrongs_reader = eval_result.wrong_examples(node="Reader", n=1)

    assert len(wrongs_retriever) == 1
    assert len(wrongs_reader) == 1


@pytest.mark.parametrize("retriever_with_docs", ["tfidf"], indirect=True)
@pytest.mark.parametrize("document_store_with_docs", ["memory"], indirect=True)
def test_extractive_qa_print_eval_report(reader, retriever_with_docs):

    labels = [
        MultiLabel(labels=[Label(query="Who lives in Berlin?", answer=Answer(answer="Carla", offsets_in_context=[Span(11, 16)]), 
            document=Document(id='a0747b83aea0b60c4b114b15476dd32d', content_type="text", content='My name is Carla and I live in Berlin'), 
            is_correct_answer=True, is_correct_document=True, origin="gold-label")]),
        MultiLabel(labels=[Label(query="Who lives in Munich?", answer=Answer(answer="Pete", offsets_in_context=[Span(11, 16)]), 
            document=Document(id='something_else', content_type="text", content='My name is Pete and I live in Munich'), 
            is_correct_answer=True, is_correct_document=True, origin="gold-label")])
    ]

    pipeline = ExtractiveQAPipeline(reader=reader, retriever=retriever_with_docs)
    eval_result: EvaluationResult = pipeline.eval(
        labels=labels,
        params={"Retriever": {"top_k": 5}}, 
    )

    pipeline.print_eval_report(eval_result)


<<<<<<< HEAD
=======
@pytest.mark.parametrize("retriever_with_docs", ["tfidf"], indirect=True)
@pytest.mark.parametrize("document_store_with_docs", ["memory"], indirect=True)
def test_document_search_calculate_metrics(retriever_with_docs):
    pipeline = DocumentSearchPipeline(retriever=retriever_with_docs)
    eval_result: EvaluationResult = pipeline.eval(
        labels=EVAL_LABELS,
        params={"Retriever": {"top_k": 5}}
    )

    metrics = eval_result.calculate_metrics()

    assert "Retriever" in eval_result
    assert len(eval_result) == 1
    retriever_result = eval_result["Retriever"]
    retriever_berlin = retriever_result[retriever_result['query'] == "Who lives in Berlin?"]
    retriever_munich = retriever_result[retriever_result['query'] == "Who lives in Munich?"]

    assert retriever_berlin[retriever_berlin['rank'] == 1]["document_id"].iloc[0] in retriever_berlin[retriever_berlin['rank'] == 1]["gold_document_ids"].iloc[0]
    assert retriever_munich[retriever_munich['rank'] == 1]["document_id"].iloc[0] not in retriever_munich[retriever_munich['rank'] == 1]["gold_document_ids"].iloc[0]
    assert metrics["Retriever"]["mrr"] == 0.5
    assert metrics["Retriever"]["map"] == 0.5
    assert metrics["Retriever"]["recall_multi_hit"] == 0.5
    assert metrics["Retriever"]["recall_single_hit"] == 0.5
    assert metrics["Retriever"]["precision"] == 1.0/6


@pytest.mark.parametrize("document_store_with_docs", ["memory"], indirect=True)
def test_generativeqa_calculate_metrics(document_store_with_docs: InMemoryDocumentStore, rag_generator):
    retriever = EmbeddingRetriever(
            document_store=document_store_with_docs,
            embedding_model="deepset/sentence_bert",
            use_gpu=False
        )
    document_store_with_docs.update_embeddings(retriever=retriever)
    pipeline = GenerativeQAPipeline(generator=rag_generator, retriever=retriever)
    eval_result: EvaluationResult = pipeline.eval(
        labels=EVAL_LABELS,
        params={"Retriever": {"top_k": 5}}
    )

    metrics = eval_result.calculate_metrics()

    assert "Retriever" in eval_result
    assert "Generator" in eval_result
    assert len(eval_result) == 2

    assert metrics["Retriever"]["mrr"] == 0.5
    assert metrics["Retriever"]["map"] == 0.5
    assert metrics["Retriever"]["recall_multi_hit"] == 0.5
    assert metrics["Retriever"]["recall_single_hit"] == 0.5
    assert metrics["Retriever"]["precision"] == 1.0/6
    assert metrics["Generator"]["exact_match"] == 0.0
    assert metrics["Generator"]["f1"] == 1.0/3


@pytest.mark.parametrize("document_store_with_docs", ["memory"], indirect=True)
def test_summarizer_calculate_metrics(document_store_with_docs: ElasticsearchDocumentStore, summarizer):
    retriever = EmbeddingRetriever(
            document_store=document_store_with_docs,
            embedding_model="deepset/sentence_bert",
            use_gpu=False
        )
    document_store_with_docs.update_embeddings(retriever=retriever)
    pipeline = SearchSummarizationPipeline(retriever=retriever, summarizer=summarizer, return_in_answer_format=True)
    eval_result: EvaluationResult = pipeline.eval(
        labels=EVAL_LABELS,
        params={"Retriever": {"top_k": 5}}
    )

    metrics = eval_result.calculate_metrics()

    assert "Retriever" in eval_result
    assert "Summarizer" in eval_result
    assert len(eval_result) == 2

    assert metrics["Retriever"]["mrr"] == 0.5
    assert metrics["Retriever"]["map"] == 0.5
    assert metrics["Retriever"]["recall_multi_hit"] == 0.5
    assert metrics["Retriever"]["recall_single_hit"] == 0.5
    assert metrics["Retriever"]["precision"] == 1.0/6
    assert metrics["Summarizer"]["mrr"] == 0.5
    assert metrics["Summarizer"]["map"] == 0.5
    assert metrics["Summarizer"]["recall_multi_hit"] == 0.5
    assert metrics["Summarizer"]["recall_single_hit"] == 0.5
    assert metrics["Summarizer"]["precision"] == 1.0/6
    

@pytest.mark.parametrize("retriever_with_docs", ["tfidf"], indirect=True)
@pytest.mark.parametrize("document_store_with_docs", ["memory"], indirect=True)
def test_faq_calculate_metrics(retriever_with_docs):
    pipeline = FAQPipeline(retriever=retriever_with_docs)
    eval_result: EvaluationResult = pipeline.eval(
        labels=EVAL_LABELS,
        params={"Retriever": {"top_k": 5}}
    )

    metrics = eval_result.calculate_metrics()

    assert "Retriever" in eval_result
    assert "Docs2Answers" in eval_result
    assert len(eval_result) == 2

    assert metrics["Retriever"]["mrr"] == 0.5
    assert metrics["Retriever"]["map"] == 0.5
    assert metrics["Retriever"]["recall_multi_hit"] == 0.5
    assert metrics["Retriever"]["recall_single_hit"] == 0.5
    assert metrics["Retriever"]["precision"] == 1.0/6
    assert metrics["Docs2Answers"]["exact_match"] == 0.0
    assert metrics["Docs2Answers"]["f1"] == 0.0


@pytest.mark.parametrize("retriever_with_docs", ["tfidf"], indirect=True)
@pytest.mark.parametrize("document_store_with_docs", ["memory"], indirect=True)
def test_extractive_qa_eval_translation(reader, retriever_with_docs, de_to_en_translator):
    pipeline = ExtractiveQAPipeline(reader=reader, retriever=retriever_with_docs)
    pipeline = TranslationWrapperPipeline(input_translator=de_to_en_translator, output_translator=de_to_en_translator, pipeline=pipeline)
    eval_result: EvaluationResult = pipeline.eval(
        labels=EVAL_LABELS,
        params={"Retriever": {"top_k": 5}}
    )

    metrics = eval_result.calculate_metrics()

    assert "Retriever" in eval_result
    assert "Reader" in eval_result
    assert "OutputTranslator" in eval_result
    assert len(eval_result) == 3

    assert metrics["Reader"]["exact_match"] == 1.0
    assert metrics["Reader"]["f1"] == 1.0
    assert metrics["Retriever"]["mrr"] == 0.5
    assert metrics["Retriever"]["map"] == 0.5
    assert metrics["Retriever"]["recall_multi_hit"] == 0.5
    assert metrics["Retriever"]["recall_single_hit"] == 0.5
    assert metrics["Retriever"]["precision"] == 1.0/6

    assert metrics["OutputTranslator"]["exact_match"] == 1.0
    assert metrics["OutputTranslator"]["f1"] == 1.0
    assert metrics["OutputTranslator"]["mrr"] == 0.5
    assert metrics["OutputTranslator"]["map"] == 0.5
    assert metrics["OutputTranslator"]["recall_multi_hit"] == 0.5
    assert metrics["OutputTranslator"]["recall_single_hit"] == 0.5
    assert metrics["OutputTranslator"]["precision"] == 1.0/6


@pytest.mark.parametrize("retriever_with_docs", ["tfidf"], indirect=True)
@pytest.mark.parametrize("document_store_with_docs", ["memory"], indirect=True)
def test_question_generation_eval(retriever_with_docs, question_generator):
    pipeline = RetrieverQuestionGenerationPipeline(retriever=retriever_with_docs, question_generator=question_generator)

    eval_result: EvaluationResult = pipeline.eval(
        labels=EVAL_LABELS,
        params={"Retriever": {"top_k": 5}}
    )

    metrics = eval_result.calculate_metrics()

    assert "Retriever" in eval_result
    assert "Question Generator" in eval_result
    assert len(eval_result) == 2

    assert metrics["Retriever"]["mrr"] == 0.5
    assert metrics["Retriever"]["map"] == 0.5
    assert metrics["Retriever"]["recall_multi_hit"] == 0.5
    assert metrics["Retriever"]["recall_single_hit"] == 0.5
    assert metrics["Retriever"]["precision"] == 1.0/6

    assert metrics["Question Generator"]["mrr"] == 0.5
    assert metrics["Question Generator"]["map"] == 0.5
    assert metrics["Question Generator"]["recall_multi_hit"] == 0.5
    assert metrics["Question Generator"]["recall_single_hit"] == 0.5
    assert metrics["Question Generator"]["precision"] == 1.0/6


>>>>>>> 8b8e1552
@pytest.mark.parametrize("document_store_with_docs", ["elasticsearch"], indirect=True)
@pytest.mark.parametrize("reader", ["farm"], indirect=True)
def test_qa_multi_retriever_pipeline_eval(document_store_with_docs, reader):
    es_retriever = ElasticsearchRetriever(document_store=document_store_with_docs)
    dpr_retriever = DensePassageRetriever(document_store_with_docs)
    document_store_with_docs.update_embeddings(retriever=dpr_retriever)

    # QA Pipeline with two retrievers, we always want QA output
    pipeline = Pipeline()
    pipeline.add_node(component=TransformersQueryClassifier(), name="QueryClassifier", inputs=["Query"])
    pipeline.add_node(component=dpr_retriever, name="DPRRetriever", inputs=["QueryClassifier.output_1"])
    pipeline.add_node(component=es_retriever, name="ESRetriever", inputs=["QueryClassifier.output_2"])
    pipeline.add_node(component=reader, name="QAReader", inputs=["ESRetriever", "DPRRetriever"])

    # EVAL_QUERIES: 2 go dpr way
    # in Berlin goes es way
    labels = EVAL_LABELS + [
        MultiLabel(labels=[Label(query="in Berlin", answer=Answer(answer="Carla", offsets_in_context=[Span(11, 16)]), 
            document=Document(id='a0747b83aea0b60c4b114b15476dd32d', content_type="text", content='My name is Carla and I live in Berlin'), 
            is_correct_answer=True, is_correct_document=True, origin="gold-label")])
            ]

    eval_result: EvaluationResult = pipeline.eval(
        labels=labels,
        params={"ESRetriever": {"top_k": 5}, "DPRRetriever": {"top_k": 5}}
    )

    metrics = eval_result.calculate_metrics()

    assert "ESRetriever" in eval_result
    assert "DPRRetriever" in eval_result
    assert "QAReader" in eval_result
    assert len(eval_result) == 3

    assert metrics["DPRRetriever"]["mrr"] == 0.5
    assert metrics["DPRRetriever"]["map"] == 0.5
    assert metrics["DPRRetriever"]["recall_multi_hit"] == 0.5
    assert metrics["DPRRetriever"]["recall_single_hit"] == 0.5
    assert metrics["DPRRetriever"]["precision"] == 1.0/6

    assert metrics["ESRetriever"]["mrr"] == 1.0
    assert metrics["ESRetriever"]["map"] == 1.0
    assert metrics["ESRetriever"]["recall_multi_hit"] == 1.0
    assert metrics["ESRetriever"]["recall_single_hit"] == 1.0
    assert metrics["ESRetriever"]["precision"] == 1.0/3

    assert metrics["QAReader"]["exact_match"] == 1.0
    assert metrics["QAReader"]["f1"] == 1.0


@pytest.mark.parametrize("document_store_with_docs", ["elasticsearch"], indirect=True)
@pytest.mark.parametrize("reader", ["farm"], indirect=True)
def test_multi_retriever_pipeline_eval(document_store_with_docs, reader):
    es_retriever = ElasticsearchRetriever(document_store=document_store_with_docs)
    dpr_retriever = DensePassageRetriever(document_store_with_docs)
    document_store_with_docs.update_embeddings(retriever=dpr_retriever)

    # QA Pipeline with two retrievers, no QA output
    pipeline = Pipeline()
    pipeline.add_node(component=TransformersQueryClassifier(), name="QueryClassifier", inputs=["Query"])
    pipeline.add_node(component=dpr_retriever, name="DPRRetriever", inputs=["QueryClassifier.output_1"])
    pipeline.add_node(component=es_retriever, name="ESRetriever", inputs=["QueryClassifier.output_2"])

    # EVAL_QUERIES: 2 go dpr way
    # in Berlin goes es way
    labels = EVAL_LABELS + [
        MultiLabel(labels=[Label(query="in Berlin", answer=None, 
            document=Document(id='a0747b83aea0b60c4b114b15476dd32d', content_type="text", content='My name is Carla and I live in Berlin'), 
            is_correct_answer=True, is_correct_document=True, origin="gold-label")])
            ]

    eval_result: EvaluationResult = pipeline.eval(
        labels=labels,
        params={"ESRetriever": {"top_k": 5}, "DPRRetriever": {"top_k": 5}}
    )

    metrics = eval_result.calculate_metrics()

    assert "ESRetriever" in eval_result
    assert "DPRRetriever" in eval_result
    assert len(eval_result) == 2

    assert metrics["DPRRetriever"]["mrr"] == 0.5
    assert metrics["DPRRetriever"]["map"] == 0.5
    assert metrics["DPRRetriever"]["recall_multi_hit"] == 0.5
    assert metrics["DPRRetriever"]["recall_single_hit"] == 0.5
    assert metrics["DPRRetriever"]["precision"] == 1.0/6

    assert metrics["ESRetriever"]["mrr"] == 1.0
    assert metrics["ESRetriever"]["map"] == 1.0
    assert metrics["ESRetriever"]["recall_multi_hit"] == 1.0
    assert metrics["ESRetriever"]["recall_single_hit"] == 1.0
    assert metrics["ESRetriever"]["precision"] == 1.0/3


@pytest.mark.parametrize("document_store_with_docs", ["elasticsearch"], indirect=True)
@pytest.mark.parametrize("reader", ["farm"], indirect=True)
def test_multi_retriever_pipeline_with_asymmetric_qa_eval(document_store_with_docs, reader):
    es_retriever = ElasticsearchRetriever(document_store=document_store_with_docs)
    dpr_retriever = DensePassageRetriever(document_store_with_docs)
    document_store_with_docs.update_embeddings(retriever=dpr_retriever)

    # QA Pipeline with two retrievers, we only get QA output from dpr
    pipeline = Pipeline()
    pipeline.add_node(component=TransformersQueryClassifier(), name="QueryClassifier", inputs=["Query"])
    pipeline.add_node(component=dpr_retriever, name="DPRRetriever", inputs=["QueryClassifier.output_1"])
    pipeline.add_node(component=es_retriever, name="ESRetriever", inputs=["QueryClassifier.output_2"])
    pipeline.add_node(component=reader, name="QAReader", inputs=["DPRRetriever"])

    # EVAL_QUERIES: 2 go dpr way
    # in Berlin goes es way
    labels = EVAL_LABELS + [
        MultiLabel(labels=[Label(query="in Berlin", answer=None, 
            document=Document(id='a0747b83aea0b60c4b114b15476dd32d', content_type="text", content='My name is Carla and I live in Berlin'), 
            is_correct_answer=True, is_correct_document=True, origin="gold-label")])
            ]

    eval_result: EvaluationResult = pipeline.eval(
        labels=labels,
        params={"ESRetriever": {"top_k": 5}, "DPRRetriever": {"top_k": 5}}
    )

    metrics = eval_result.calculate_metrics()

    assert "ESRetriever" in eval_result
    assert "DPRRetriever" in eval_result
    assert "DPRRetriever" in eval_result
    assert "QAReader" in eval_result
    assert len(eval_result) == 3

    assert metrics["DPRRetriever"]["mrr"] == 0.5
    assert metrics["DPRRetriever"]["map"] == 0.5
    assert metrics["DPRRetriever"]["recall_multi_hit"] == 0.5
    assert metrics["DPRRetriever"]["recall_single_hit"] == 0.5
    assert metrics["DPRRetriever"]["precision"] == 1.0/6

    assert metrics["ESRetriever"]["mrr"] == 1.0
    assert metrics["ESRetriever"]["map"] == 1.0
    assert metrics["ESRetriever"]["recall_multi_hit"] == 1.0
    assert metrics["ESRetriever"]["recall_single_hit"] == 1.0
    assert metrics["ESRetriever"]["precision"] == 1.0/3

    assert metrics["QAReader"]["exact_match"] == 1.0
    assert metrics["QAReader"]["f1"] == 1.0


@pytest.mark.parametrize("retriever_with_docs", ["tfidf"], indirect=True)
@pytest.mark.parametrize("document_store_with_docs", ["memory"], indirect=True)
def test_extractive_qa_eval(reader, retriever_with_docs, tmp_path):
    pipeline = ExtractiveQAPipeline(reader=reader, retriever=retriever_with_docs)
    eval_result: EvaluationResult = pipeline.eval(
        queries=EVAL_QUERIES, 
        labels=EVAL_LABELS,
        params={"Retriever": {"top_k": 5}}
    )

    metrics = eval_result.calculate_metrics()

    reader_result = eval_result["Reader"]
    retriever_result = eval_result["Retriever"]

    reader_berlin = reader_result[reader_result['query'] == "Who lives in Berlin?"]
    reader_munich = reader_result[reader_result['query'] == "Who lives in Munich?"]

    retriever_berlin = retriever_result[retriever_result['query'] == "Who lives in Berlin?"]
    retriever_munich = retriever_result[retriever_result['query'] == "Who lives in Munich?"]

    assert reader_berlin[reader_berlin['rank'] == 1]["answer"].iloc[0] in reader_berlin[reader_berlin['rank'] == 1]["gold_answers"].iloc[0]
    assert retriever_berlin[retriever_berlin['rank'] == 1]["document_id"].iloc[0] in retriever_berlin[retriever_berlin['rank'] == 1]["gold_document_ids"].iloc[0]
    assert reader_munich[reader_munich['rank'] == 1]["answer"].iloc[0] not in reader_munich[reader_munich['rank'] == 1]["gold_answers"].iloc[0]
    assert retriever_munich[retriever_munich['rank'] == 1]["document_id"].iloc[0] not in retriever_munich[retriever_munich['rank'] == 1]["gold_document_ids"].iloc[0]
    assert metrics["Reader"]["exact_match"] == 1.0
    assert metrics["Reader"]["f1"] == 1.0
    assert metrics["Retriever"]["mrr"] == 0.5
    assert metrics["Retriever"]["map"] == 0.5
    assert metrics["Retriever"]["recall_multi_hit"] == 0.5
    assert metrics["Retriever"]["recall_single_hit"] == 0.5
    assert metrics["Retriever"]["precision"] == 1.0/6

    eval_result.save(tmp_path)
    saved_eval_result = EvaluationResult.load(tmp_path)
    metrics = saved_eval_result.calculate_metrics()

    assert reader_berlin[reader_berlin['rank'] == 1]["answer"].iloc[0] in reader_berlin[reader_berlin['rank'] == 1]["gold_answers"].iloc[0]
    assert retriever_berlin[retriever_berlin['rank'] == 1]["document_id"].iloc[0] in retriever_berlin[retriever_berlin['rank'] == 1]["gold_document_ids"].iloc[0]
    assert reader_munich[reader_munich['rank'] == 1]["answer"].iloc[0] not in reader_munich[reader_munich['rank'] == 1]["gold_answers"].iloc[0]
    assert retriever_munich[retriever_munich['rank'] == 1]["document_id"].iloc[0] not in retriever_munich[retriever_munich['rank'] == 1]["gold_document_ids"].iloc[0]
    assert metrics["Reader"]["exact_match"] == 1.0
    assert metrics["Reader"]["f1"] == 1.0
    assert metrics["Retriever"]["mrr"] == 0.5
    assert metrics["Retriever"]["map"] == 0.5
    assert metrics["Retriever"]["recall_multi_hit"] == 0.5
    assert metrics["Retriever"]["recall_single_hit"] == 0.5
    assert metrics["Retriever"]["precision"] == 1.0/6


@pytest.mark.parametrize("retriever_with_docs", ["tfidf"], indirect=True)
@pytest.mark.parametrize("document_store_with_docs", ["memory"], indirect=True)
def test_document_search_calculate_metrics(retriever_with_docs):
    pipeline = DocumentSearchPipeline(retriever=retriever_with_docs)
    eval_result: EvaluationResult = pipeline.eval(
        queries=EVAL_QUERIES, 
        labels=EVAL_LABELS,
        params={"Retriever": {"top_k": 5}}
    )

    metrics = eval_result.calculate_metrics()

    assert "Retriever" in eval_result
    assert len(eval_result) == 1
    retriever_result = eval_result["Retriever"]
    retriever_berlin = retriever_result[retriever_result['query'] == "Who lives in Berlin?"]
    retriever_munich = retriever_result[retriever_result['query'] == "Who lives in Munich?"]

    assert retriever_berlin[retriever_berlin['rank'] == 1]["document_id"].iloc[0] in retriever_berlin[retriever_berlin['rank'] == 1]["gold_document_ids"].iloc[0]
    assert retriever_munich[retriever_munich['rank'] == 1]["document_id"].iloc[0] not in retriever_munich[retriever_munich['rank'] == 1]["gold_document_ids"].iloc[0]
    assert metrics["Retriever"]["mrr"] == 0.5
    assert metrics["Retriever"]["map"] == 0.5
    assert metrics["Retriever"]["recall_multi_hit"] == 0.5
    assert metrics["Retriever"]["recall_single_hit"] == 0.5
    assert metrics["Retriever"]["precision"] == 1.0/6


@pytest.mark.parametrize("retriever_with_docs", ["tfidf"], indirect=True)
@pytest.mark.parametrize("document_store_with_docs", ["memory"], indirect=True)
def test_faq_calculate_metrics(retriever_with_docs):
    pipeline = FAQPipeline(retriever=retriever_with_docs)
    eval_result: EvaluationResult = pipeline.eval(
        queries=EVAL_QUERIES, 
        labels=EVAL_LABELS,
        params={"Retriever": {"top_k": 5}}
    )

    metrics = eval_result.calculate_metrics()

    assert "Retriever" in eval_result
    assert "Docs2Answers" in eval_result
    assert len(eval_result) == 2

    assert metrics["Retriever"]["mrr"] == 0.5
    assert metrics["Retriever"]["map"] == 0.5
    assert metrics["Retriever"]["recall_multi_hit"] == 0.5
    assert metrics["Retriever"]["recall_single_hit"] == 0.5
    assert metrics["Retriever"]["precision"] == 1.0/6
    assert metrics["Docs2Answers"]["exact_match"] == 0.0
    assert metrics["Docs2Answers"]["f1"] == 0.0


@pytest.mark.parametrize("retriever_with_docs", ["tfidf"], indirect=True)
@pytest.mark.parametrize("document_store_with_docs", ["memory"], indirect=True)
def test_extractive_qa_eval_translation(reader, retriever_with_docs, de_to_en_translator):
    pipeline = ExtractiveQAPipeline(reader=reader, retriever=retriever_with_docs)
    pipeline = TranslationWrapperPipeline(input_translator=de_to_en_translator, output_translator=de_to_en_translator, pipeline=pipeline)
    eval_result: EvaluationResult = pipeline.eval(
        queries=EVAL_QUERIES, 
        labels=EVAL_LABELS,
        params={"Retriever": {"top_k": 5}}
    )

    metrics = eval_result.calculate_metrics()

    assert "Retriever" in eval_result
    assert "Reader" in eval_result
    assert "OutputTranslator" in eval_result
    assert len(eval_result) == 3

    assert metrics["Reader"]["exact_match"] == 1.0
    assert metrics["Reader"]["f1"] == 1.0
    assert metrics["Retriever"]["mrr"] == 0.5
    assert metrics["Retriever"]["map"] == 0.5
    assert metrics["Retriever"]["recall_multi_hit"] == 0.5
    assert metrics["Retriever"]["recall_single_hit"] == 0.5
    assert metrics["Retriever"]["precision"] == 1.0/6

    assert metrics["OutputTranslator"]["exact_match"] == 1.0
    assert metrics["OutputTranslator"]["f1"] == 1.0
    assert metrics["OutputTranslator"]["mrr"] == 0.5
    assert metrics["OutputTranslator"]["map"] == 0.5
    assert metrics["OutputTranslator"]["recall_multi_hit"] == 0.5
    assert metrics["OutputTranslator"]["recall_single_hit"] == 0.5
    assert metrics["OutputTranslator"]["precision"] == 1.0/6


@pytest.mark.parametrize("retriever_with_docs", ["tfidf"], indirect=True)
@pytest.mark.parametrize("document_store_with_docs", ["memory"], indirect=True)
def test_question_generation_eval(retriever_with_docs, question_generator):
    pipeline = RetrieverQuestionGenerationPipeline(retriever=retriever_with_docs, question_generator=question_generator)

    eval_result: EvaluationResult = pipeline.eval(
        queries=EVAL_QUERIES, 
        labels=EVAL_LABELS,
        params={"Retriever": {"top_k": 5}}
    )

    metrics = eval_result.calculate_metrics()

    assert "Retriever" in eval_result
    assert "Question Generator" in eval_result
    assert len(eval_result) == 2

    assert metrics["Retriever"]["mrr"] == 0.5
    assert metrics["Retriever"]["map"] == 0.5
    assert metrics["Retriever"]["recall_multi_hit"] == 0.5
    assert metrics["Retriever"]["recall_single_hit"] == 0.5
    assert metrics["Retriever"]["precision"] == 1.0/6

    assert metrics["Question Generator"]["mrr"] == 0.5
    assert metrics["Question Generator"]["map"] == 0.5
    assert metrics["Question Generator"]["recall_multi_hit"] == 0.5
    assert metrics["Question Generator"]["recall_single_hit"] == 0.5
    assert metrics["Question Generator"]["precision"] == 1.0/6<|MERGE_RESOLUTION|>--- conflicted
+++ resolved
@@ -246,8 +246,6 @@
 
 @pytest.mark.parametrize("retriever_with_docs", ["tfidf"], indirect=True)
 @pytest.mark.parametrize("document_store_with_docs", ["memory"], indirect=True)
-<<<<<<< HEAD
-=======
 def test_extractive_qa_eval_multiple_queries(reader, retriever_with_docs, tmp_path):
     pipeline = ExtractiveQAPipeline(reader=reader, retriever=retriever_with_docs)
     eval_result: EvaluationResult = pipeline.eval(
@@ -297,7 +295,6 @@
 
 @pytest.mark.parametrize("retriever_with_docs", ["tfidf"], indirect=True)
 @pytest.mark.parametrize("document_store_with_docs", ["memory"], indirect=True)
->>>>>>> 8b8e1552
 def test_extractive_qa_eval_sas(reader, retriever_with_docs):
     pipeline = ExtractiveQAPipeline(reader=reader, retriever=retriever_with_docs)
     eval_result: EvaluationResult = pipeline.eval(
@@ -529,8 +526,6 @@
     pipeline.print_eval_report(eval_result)
 
 
-<<<<<<< HEAD
-=======
 @pytest.mark.parametrize("retriever_with_docs", ["tfidf"], indirect=True)
 @pytest.mark.parametrize("document_store_with_docs", ["memory"], indirect=True)
 def test_document_search_calculate_metrics(retriever_with_docs):
@@ -557,67 +552,6 @@
     assert metrics["Retriever"]["precision"] == 1.0/6
 
 
-@pytest.mark.parametrize("document_store_with_docs", ["memory"], indirect=True)
-def test_generativeqa_calculate_metrics(document_store_with_docs: InMemoryDocumentStore, rag_generator):
-    retriever = EmbeddingRetriever(
-            document_store=document_store_with_docs,
-            embedding_model="deepset/sentence_bert",
-            use_gpu=False
-        )
-    document_store_with_docs.update_embeddings(retriever=retriever)
-    pipeline = GenerativeQAPipeline(generator=rag_generator, retriever=retriever)
-    eval_result: EvaluationResult = pipeline.eval(
-        labels=EVAL_LABELS,
-        params={"Retriever": {"top_k": 5}}
-    )
-
-    metrics = eval_result.calculate_metrics()
-
-    assert "Retriever" in eval_result
-    assert "Generator" in eval_result
-    assert len(eval_result) == 2
-
-    assert metrics["Retriever"]["mrr"] == 0.5
-    assert metrics["Retriever"]["map"] == 0.5
-    assert metrics["Retriever"]["recall_multi_hit"] == 0.5
-    assert metrics["Retriever"]["recall_single_hit"] == 0.5
-    assert metrics["Retriever"]["precision"] == 1.0/6
-    assert metrics["Generator"]["exact_match"] == 0.0
-    assert metrics["Generator"]["f1"] == 1.0/3
-
-
-@pytest.mark.parametrize("document_store_with_docs", ["memory"], indirect=True)
-def test_summarizer_calculate_metrics(document_store_with_docs: ElasticsearchDocumentStore, summarizer):
-    retriever = EmbeddingRetriever(
-            document_store=document_store_with_docs,
-            embedding_model="deepset/sentence_bert",
-            use_gpu=False
-        )
-    document_store_with_docs.update_embeddings(retriever=retriever)
-    pipeline = SearchSummarizationPipeline(retriever=retriever, summarizer=summarizer, return_in_answer_format=True)
-    eval_result: EvaluationResult = pipeline.eval(
-        labels=EVAL_LABELS,
-        params={"Retriever": {"top_k": 5}}
-    )
-
-    metrics = eval_result.calculate_metrics()
-
-    assert "Retriever" in eval_result
-    assert "Summarizer" in eval_result
-    assert len(eval_result) == 2
-
-    assert metrics["Retriever"]["mrr"] == 0.5
-    assert metrics["Retriever"]["map"] == 0.5
-    assert metrics["Retriever"]["recall_multi_hit"] == 0.5
-    assert metrics["Retriever"]["recall_single_hit"] == 0.5
-    assert metrics["Retriever"]["precision"] == 1.0/6
-    assert metrics["Summarizer"]["mrr"] == 0.5
-    assert metrics["Summarizer"]["map"] == 0.5
-    assert metrics["Summarizer"]["recall_multi_hit"] == 0.5
-    assert metrics["Summarizer"]["recall_single_hit"] == 0.5
-    assert metrics["Summarizer"]["precision"] == 1.0/6
-    
-
 @pytest.mark.parametrize("retriever_with_docs", ["tfidf"], indirect=True)
 @pytest.mark.parametrize("document_store_with_docs", ["memory"], indirect=True)
 def test_faq_calculate_metrics(retriever_with_docs):
@@ -705,7 +639,6 @@
     assert metrics["Question Generator"]["precision"] == 1.0/6
 
 
->>>>>>> 8b8e1552
 @pytest.mark.parametrize("document_store_with_docs", ["elasticsearch"], indirect=True)
 @pytest.mark.parametrize("reader", ["farm"], indirect=True)
 def test_qa_multi_retriever_pipeline_eval(document_store_with_docs, reader):
@@ -849,171 +782,4 @@
     assert metrics["ESRetriever"]["precision"] == 1.0/3
 
     assert metrics["QAReader"]["exact_match"] == 1.0
-    assert metrics["QAReader"]["f1"] == 1.0
-
-
-@pytest.mark.parametrize("retriever_with_docs", ["tfidf"], indirect=True)
-@pytest.mark.parametrize("document_store_with_docs", ["memory"], indirect=True)
-def test_extractive_qa_eval(reader, retriever_with_docs, tmp_path):
-    pipeline = ExtractiveQAPipeline(reader=reader, retriever=retriever_with_docs)
-    eval_result: EvaluationResult = pipeline.eval(
-        queries=EVAL_QUERIES, 
-        labels=EVAL_LABELS,
-        params={"Retriever": {"top_k": 5}}
-    )
-
-    metrics = eval_result.calculate_metrics()
-
-    reader_result = eval_result["Reader"]
-    retriever_result = eval_result["Retriever"]
-
-    reader_berlin = reader_result[reader_result['query'] == "Who lives in Berlin?"]
-    reader_munich = reader_result[reader_result['query'] == "Who lives in Munich?"]
-
-    retriever_berlin = retriever_result[retriever_result['query'] == "Who lives in Berlin?"]
-    retriever_munich = retriever_result[retriever_result['query'] == "Who lives in Munich?"]
-
-    assert reader_berlin[reader_berlin['rank'] == 1]["answer"].iloc[0] in reader_berlin[reader_berlin['rank'] == 1]["gold_answers"].iloc[0]
-    assert retriever_berlin[retriever_berlin['rank'] == 1]["document_id"].iloc[0] in retriever_berlin[retriever_berlin['rank'] == 1]["gold_document_ids"].iloc[0]
-    assert reader_munich[reader_munich['rank'] == 1]["answer"].iloc[0] not in reader_munich[reader_munich['rank'] == 1]["gold_answers"].iloc[0]
-    assert retriever_munich[retriever_munich['rank'] == 1]["document_id"].iloc[0] not in retriever_munich[retriever_munich['rank'] == 1]["gold_document_ids"].iloc[0]
-    assert metrics["Reader"]["exact_match"] == 1.0
-    assert metrics["Reader"]["f1"] == 1.0
-    assert metrics["Retriever"]["mrr"] == 0.5
-    assert metrics["Retriever"]["map"] == 0.5
-    assert metrics["Retriever"]["recall_multi_hit"] == 0.5
-    assert metrics["Retriever"]["recall_single_hit"] == 0.5
-    assert metrics["Retriever"]["precision"] == 1.0/6
-
-    eval_result.save(tmp_path)
-    saved_eval_result = EvaluationResult.load(tmp_path)
-    metrics = saved_eval_result.calculate_metrics()
-
-    assert reader_berlin[reader_berlin['rank'] == 1]["answer"].iloc[0] in reader_berlin[reader_berlin['rank'] == 1]["gold_answers"].iloc[0]
-    assert retriever_berlin[retriever_berlin['rank'] == 1]["document_id"].iloc[0] in retriever_berlin[retriever_berlin['rank'] == 1]["gold_document_ids"].iloc[0]
-    assert reader_munich[reader_munich['rank'] == 1]["answer"].iloc[0] not in reader_munich[reader_munich['rank'] == 1]["gold_answers"].iloc[0]
-    assert retriever_munich[retriever_munich['rank'] == 1]["document_id"].iloc[0] not in retriever_munich[retriever_munich['rank'] == 1]["gold_document_ids"].iloc[0]
-    assert metrics["Reader"]["exact_match"] == 1.0
-    assert metrics["Reader"]["f1"] == 1.0
-    assert metrics["Retriever"]["mrr"] == 0.5
-    assert metrics["Retriever"]["map"] == 0.5
-    assert metrics["Retriever"]["recall_multi_hit"] == 0.5
-    assert metrics["Retriever"]["recall_single_hit"] == 0.5
-    assert metrics["Retriever"]["precision"] == 1.0/6
-
-
-@pytest.mark.parametrize("retriever_with_docs", ["tfidf"], indirect=True)
-@pytest.mark.parametrize("document_store_with_docs", ["memory"], indirect=True)
-def test_document_search_calculate_metrics(retriever_with_docs):
-    pipeline = DocumentSearchPipeline(retriever=retriever_with_docs)
-    eval_result: EvaluationResult = pipeline.eval(
-        queries=EVAL_QUERIES, 
-        labels=EVAL_LABELS,
-        params={"Retriever": {"top_k": 5}}
-    )
-
-    metrics = eval_result.calculate_metrics()
-
-    assert "Retriever" in eval_result
-    assert len(eval_result) == 1
-    retriever_result = eval_result["Retriever"]
-    retriever_berlin = retriever_result[retriever_result['query'] == "Who lives in Berlin?"]
-    retriever_munich = retriever_result[retriever_result['query'] == "Who lives in Munich?"]
-
-    assert retriever_berlin[retriever_berlin['rank'] == 1]["document_id"].iloc[0] in retriever_berlin[retriever_berlin['rank'] == 1]["gold_document_ids"].iloc[0]
-    assert retriever_munich[retriever_munich['rank'] == 1]["document_id"].iloc[0] not in retriever_munich[retriever_munich['rank'] == 1]["gold_document_ids"].iloc[0]
-    assert metrics["Retriever"]["mrr"] == 0.5
-    assert metrics["Retriever"]["map"] == 0.5
-    assert metrics["Retriever"]["recall_multi_hit"] == 0.5
-    assert metrics["Retriever"]["recall_single_hit"] == 0.5
-    assert metrics["Retriever"]["precision"] == 1.0/6
-
-
-@pytest.mark.parametrize("retriever_with_docs", ["tfidf"], indirect=True)
-@pytest.mark.parametrize("document_store_with_docs", ["memory"], indirect=True)
-def test_faq_calculate_metrics(retriever_with_docs):
-    pipeline = FAQPipeline(retriever=retriever_with_docs)
-    eval_result: EvaluationResult = pipeline.eval(
-        queries=EVAL_QUERIES, 
-        labels=EVAL_LABELS,
-        params={"Retriever": {"top_k": 5}}
-    )
-
-    metrics = eval_result.calculate_metrics()
-
-    assert "Retriever" in eval_result
-    assert "Docs2Answers" in eval_result
-    assert len(eval_result) == 2
-
-    assert metrics["Retriever"]["mrr"] == 0.5
-    assert metrics["Retriever"]["map"] == 0.5
-    assert metrics["Retriever"]["recall_multi_hit"] == 0.5
-    assert metrics["Retriever"]["recall_single_hit"] == 0.5
-    assert metrics["Retriever"]["precision"] == 1.0/6
-    assert metrics["Docs2Answers"]["exact_match"] == 0.0
-    assert metrics["Docs2Answers"]["f1"] == 0.0
-
-
-@pytest.mark.parametrize("retriever_with_docs", ["tfidf"], indirect=True)
-@pytest.mark.parametrize("document_store_with_docs", ["memory"], indirect=True)
-def test_extractive_qa_eval_translation(reader, retriever_with_docs, de_to_en_translator):
-    pipeline = ExtractiveQAPipeline(reader=reader, retriever=retriever_with_docs)
-    pipeline = TranslationWrapperPipeline(input_translator=de_to_en_translator, output_translator=de_to_en_translator, pipeline=pipeline)
-    eval_result: EvaluationResult = pipeline.eval(
-        queries=EVAL_QUERIES, 
-        labels=EVAL_LABELS,
-        params={"Retriever": {"top_k": 5}}
-    )
-
-    metrics = eval_result.calculate_metrics()
-
-    assert "Retriever" in eval_result
-    assert "Reader" in eval_result
-    assert "OutputTranslator" in eval_result
-    assert len(eval_result) == 3
-
-    assert metrics["Reader"]["exact_match"] == 1.0
-    assert metrics["Reader"]["f1"] == 1.0
-    assert metrics["Retriever"]["mrr"] == 0.5
-    assert metrics["Retriever"]["map"] == 0.5
-    assert metrics["Retriever"]["recall_multi_hit"] == 0.5
-    assert metrics["Retriever"]["recall_single_hit"] == 0.5
-    assert metrics["Retriever"]["precision"] == 1.0/6
-
-    assert metrics["OutputTranslator"]["exact_match"] == 1.0
-    assert metrics["OutputTranslator"]["f1"] == 1.0
-    assert metrics["OutputTranslator"]["mrr"] == 0.5
-    assert metrics["OutputTranslator"]["map"] == 0.5
-    assert metrics["OutputTranslator"]["recall_multi_hit"] == 0.5
-    assert metrics["OutputTranslator"]["recall_single_hit"] == 0.5
-    assert metrics["OutputTranslator"]["precision"] == 1.0/6
-
-
-@pytest.mark.parametrize("retriever_with_docs", ["tfidf"], indirect=True)
-@pytest.mark.parametrize("document_store_with_docs", ["memory"], indirect=True)
-def test_question_generation_eval(retriever_with_docs, question_generator):
-    pipeline = RetrieverQuestionGenerationPipeline(retriever=retriever_with_docs, question_generator=question_generator)
-
-    eval_result: EvaluationResult = pipeline.eval(
-        queries=EVAL_QUERIES, 
-        labels=EVAL_LABELS,
-        params={"Retriever": {"top_k": 5}}
-    )
-
-    metrics = eval_result.calculate_metrics()
-
-    assert "Retriever" in eval_result
-    assert "Question Generator" in eval_result
-    assert len(eval_result) == 2
-
-    assert metrics["Retriever"]["mrr"] == 0.5
-    assert metrics["Retriever"]["map"] == 0.5
-    assert metrics["Retriever"]["recall_multi_hit"] == 0.5
-    assert metrics["Retriever"]["recall_single_hit"] == 0.5
-    assert metrics["Retriever"]["precision"] == 1.0/6
-
-    assert metrics["Question Generator"]["mrr"] == 0.5
-    assert metrics["Question Generator"]["map"] == 0.5
-    assert metrics["Question Generator"]["recall_multi_hit"] == 0.5
-    assert metrics["Question Generator"]["recall_single_hit"] == 0.5
-    assert metrics["Question Generator"]["precision"] == 1.0/6+    assert metrics["QAReader"]["f1"] == 1.0