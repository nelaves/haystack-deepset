--- conflicted
+++ resolved
@@ -117,10 +117,6 @@
             Document(content="abc", meta={"rating": 0.7}),
             Document(content="abc", meta={"rating": 2.1}),
         ]
-<<<<<<< HEAD
+
         with pytest.warns(UserWarning, match="The score wasn't provided; defaulting to 0."):
             ranker.run(query="", documents=docs_before)
-=======
-        with pytest.warns(UserWarning, match="The score was not provided; defaulting to 0"):
-            ranker.run(documents=docs_before)
->>>>>>> d03bffab
