<<<<<<< HEAD
from math import inf
=======
from typing import List

import pytest
>>>>>>> 43509c88

import pytest
import numpy as np
import pandas as pd

from haystack.preview.dataclasses import Document
from haystack.preview.document_stores import StoreError
from haystack.preview.document_stores import MissingDocumentError, DuplicateDocumentError


class DocumentStoreBaseTests:
    @pytest.fixture
    def docstore(self):
        raise NotImplementedError()

    @pytest.fixture
    def filterable_docs(self):
        embedding_zero = np.zeros([768, 1]).astype(np.float32)
        embedding_one = np.ones([768, 1]).astype(np.float32)

        documents = []
        for i in range(3):
            documents.append(
                Document(
                    content=f"A Foo Document {i}",
                    metadata={"name": f"name_{i}", "page": "100", "chapter": "intro", "number": 2},
                    embedding=np.random.rand(768).astype(np.float32),
                )
            )
            documents.append(
                Document(
                    content=f"A Bar Document {i}",
                    metadata={"name": f"name_{i}", "page": "123", "chapter": "abstract", "number": -2},
                    embedding=np.random.rand(768).astype(np.float32),
                )
            )
            documents.append(
                Document(
                    content=f"A Foobar Document {i}",
                    metadata={"name": f"name_{i}", "page": "90", "chapter": "conclusion", "number": -10},
                    embedding=np.random.rand(768).astype(np.float32),
                )
            )
            documents.append(
                Document(
                    content=f"Document {i} without embedding",
                    metadata={"name": f"name_{i}", "no_embedding": True, "chapter": "conclusion"},
                )
            )
            documents.append(
                Document(content=pd.DataFrame([i]), content_type="table", metadata={"name": f"table_doc_{i}"})
            )
            documents.append(
                Document(content=f"Doc {i} with zeros emb", metadata={"name": f"zeros_doc"}, embedding=embedding_zero)
            )
            documents.append(
                Document(content=f"Doc {i} with ones emb", metadata={"name": f"ones_doc"}, embedding=embedding_one)
            )
        return documents

    def contains_same_docs(self, first_list: List[Document], second_list: List[Document]) -> bool:
        """
        Utility to compare two lists of documents for equality regardless of the order od the documents.
        """
        return first_list.sort(key=lambda d: d.id) == second_list.sort(key=lambda d: d.id)

    def test_count_empty(self, docstore):
        assert docstore.count_documents() == 0

    def test_count_not_empty(self, docstore):
        self.direct_write(
            docstore, [Document(content="test doc 1"), Document(content="test doc 2"), Document(content="test doc 3")]
        )
        assert docstore.count_documents() == 3

    def test_no_filter_empty(self, docstore):
        assert docstore.filter_documents() == []
        assert docstore.filter_documents(filters={}) == []

    def test_no_filter_not_empty(self, docstore):
        docs = [Document(content="test doc")]
        self.direct_write(docstore, docs)
        assert docstore.filter_documents() == docs
        assert docstore.filter_documents(filters={}) == docs

    def test_filter_simple_metadata_value(self, docstore, filterable_docs):
        self.direct_write(docstore, filterable_docs)
<<<<<<< HEAD
        result = docstore.filter_documents(filters={"page": "100"})
        assert len(result) == 3

    def test_filter_document_content(self, docstore, filterable_docs):
        self.direct_write(docstore, filterable_docs)
        result = docstore.filter_documents(filters={"content": "A Foo Document 1"})
        assert len(result) > 0
        assert all(doc.content == "A Foo Document 1" for doc in result)

    def test_filter_document_type(self, docstore, filterable_docs):
        self.direct_write(docstore, filterable_docs)
        result = docstore.filter_documents(filters={"content_type": "table"})
        assert len(result) > 0
        assert all(doc.content_type == "table" for doc in result)

    def test_filter_simple_list(self, docstore, filterable_docs):
        self.direct_write(docstore, filterable_docs)
        result = docstore.filter_documents(filters={"page": ["100"]})
        assert all(doc.metadata["page"] == "100" for doc in result)
        result = docstore.filter_documents(filters={"page": ["100", "123"]})
        assert all(doc.metadata["page"] in ["100", "123"] for doc in result)
=======
        result = docstore.filter_documents(filters={"year": "2020"})
        assert self.contains_same_docs(result, [doc for doc in filterable_docs if doc.metadata.get("year") == "2020"])

    def test_filter_simple_list_single_element(self, docstore, filterable_docs):
        self.direct_write(docstore, filterable_docs)
        result = docstore.filter_documents(filters={"year": ["2020"]})
        assert self.contains_same_docs(result, [doc for doc in filterable_docs if doc.metadata.get("year") == "2020"])

    def test_filter_simple_list(self, docstore, filterable_docs):
        self.direct_write(docstore, filterable_docs)
        result = docstore.filter_documents(filters={"year": ["2020", "2021"]})
        assert self.contains_same_docs(
            result, [doc for doc in filterable_docs if doc.metadata.get("year") in ["2020", "2021"]]
        )
>>>>>>> 43509c88

    def test_incorrect_filter_name(self, docstore, filterable_docs):
        self.direct_write(docstore, filterable_docs)
        result = docstore.filter_documents(filters={"non_existing_meta_field": ["whatever"]})
        assert len(result) == 0

    def test_incorrect_filter_type(self, docstore, filterable_docs):
        self.direct_write(docstore, filterable_docs)
        with pytest.raises(StoreError, match="dictionaries or lists"):
            docstore.filter_documents(filters="something odd")

    def test_incorrect_filter_value(self, docstore, filterable_docs):
        self.direct_write(docstore, filterable_docs)
        result = docstore.filter_documents(filters={"page": ["nope"]})
        assert len(result) == 0

    def test_incorrect_filter_nesting(self, docstore, filterable_docs):
        self.direct_write(docstore, filterable_docs)
<<<<<<< HEAD
        with pytest.raises(StoreError, match="malformed"):
            docstore.filter_documents(filters={"number": {"page": "100"}})
        with pytest.raises(StoreError, match="malformed"):
            docstore.filter_documents(filters={"number": {"page": {"chapter": "intro"}}})

    def test_eq_filter_explicit(self, docstore, filterable_docs):
        self.direct_write(docstore, filterable_docs)
        result = docstore.filter_documents(filters={"page": {"$eq": "100"}})
        assert all(doc.metadata["page"] == "100" for doc in result)

    def test_eq_filter_implicit(self, docstore, filterable_docs):
        self.direct_write(docstore, filterable_docs)
        result = docstore.filter_documents(filters={"page": "100"})
        assert all(doc.metadata["page"] == "100" for doc in result)

    def test_eq_filter_table(self, docstore, filterable_docs):
        self.direct_write(docstore, filterable_docs)
        result = docstore.filter_documents(filters={"content": pd.DataFrame([1])})
        assert len(result) > 0
        assert all(doc.content.equals(pd.DataFrame([1])) for doc in result)

    def test_eq_filter_tensor(self, docstore, filterable_docs):
        self.direct_write(docstore, filterable_docs)
        embedding = np.zeros([768, 1]).astype(np.float32)
        result = docstore.filter_documents(filters={"embedding": embedding})
        assert len(result) > 0
        assert all(np.array_equal(embedding, doc.embedding) for doc in result)
=======
        with pytest.raises(ValueError, match="malformed"):
            docstore.filter_documents(filters={"number": {"year": "2020"}})

    def test_deeper_incorrect_filter_nesting(self, docstore, filterable_docs):
        self.direct_write(docstore, filterable_docs)
        with pytest.raises(ValueError, match="malformed"):
            docstore.filter_documents(filters={"number": {"year": {"month": "01"}}})

    def test_eq_filter_explicit(self, docstore, filterable_docs):
        self.direct_write(docstore, filterable_docs)
        result = docstore.filter_documents(filters={"year": {"$eq": "2020"}})
        assert self.contains_same_docs(result, [doc for doc in filterable_docs if doc.metadata.get("year") == "2020"])

    def test_eq_filter_implicit(self, docstore, filterable_docs):
        self.direct_write(docstore, filterable_docs)
        result = docstore.filter_documents(filters={"year": "2020"})
        assert self.contains_same_docs(result, [doc for doc in filterable_docs if doc.metadata.get("year") == "2020"])
>>>>>>> 43509c88

    def test_in_filter_explicit(self, docstore, filterable_docs):
        self.direct_write(docstore, filterable_docs)
<<<<<<< HEAD
        result = docstore.filter_documents(filters={"page": {"$in": ["100", "123", "n.a."]}})
        assert all(doc.metadata["page"] in ["100", "123"] for doc in result)
        result = docstore.filter_documents(filters={"page": ["100", "123", "n.a."]})
        assert all(doc.metadata["page"] in ["100", "123"] for doc in result)

    def test_in_filter_table(self, docstore, filterable_docs):
        self.direct_write(docstore, filterable_docs)
        result = docstore.filter_documents(filters={"$in": {"content": [pd.DataFrame([1]), pd.DataFrame([2])]}})
        assert len(result) > 0
        assert all(doc.content.equals(pd.DataFrame([1])) or doc.content.equals(pd.DataFrame([2])) for doc in result)

    def test_in_filter_tensor(self, docstore, filterable_docs):
        self.direct_write(docstore, filterable_docs)
        embedding_zero = np.zeros([768, 1]).astype(np.float32)
        embedding_one = np.ones([768, 1]).astype(np.float32)
        result = docstore.filter_documents(filters={"$in": {"embedding": [embedding_zero, embedding_one]}})
        assert len(result) > 0
        assert all(
            np.array_equal(embedding_zero, doc.embedding) or np.array_equal(embedding_one, doc.embedding)
            for doc in result
=======
        result = docstore.filter_documents(filters={"year": {"$in": ["2020", "2021", "n.a."]}})
        assert self.contains_same_docs(
            result, [doc for doc in filterable_docs if doc.metadata.get("year") in ["2020", "2021"]]
        )

    def test_in_filter_implicit(self, docstore, filterable_docs):
        self.direct_write(docstore, filterable_docs)
        result = docstore.filter_documents(filters={"year": ["2020", "2021", "n.a."]})
        assert self.contains_same_docs(
            result, [doc for doc in filterable_docs if doc.metadata.get("year") in ["2020", "2021"]]
>>>>>>> 43509c88
        )

    def test_ne_filter(self, docstore, filterable_docs):
        self.direct_write(docstore, filterable_docs)
<<<<<<< HEAD
        result = docstore.filter_documents(filters={"page": {"$ne": "100"}})
        assert all(doc.metadata.get("page", None) != "100" for doc in result)

    def test_ne_filter_table(self, docstore, filterable_docs):
        self.direct_write(docstore, filterable_docs)
        result = docstore.filter_documents(filters={"content": {"$ne": pd.DataFrame([1])}})
        assert len(result) > 0
        assert all(
            not isinstance(doc.content, pd.DataFrame) or not doc.content.equals(pd.DataFrame([1])) for doc in result
        )

    def test_ne_filter_tensor(self, docstore, filterable_docs):
        self.direct_write(docstore, filterable_docs)
        embedding = np.zeros([768, 1]).astype(np.float32)
        result = docstore.filter_documents(filters={"embedding": {"$ne": embedding}})
        assert len(result) > 0
        assert all(
            not isinstance(doc.content, np.ndarray) or not np.array_equal(embedding, doc.embedding) for doc in result
        )

    def test_nin_filter(self, docstore, filterable_docs):
        self.direct_write(docstore, filterable_docs)
        result = docstore.filter_documents(filters={"page": {"$nin": ["100", "123", "n.a."]}})
        assert all(doc.metadata.get("page", None) not in ["100", "123"] for doc in result)

    def test_nin_filter_table(self, docstore, filterable_docs):
        self.direct_write(docstore, filterable_docs)
        result = docstore.filter_documents(filters={"content": {"$nin": [pd.DataFrame([1]), pd.DataFrame([0])]}})
        assert len(result) > 0
        assert all(
            not isinstance(doc.content, pd.DataFrame)
            or (not doc.content.equals(pd.DataFrame([1])) and not doc.content.equals(pd.DataFrame([0])))
            for doc in result
        )

    def test_nin_filter_tensor(self, docstore, filterable_docs):
        self.direct_write(docstore, filterable_docs)
        embedding_zeros = np.zeros([768, 1]).astype(np.float32)
        embedding_ones = np.zeros([768, 1]).astype(np.float32)
        result = docstore.filter_documents(filters={"embedding": {"$nin": [embedding_ones, embedding_zeros]}})
        assert len(result) > 0
        assert all(
            not isinstance(doc.content, np.ndarray)
            or (
                not np.array_equal(embedding_zeros, doc.embedding) and not np.array_equal(embedding_ones, doc.embedding)
            )
            for doc in result
=======
        result = docstore.filter_documents(filters={"year": {"$ne": "2020"}})
        assert self.contains_same_docs(result, [doc for doc in filterable_docs if doc.metadata.get("year") != "2020"])

    def test_nin_filter(self, docstore, filterable_docs):
        self.direct_write(docstore, filterable_docs)
        result = docstore.filter_documents(filters={"year": {"$nin": ["2020", "2021", "n.a."]}})
        assert self.contains_same_docs(
            result, [doc for doc in filterable_docs if doc.metadata.get("year") not in ["2020", "2021"]]
>>>>>>> 43509c88
        )

    def test_gt_filter(self, docstore, filterable_docs):
        self.direct_write(docstore, filterable_docs)
        result = docstore.filter_documents(filters={"number": {"$gt": 0.0}})
        assert self.contains_same_docs(
            result, [doc for doc in filterable_docs if "number" in doc.metadata.keys() and doc.metadata["number"] > 0]
        )

    def test_gt_filter_non_numeric(self, docstore, filterable_docs):
        self.direct_write(docstore, filterable_docs)
        with pytest.raises(StoreError, match="Can't evaluate"):
            docstore.filter_documents(filters={"page": {"$gt": "100"}})

    def test_gt_filter_table(self, docstore, filterable_docs):
        self.direct_write(docstore, filterable_docs)
        with pytest.raises(StoreError, match="Can't evaluate"):
            docstore.filter_documents(filters={"content": {"$gt": pd.DataFrame([[1, 2, 3], [-1, -2, -3]])}})

    def test_gt_filter_tensor(self, docstore, filterable_docs):
        self.direct_write(docstore, filterable_docs)
        embedding_zeros = np.zeros([768, 1]).astype(np.float32)
        with pytest.raises(StoreError, match="Can't evaluate"):
            docstore.filter_documents(filters={"embedding": {"$gt": embedding_zeros}})

    def test_gte_filter(self, docstore, filterable_docs):
        self.direct_write(docstore, filterable_docs)
        result = docstore.filter_documents(filters={"number": {"$gte": -2.0}})
        assert self.contains_same_docs(
            result,
            [doc for doc in filterable_docs if "number" in doc.metadata.keys() and doc.metadata["number"] >= -2.0],
        )

    def test_gte_filter_non_numeric(self, docstore, filterable_docs):
        self.direct_write(docstore, filterable_docs)
        with pytest.raises(StoreError, match="Can't evaluate"):
            docstore.filter_documents(filters={"page": {"$gte": "100"}})

    def test_gte_filter_table(self, docstore, filterable_docs):
        self.direct_write(docstore, filterable_docs)
        with pytest.raises(StoreError, match="Can't evaluate"):
            docstore.filter_documents(filters={"content": {"$gte": pd.DataFrame([[1, 2, 3], [-1, -2, -3]])}})

    def test_gte_filter_tensor(self, docstore, filterable_docs):
        self.direct_write(docstore, filterable_docs)
        embedding_zeros = np.zeros([768, 1]).astype(np.float32)
        with pytest.raises(StoreError, match="Can't evaluate"):
            docstore.filter_documents(filters={"embedding": {"$gte": embedding_zeros}})

    def test_lt_filter(self, docstore, filterable_docs):
        self.direct_write(docstore, filterable_docs)
        result = docstore.filter_documents(filters={"number": {"$lt": 0.0}})
<<<<<<< HEAD
        assert all(doc.metadata["number"] < 0.0 for doc in result)

    def test_lt_filter_non_numeric(self, docstore, filterable_docs):
        self.direct_write(docstore, filterable_docs)
        with pytest.raises(StoreError, match="Can't evaluate"):
            docstore.filter_documents(filters={"page": {"$lt": "100"}})

    def test_lt_filter_table(self, docstore, filterable_docs):
        self.direct_write(docstore, filterable_docs)
        with pytest.raises(StoreError, match="Can't evaluate"):
            docstore.filter_documents(filters={"content": {"$lt": pd.DataFrame([[1, 2, 3], [-1, -2, -3]])}})

    def test_lt_filter_tensor(self, docstore, filterable_docs):
        self.direct_write(docstore, filterable_docs)
        embedding_ones = np.ones([768, 1]).astype(np.float32)
        with pytest.raises(StoreError, match="Can't evaluate"):
            docstore.filter_documents(filters={"embedding": {"$lt": embedding_ones}})
=======
        assert self.contains_same_docs(
            result, [doc for doc in filterable_docs if "number" in doc.metadata.keys() and doc.metadata["number"] < 0]
        )
>>>>>>> 43509c88

    def test_lte_filter(self, docstore, filterable_docs):
        self.direct_write(docstore, filterable_docs)
        result = docstore.filter_documents(filters={"number": {"$lte": 2.0}})
        assert self.contains_same_docs(
            result,
            [doc for doc in filterable_docs if "number" in doc.metadata.keys() and doc.metadata["number"] <= 2.0],
        )

    def test_filter_simple_explicit_and_with_multikey_dict(self, docstore, filterable_docs):
        self.direct_write(docstore, filterable_docs)
        result = docstore.filter_documents(filters={"number": {"$and": {"$lte": 1, "$gte": -1}}})
        assert self.contains_same_docs(
            result,
            [
                doc
                for doc in filterable_docs
                if "number" in doc.metadata.keys() and doc.metadata["number"] <= 1 and doc.metadata["number"] >= -1
            ],
        )

<<<<<<< HEAD
    def test_lte_filter_non_numeric(self, docstore, filterable_docs):
        self.direct_write(docstore, filterable_docs)
        with pytest.raises(StoreError, match="Can't evaluate"):
            docstore.filter_documents(filters={"page": {"$lte": "100"}})

    def test_lte_filter_table(self, docstore, filterable_docs):
        self.direct_write(docstore, filterable_docs)
        with pytest.raises(StoreError, match="Can't evaluate"):
            docstore.filter_documents(filters={"content": {"$lte": pd.DataFrame([[1, 2, 3], [-1, -2, -3]])}})

    def test_lte_filter_tensor(self, docstore, filterable_docs):
        self.direct_write(docstore, filterable_docs)
        embedding_ones = np.ones([768, 1]).astype(np.float32)
        with pytest.raises(StoreError, match="Can't evaluate"):
            docstore.filter_documents(filters={"embedding": {"$lte": embedding_ones}})

    def test_filter_simple_explicit_and_multi_key_dict(self, docstore, filterable_docs):
        self.direct_write(docstore, filterable_docs)
        result = docstore.filter_documents(filters={"number": {"$and": {"$lte": 2.0, "$gte": 0.0}}})
        assert all(int(doc.metadata["number"]) <= 2.0 and int(doc.metadata["number"]) >= 0.0 for doc in result)

    def test_filter_simple_explicit_and_sibling_dicts(self, docstore, filterable_docs):
        self.direct_write(docstore, filterable_docs)
        result = docstore.filter_documents(filters={"number": {"$and": [{"$lte": 2.0}, {"$gte": 0.0}]}})
        assert all(int(doc.metadata["number"]) <= 2.0 and int(doc.metadata["number"]) >= 0.0 for doc in result)

    def test_filter_simple_implicit_and(self, docstore, filterable_docs):
        self.direct_write(docstore, filterable_docs)
        result = docstore.filter_documents(filters={"number": {"$lte": 2.0, "$gte": 0.0}})
        assert all(int(doc.metadata["number"]) >= 0.0 and int(doc.metadata["number"]) <= 2.0 for doc in result)

    def test_filter_nested_explicit_and(self, docstore, filterable_docs):
        self.direct_write(docstore, filterable_docs)
        filters = {"$and": {"page": {"$and": {"$lte": "123", "$gte": "100"}}, "name": {"$in": ["name_0", "name_1"]}}}
        result = docstore.filter_documents(filters=filters)
        assert all(
            int(doc.metadata["page"]) >= 100
            and int(doc.metadata["page"]) <= 123
            and doc.metadata["name"] in ["name_0", "name_1"]
            for doc in result
=======
    def test_filter_simple_explicit_and_with_list(self, docstore, filterable_docs):
        self.direct_write(docstore, filterable_docs)
        result = docstore.filter_documents(filters={"number": {"$and": [{"$lte": 1}, {"$gte": -1}]}})
        assert self.contains_same_docs(
            result,
            [
                doc
                for doc in filterable_docs
                if "number" in doc.metadata.keys() and doc.metadata["number"] <= 1 and doc.metadata["number"] >= -1
            ],
        )

    def test_filter_simple_implicit_and(self, docstore, filterable_docs):
        self.direct_write(docstore, filterable_docs)
        result = docstore.filter_documents(filters={"number": {"$lte": 1, "$gte": -1}})
        assert self.contains_same_docs(
            result,
            [
                doc
                for doc in filterable_docs
                if "number" in doc.metadata.keys() and doc.metadata["number"] <= 1 and doc.metadata["number"] >= -1
            ],
        )

    def test_filter_nested_explicit_and(self, docstore, filterable_docs):
        self.direct_write(docstore, filterable_docs)
        filters = {"$and": {"number": {"$and": {"$lte": 1, "$gte": -1}}, "name": {"$in": ["name_0", "name_1"]}}}
        result = docstore.filter_documents(filters=filters)
        assert self.contains_same_docs(
            result,
            [
                doc
                for doc in filterable_docs
                if (
                    "number" in doc.metadata.keys()
                    and doc.metadata["number"] <= 1
                    and doc.metadata["number"] >= -1
                    and doc.metadata.get("name") in ["name_0", "name_1"]
                )
            ],
>>>>>>> 43509c88
        )

    def test_filter_nested_implicit_and(self, docstore, filterable_docs):
        self.direct_write(docstore, filterable_docs)
<<<<<<< HEAD
        filters_simplified = {"page": {"$lte": "123", "$gte": "100"}, "name": ["name_0", "name_1"]}
        result = docstore.filter_documents(filters=filters_simplified)
        assert all(
            int(doc.metadata["page"]) >= 100
            and int(doc.metadata["page"]) <= 123
            and doc.metadata["name"] in ["name_0", "name_1"]
            for doc in result
=======
        filters_simplified = {"number": {"$lte": 1, "$gte": -1}, "name": ["name_0", "name_1"]}
        result = docstore.filter_documents(filters=filters_simplified)
        assert self.contains_same_docs(
            result,
            [
                doc
                for doc in filterable_docs
                if (
                    "number" in doc.metadata.keys()
                    and doc.metadata["number"] <= 1
                    and doc.metadata["number"] >= -1
                    and doc.metadata.get("name") in ["name_0", "name_1"]
                )
            ],
>>>>>>> 43509c88
        )

    def test_filter_simple_or(self, docstore, filterable_docs):
        self.direct_write(docstore, filterable_docs)
        filters = {"$or": {"name": {"$in": ["name_0", "name_1"]}, "number": {"$lt": 1.0}}}
        result = docstore.filter_documents(filters=filters)
        assert self.contains_same_docs(
            result,
            [
                doc
                for doc in filterable_docs
                if (
                    ("number" in doc.metadata.keys() and doc.metadata["number"] < 1)
                    or doc.metadata.get("name") in ["name_0", "name_1"]
                )
            ],
        )

    def test_filter_nested_or(self, docstore, filterable_docs):
        self.direct_write(docstore, filterable_docs)
        filters = {"$or": {"name": {"$or": [{"$eq": "name_0"}, {"$eq": "name_1"}]}, "number": {"$lt": 1.0}}}
        result = docstore.filter_documents(filters=filters)
        assert self.contains_same_docs(
            result,
            [
                doc
                for doc in filterable_docs
                if (
                    doc.metadata.get("name") in ["name_0", "name_1"]
                    or ("number" in doc.metadata.keys() and doc.metadata["number"] < 1)
                )
            ],
        )

    def test_filter_nested_and_or_explicit(self, docstore, filterable_docs):
        self.direct_write(docstore, filterable_docs)
        filters_simplified = {
<<<<<<< HEAD
            "page": {"$lte": "123", "$gte": "100"},
            "$or": {"name": {"$in": ["name_0", "name_1"]}, "number": {"$lt": 1.0}},
        }
        result = docstore.filter_documents(filters=filters_simplified)
        assert all(
            (int(doc.metadata["page"]) >= 100 and int(doc.metadata["page"]) <= 123)
            and (doc.metadata["name"] in ["name_0", "name_1"] or doc.metadata["number"] < 1.0)
            for doc in result
=======
            "$and": {"year": {"$eq": "2021"}, "$or": {"name": {"$in": ["name_0", "name_1"]}, "number": {"$lt": 1.0}}}
        }
        result = docstore.filter_documents(filters=filters_simplified)
        assert self.contains_same_docs(
            result,
            [
                doc
                for doc in filterable_docs
                if (
                    doc.metadata.get("year") in ["2021"]
                    and (
                        doc.metadata.get("name") in ["name_0", "name_1"]
                        or ("number" in doc.metadata.keys() and doc.metadata["number"] < 1)
                    )
                )
            ],
        )

    def test_filter_nested_and_or_implicit(self, docstore, filterable_docs):
        self.direct_write(docstore, filterable_docs)
        filters_simplified = {
            "year": {"$eq": "2021"},
            "$or": {"name": {"$in": ["name_0", "name_1"]}, "number": {"$lt": 1.0}},
        }
        result = docstore.filter_documents(filters=filters_simplified)
        assert self.contains_same_docs(
            result,
            [
                doc
                for doc in filterable_docs
                if (
                    doc.metadata.get("year") in ["2021"]
                    and (
                        doc.metadata.get("name") in ["name_0", "name_1"]
                        or ("number" in doc.metadata.keys() and doc.metadata["number"] < 1)
                    )
                )
            ],
>>>>>>> 43509c88
        )

    def test_filter_nested_or_and(self, docstore, filterable_docs):
        self.direct_write(docstore, filterable_docs)
        filters_simplified = {
            "$or": {
                "number": {"$lt": 1.0},
                "$and": {"name": {"$in": ["name_0", "name_1"]}, "$not": {"chapter": {"$eq": "intro"}}},
            }
        }
        result = docstore.filter_documents(filters=filters_simplified)
<<<<<<< HEAD
        assert all(
            doc.metadata.get("number", 2) < 1.0
            or (doc.metadata["name"] in ["name_0", "name_1"] and doc.metadata["chapter"] != "intro")
            for doc in result
=======
        assert self.contains_same_docs(
            result,
            [
                doc
                for doc in filterable_docs
                if (
                    ("number" in doc.metadata.keys() and doc.metadata["number"] < 1)
                    or (
                        doc.metadata.get("name") in ["name_0", "name_1"]
                        or ("month" in doc.metadata.keys() and doc.metadata["month"] != "01")
                    )
                )
            ],
>>>>>>> 43509c88
        )

    def test_filter_nested_multiple_identical_operators_same_level(self, docstore, filterable_docs):
        self.direct_write(docstore, filterable_docs)
        filters = {
            "$or": [
<<<<<<< HEAD
                {"$and": {"name": {"$in": ["name_0", "name_1"]}, "page": {"$gte": "100"}}},
                {"$and": {"name": {"$in": ["name_0", "name_1"]}, "page": {"$lt": "123"}}},
=======
                {"$and": {"name": {"$in": ["name_0", "name_1"]}, "year": "2020"}},
                {"$and": {"month": {"$in": ["01", "02"]}, "year": "2021"}},
>>>>>>> 43509c88
            ]
        }
        result = docstore.filter_documents(filters=filters)
        assert self.contains_same_docs(
            result,
            [
                doc
                for doc in filterable_docs
                if (
                    (doc.metadata.get("name") in ["name_0", "name_1"] and doc.metadata.get("year") == "2020")
                    or (doc.metadata.get("month") in ["01", "02"] and doc.metadata.get("year") == "2020")
                )
            ],
        )

    def test_write(self, docstore):
        doc = Document(content="test doc")
        docstore.write_documents(documents=[doc])
        assert self.direct_access(docstore, doc_id=doc.id) == doc

    def test_write_duplicate_fail(self, docstore):
        doc = Document(content="test doc")
        self.direct_write(docstore, [doc])
        with pytest.raises(DuplicateDocumentError, match=f"ID '{doc.id}' already exists."):
            docstore.write_documents(documents=[doc])
        assert self.direct_access(docstore, doc_id=doc.id) == doc

    def test_write_duplicate_skip(self, docstore):
        doc = Document(content="test doc")
        self.direct_write(docstore, [doc])
        docstore.write_documents(documents=[doc], duplicates="skip")
        assert self.direct_access(docstore, doc_id=doc.id) == doc

    def test_write_duplicate_overwrite(self, docstore):
        doc1 = Document(content="test doc 1")
        doc2 = Document(content="test doc 2")
        object.__setattr__(doc2, "id", doc1.id)  # Make two docs with different content but same ID

        self.direct_write(docstore, [doc2])
        assert self.direct_access(docstore, doc_id=doc1.id) == doc2
        docstore.write_documents(documents=[doc1], duplicates="overwrite")
        assert self.direct_access(docstore, doc_id=doc1.id) == doc1

    def test_write_not_docs(self, docstore):
        with pytest.raises(ValueError, match="Please provide a list of Documents"):
            docstore.write_documents(["not a document for sure"])

    def test_write_not_list(self, docstore):
        with pytest.raises(ValueError, match="Please provide a list of Documents"):
            docstore.write_documents("not a list actually")

    def test_delete_empty(self, docstore):
        with pytest.raises(MissingDocumentError):
            docstore.delete_documents(["test"])

    def test_delete_not_empty(self, docstore):
        doc = Document(content="test doc")
        self.direct_write(docstore, [doc])

        docstore.delete_documents([doc.id])

        with pytest.raises(Exception):
            assert self.direct_access(docstore, doc_id=doc.id)

    def test_delete_not_empty_nonexisting(self, docstore):
        doc = Document(content="test doc")
        self.direct_write(docstore, [doc])

        with pytest.raises(MissingDocumentError):
            docstore.delete_documents(["non_existing"])

        assert self.direct_access(docstore, doc_id=doc.id) == doc<|MERGE_RESOLUTION|>--- conflicted
+++ resolved
@@ -1,10 +1,4 @@
-<<<<<<< HEAD
-from math import inf
-=======
 from typing import List
-
-import pytest
->>>>>>> 43509c88
 
 import pytest
 import numpy as np
@@ -69,7 +63,11 @@
         """
         Utility to compare two lists of documents for equality regardless of the order od the documents.
         """
-        return first_list.sort(key=lambda d: d.id) == second_list.sort(key=lambda d: d.id)
+        return (
+            first_list > 0
+            and second_list > 0
+            and first_list.sort(key=lambda d: d.id) == second_list.sort(key=lambda d: d.id)
+        )
 
     def test_count_empty(self, docstore):
         assert docstore.count_documents() == 0
@@ -92,44 +90,35 @@
 
     def test_filter_simple_metadata_value(self, docstore, filterable_docs):
         self.direct_write(docstore, filterable_docs)
-<<<<<<< HEAD
         result = docstore.filter_documents(filters={"page": "100"})
-        assert len(result) == 3
+        assert self.contains_same_docs(result, [doc for doc in filterable_docs if doc.metadata.get("page") == "100"])
+
+    def test_filter_simple_list_single_element(self, docstore, filterable_docs):
+        self.direct_write(docstore, filterable_docs)
+        result = docstore.filter_documents(filters={"page": ["100"]})
+        assert self.contains_same_docs(result, [doc for doc in filterable_docs if doc.metadata.get("page") == "100"])
 
     def test_filter_document_content(self, docstore, filterable_docs):
         self.direct_write(docstore, filterable_docs)
         result = docstore.filter_documents(filters={"content": "A Foo Document 1"})
-        assert len(result) > 0
-        assert all(doc.content == "A Foo Document 1" for doc in result)
+        assert self.contains_same_docs(result, [doc for doc in filterable_docs if doc.content == "A Foo Document 1"])
 
     def test_filter_document_type(self, docstore, filterable_docs):
         self.direct_write(docstore, filterable_docs)
         result = docstore.filter_documents(filters={"content_type": "table"})
-        assert len(result) > 0
-        assert all(doc.content_type == "table" for doc in result)
+        assert self.contains_same_docs(result, [doc for doc in filterable_docs if doc.content_type == "table"])
+
+    def test_filter_simple_list_one_value(self, docstore, filterable_docs):
+        self.direct_write(docstore, filterable_docs)
+        result = docstore.filter_documents(filters={"page": ["100"]})
+        assert self.contains_same_docs(result, [doc for doc in filterable_docs if doc.metadata.get("page") in ["100"]])
 
     def test_filter_simple_list(self, docstore, filterable_docs):
         self.direct_write(docstore, filterable_docs)
-        result = docstore.filter_documents(filters={"page": ["100"]})
-        assert all(doc.metadata["page"] == "100" for doc in result)
         result = docstore.filter_documents(filters={"page": ["100", "123"]})
-        assert all(doc.metadata["page"] in ["100", "123"] for doc in result)
-=======
-        result = docstore.filter_documents(filters={"year": "2020"})
-        assert self.contains_same_docs(result, [doc for doc in filterable_docs if doc.metadata.get("year") == "2020"])
-
-    def test_filter_simple_list_single_element(self, docstore, filterable_docs):
-        self.direct_write(docstore, filterable_docs)
-        result = docstore.filter_documents(filters={"year": ["2020"]})
-        assert self.contains_same_docs(result, [doc for doc in filterable_docs if doc.metadata.get("year") == "2020"])
-
-    def test_filter_simple_list(self, docstore, filterable_docs):
-        self.direct_write(docstore, filterable_docs)
-        result = docstore.filter_documents(filters={"year": ["2020", "2021"]})
-        assert self.contains_same_docs(
-            result, [doc for doc in filterable_docs if doc.metadata.get("year") in ["2020", "2021"]]
-        )
->>>>>>> 43509c88
+        assert self.contains_same_docs(
+            result, [doc for doc in filterable_docs if doc.metadata.get("page") in ["100", "123"]]
+        )
 
     def test_incorrect_filter_name(self, docstore, filterable_docs):
         self.direct_write(docstore, filterable_docs)
@@ -148,127 +137,142 @@
 
     def test_incorrect_filter_nesting(self, docstore, filterable_docs):
         self.direct_write(docstore, filterable_docs)
-<<<<<<< HEAD
         with pytest.raises(StoreError, match="malformed"):
             docstore.filter_documents(filters={"number": {"page": "100"}})
+
+    def test_deeper_incorrect_filter_nesting(self, docstore, filterable_docs):
+        self.direct_write(docstore, filterable_docs)
         with pytest.raises(StoreError, match="malformed"):
             docstore.filter_documents(filters={"number": {"page": {"chapter": "intro"}}})
 
     def test_eq_filter_explicit(self, docstore, filterable_docs):
         self.direct_write(docstore, filterable_docs)
         result = docstore.filter_documents(filters={"page": {"$eq": "100"}})
-        assert all(doc.metadata["page"] == "100" for doc in result)
+        assert self.contains_same_docs(result, [doc for doc in filterable_docs if doc.metadata.get("page") == "100"])
 
     def test_eq_filter_implicit(self, docstore, filterable_docs):
         self.direct_write(docstore, filterable_docs)
         result = docstore.filter_documents(filters={"page": "100"})
-        assert all(doc.metadata["page"] == "100" for doc in result)
+        assert self.contains_same_docs(result, [doc for doc in filterable_docs if doc.metadata.get("page") == "100"])
 
     def test_eq_filter_table(self, docstore, filterable_docs):
         self.direct_write(docstore, filterable_docs)
         result = docstore.filter_documents(filters={"content": pd.DataFrame([1])})
-        assert len(result) > 0
-        assert all(doc.content.equals(pd.DataFrame([1])) for doc in result)
+        assert self.contains_same_docs(
+            result, [doc for doc in filterable_docs if doc.content.equals(pd.DataFrame([1]))]
+        )
 
     def test_eq_filter_tensor(self, docstore, filterable_docs):
         self.direct_write(docstore, filterable_docs)
         embedding = np.zeros([768, 1]).astype(np.float32)
         result = docstore.filter_documents(filters={"embedding": embedding})
-        assert len(result) > 0
-        assert all(np.array_equal(embedding, doc.embedding) for doc in result)
-=======
+        assert self.contains_same_docs(
+            result, [doc for doc in filterable_docs if np.array_equal(embedding, doc.embedding)]
+        )
+
+    def test_deeper_incorrect_filter_nesting(self, docstore, filterable_docs):
+        self.direct_write(docstore, filterable_docs)
         with pytest.raises(ValueError, match="malformed"):
-            docstore.filter_documents(filters={"number": {"year": "2020"}})
-
-    def test_deeper_incorrect_filter_nesting(self, docstore, filterable_docs):
-        self.direct_write(docstore, filterable_docs)
-        with pytest.raises(ValueError, match="malformed"):
-            docstore.filter_documents(filters={"number": {"year": {"month": "01"}}})
+            docstore.filter_documents(filters={"number": {"page": {"chapter": "intro"}}})
 
     def test_eq_filter_explicit(self, docstore, filterable_docs):
         self.direct_write(docstore, filterable_docs)
-        result = docstore.filter_documents(filters={"year": {"$eq": "2020"}})
-        assert self.contains_same_docs(result, [doc for doc in filterable_docs if doc.metadata.get("year") == "2020"])
+        result = docstore.filter_documents(filters={"page": {"$eq": "100"}})
+        assert self.contains_same_docs(result, [doc for doc in filterable_docs if doc.metadata.get("page") == "100"])
 
     def test_eq_filter_implicit(self, docstore, filterable_docs):
         self.direct_write(docstore, filterable_docs)
-        result = docstore.filter_documents(filters={"year": "2020"})
-        assert self.contains_same_docs(result, [doc for doc in filterable_docs if doc.metadata.get("year") == "2020"])
->>>>>>> 43509c88
+        result = docstore.filter_documents(filters={"page": "100"})
+        assert self.contains_same_docs(result, [doc for doc in filterable_docs if doc.metadata.get("page") == "100"])
 
     def test_in_filter_explicit(self, docstore, filterable_docs):
         self.direct_write(docstore, filterable_docs)
-<<<<<<< HEAD
         result = docstore.filter_documents(filters={"page": {"$in": ["100", "123", "n.a."]}})
-        assert all(doc.metadata["page"] in ["100", "123"] for doc in result)
+        assert self.contains_same_docs(
+            result, [doc for doc in filterable_docs if doc.metadata.get("page") in ["100", "123"]]
+        )
+
+    def test_in_filter_implicit(self, docstore, filterable_docs):
+        self.direct_write(docstore, filterable_docs)
         result = docstore.filter_documents(filters={"page": ["100", "123", "n.a."]})
-        assert all(doc.metadata["page"] in ["100", "123"] for doc in result)
+        assert self.contains_same_docs(
+            result, [doc for doc in filterable_docs if doc.metadata.get("page") in ["100", "123"]]
+        )
 
     def test_in_filter_table(self, docstore, filterable_docs):
         self.direct_write(docstore, filterable_docs)
         result = docstore.filter_documents(filters={"$in": {"content": [pd.DataFrame([1]), pd.DataFrame([2])]}})
-        assert len(result) > 0
-        assert all(doc.content.equals(pd.DataFrame([1])) or doc.content.equals(pd.DataFrame([2])) for doc in result)
+        assert self.contains_same_docs(
+            result,
+            [
+                doc
+                for doc in filterable_docs
+                if doc.content.equals(pd.DataFrame([1])) or doc.content.equals(pd.DataFrame([2]))
+            ],
+        )
 
     def test_in_filter_tensor(self, docstore, filterable_docs):
         self.direct_write(docstore, filterable_docs)
         embedding_zero = np.zeros([768, 1]).astype(np.float32)
         embedding_one = np.ones([768, 1]).astype(np.float32)
         result = docstore.filter_documents(filters={"$in": {"embedding": [embedding_zero, embedding_one]}})
-        assert len(result) > 0
-        assert all(
-            np.array_equal(embedding_zero, doc.embedding) or np.array_equal(embedding_one, doc.embedding)
-            for doc in result
-=======
-        result = docstore.filter_documents(filters={"year": {"$in": ["2020", "2021", "n.a."]}})
-        assert self.contains_same_docs(
-            result, [doc for doc in filterable_docs if doc.metadata.get("year") in ["2020", "2021"]]
-        )
-
-    def test_in_filter_implicit(self, docstore, filterable_docs):
-        self.direct_write(docstore, filterable_docs)
-        result = docstore.filter_documents(filters={"year": ["2020", "2021", "n.a."]})
-        assert self.contains_same_docs(
-            result, [doc for doc in filterable_docs if doc.metadata.get("year") in ["2020", "2021"]]
->>>>>>> 43509c88
+        assert self.contains_same_docs(
+            result,
+            [
+                doc
+                for doc in filterable_docs
+                if np.array_equal(embedding_zero, doc.embedding) or np.array_equal(embedding_one, doc.embedding)
+            ],
         )
 
     def test_ne_filter(self, docstore, filterable_docs):
         self.direct_write(docstore, filterable_docs)
-<<<<<<< HEAD
         result = docstore.filter_documents(filters={"page": {"$ne": "100"}})
-        assert all(doc.metadata.get("page", None) != "100" for doc in result)
+        assert self.contains_same_docs(result, [doc for doc in filterable_docs if doc.metadata.get("page") != "100"])
 
     def test_ne_filter_table(self, docstore, filterable_docs):
         self.direct_write(docstore, filterable_docs)
         result = docstore.filter_documents(filters={"content": {"$ne": pd.DataFrame([1])}})
-        assert len(result) > 0
-        assert all(
-            not isinstance(doc.content, pd.DataFrame) or not doc.content.equals(pd.DataFrame([1])) for doc in result
+        assert self.contains_same_docs(
+            result,
+            [
+                doc
+                for doc in filterable_docs
+                if not isinstance(doc.content, pd.DataFrame) or not doc.content.equals(pd.DataFrame([1]))
+            ],
         )
 
     def test_ne_filter_tensor(self, docstore, filterable_docs):
         self.direct_write(docstore, filterable_docs)
         embedding = np.zeros([768, 1]).astype(np.float32)
         result = docstore.filter_documents(filters={"embedding": {"$ne": embedding}})
-        assert len(result) > 0
-        assert all(
-            not isinstance(doc.content, np.ndarray) or not np.array_equal(embedding, doc.embedding) for doc in result
+        assert self.contains_same_docs(
+            result,
+            [
+                doc
+                for doc in filterable_docs
+                if not isinstance(doc.content, np.ndarray) or not np.array_equal(embedding, doc.embedding)
+            ],
         )
 
     def test_nin_filter(self, docstore, filterable_docs):
         self.direct_write(docstore, filterable_docs)
         result = docstore.filter_documents(filters={"page": {"$nin": ["100", "123", "n.a."]}})
-        assert all(doc.metadata.get("page", None) not in ["100", "123"] for doc in result)
+        assert self.contains_same_docs(
+            result, [doc for doc in filterable_docs if doc.metadata.get("page", None) not in ["100", "123"]]
+        )
 
     def test_nin_filter_table(self, docstore, filterable_docs):
         self.direct_write(docstore, filterable_docs)
         result = docstore.filter_documents(filters={"content": {"$nin": [pd.DataFrame([1]), pd.DataFrame([0])]}})
-        assert len(result) > 0
-        assert all(
-            not isinstance(doc.content, pd.DataFrame)
-            or (not doc.content.equals(pd.DataFrame([1])) and not doc.content.equals(pd.DataFrame([0])))
-            for doc in result
+        assert self.contains_same_docs(
+            result,
+            [
+                doc
+                for doc in filterable_docs
+                if not isinstance(doc.content, pd.DataFrame)
+                or (not doc.content.equals(pd.DataFrame([1])) and not doc.content.equals(pd.DataFrame([0])))
+            ],
         )
 
     def test_nin_filter_tensor(self, docstore, filterable_docs):
@@ -276,23 +280,24 @@
         embedding_zeros = np.zeros([768, 1]).astype(np.float32)
         embedding_ones = np.zeros([768, 1]).astype(np.float32)
         result = docstore.filter_documents(filters={"embedding": {"$nin": [embedding_ones, embedding_zeros]}})
-        assert len(result) > 0
-        assert all(
-            not isinstance(doc.content, np.ndarray)
-            or (
-                not np.array_equal(embedding_zeros, doc.embedding) and not np.array_equal(embedding_ones, doc.embedding)
-            )
-            for doc in result
-=======
-        result = docstore.filter_documents(filters={"year": {"$ne": "2020"}})
-        assert self.contains_same_docs(result, [doc for doc in filterable_docs if doc.metadata.get("year") != "2020"])
+        assert self.contains_same_docs(
+            result,
+            [
+                doc
+                for doc in filterable_docs
+                if not isinstance(doc.content, np.ndarray)
+                or (
+                    not np.array_equal(embedding_zeros, doc.embedding)
+                    and not np.array_equal(embedding_ones, doc.embedding)
+                )
+            ],
+        )
 
     def test_nin_filter(self, docstore, filterable_docs):
         self.direct_write(docstore, filterable_docs)
-        result = docstore.filter_documents(filters={"year": {"$nin": ["2020", "2021", "n.a."]}})
-        assert self.contains_same_docs(
-            result, [doc for doc in filterable_docs if doc.metadata.get("year") not in ["2020", "2021"]]
->>>>>>> 43509c88
+        result = docstore.filter_documents(filters={"page": {"$nin": ["100", "123", "n.a."]}})
+        assert self.contains_same_docs(
+            result, [doc for doc in filterable_docs if doc.metadata.get("page") not in ["100", "123"]]
         )
 
     def test_gt_filter(self, docstore, filterable_docs):
@@ -345,8 +350,9 @@
     def test_lt_filter(self, docstore, filterable_docs):
         self.direct_write(docstore, filterable_docs)
         result = docstore.filter_documents(filters={"number": {"$lt": 0.0}})
-<<<<<<< HEAD
-        assert all(doc.metadata["number"] < 0.0 for doc in result)
+        assert self.contains_same_docs(
+            result, [doc for doc in filterable_docs if "number" in doc.metadata.keys() and doc.metadata["number"] < 0]
+        )
 
     def test_lt_filter_non_numeric(self, docstore, filterable_docs):
         self.direct_write(docstore, filterable_docs)
@@ -363,11 +369,6 @@
         embedding_ones = np.ones([768, 1]).astype(np.float32)
         with pytest.raises(StoreError, match="Can't evaluate"):
             docstore.filter_documents(filters={"embedding": {"$lt": embedding_ones}})
-=======
-        assert self.contains_same_docs(
-            result, [doc for doc in filterable_docs if "number" in doc.metadata.keys() and doc.metadata["number"] < 0]
-        )
->>>>>>> 43509c88
 
     def test_lte_filter(self, docstore, filterable_docs):
         self.direct_write(docstore, filterable_docs)
@@ -377,19 +378,6 @@
             [doc for doc in filterable_docs if "number" in doc.metadata.keys() and doc.metadata["number"] <= 2.0],
         )
 
-    def test_filter_simple_explicit_and_with_multikey_dict(self, docstore, filterable_docs):
-        self.direct_write(docstore, filterable_docs)
-        result = docstore.filter_documents(filters={"number": {"$and": {"$lte": 1, "$gte": -1}}})
-        assert self.contains_same_docs(
-            result,
-            [
-                doc
-                for doc in filterable_docs
-                if "number" in doc.metadata.keys() and doc.metadata["number"] <= 1 and doc.metadata["number"] >= -1
-            ],
-        )
-
-<<<<<<< HEAD
     def test_lte_filter_non_numeric(self, docstore, filterable_docs):
         self.direct_write(docstore, filterable_docs)
         with pytest.raises(StoreError, match="Can't evaluate"):
@@ -409,28 +397,66 @@
     def test_filter_simple_explicit_and_multi_key_dict(self, docstore, filterable_docs):
         self.direct_write(docstore, filterable_docs)
         result = docstore.filter_documents(filters={"number": {"$and": {"$lte": 2.0, "$gte": 0.0}}})
-        assert all(int(doc.metadata["number"]) <= 2.0 and int(doc.metadata["number"]) >= 0.0 for doc in result)
+        assert self.contains_same_docs(
+            result,
+            [
+                doc
+                for doc in filterable_docs
+                if int(doc.metadata["number"]) <= 2.0 and int(doc.metadata["number"]) >= 0.0
+            ],
+        )
 
     def test_filter_simple_explicit_and_sibling_dicts(self, docstore, filterable_docs):
         self.direct_write(docstore, filterable_docs)
         result = docstore.filter_documents(filters={"number": {"$and": [{"$lte": 2.0}, {"$gte": 0.0}]}})
-        assert all(int(doc.metadata["number"]) <= 2.0 and int(doc.metadata["number"]) >= 0.0 for doc in result)
+        assert self.contains_same_docs(
+            result,
+            [
+                doc
+                for doc in filterable_docs
+                if int(doc.metadata["number"]) <= 2.0 and int(doc.metadata["number"]) >= 0.0
+            ],
+        )
 
     def test_filter_simple_implicit_and(self, docstore, filterable_docs):
         self.direct_write(docstore, filterable_docs)
         result = docstore.filter_documents(filters={"number": {"$lte": 2.0, "$gte": 0.0}})
-        assert all(int(doc.metadata["number"]) >= 0.0 and int(doc.metadata["number"]) <= 2.0 for doc in result)
+        assert self.contains_same_docs(
+            result,
+            [
+                doc
+                for doc in filterable_docs
+                if int(doc.metadata["number"]) >= 0.0 and int(doc.metadata["number"]) <= 2.0
+            ],
+        )
 
     def test_filter_nested_explicit_and(self, docstore, filterable_docs):
         self.direct_write(docstore, filterable_docs)
         filters = {"$and": {"page": {"$and": {"$lte": "123", "$gte": "100"}}, "name": {"$in": ["name_0", "name_1"]}}}
         result = docstore.filter_documents(filters=filters)
-        assert all(
-            int(doc.metadata["page"]) >= 100
-            and int(doc.metadata["page"]) <= 123
-            and doc.metadata["name"] in ["name_0", "name_1"]
-            for doc in result
-=======
+        assert self.contains_same_docs(
+            result,
+            [
+                doc
+                for doc in filterable_docs
+                if int(doc.metadata["page"]) >= 100
+                and int(doc.metadata["page"]) <= 123
+                and doc.metadata["name"] in ["name_0", "name_1"]
+            ],
+        )
+
+    def test_filter_simple_explicit_and_with_multikey_dict(self, docstore, filterable_docs):
+        self.direct_write(docstore, filterable_docs)
+        result = docstore.filter_documents(filters={"number": {"$and": {"$lte": 1, "$gte": -1}}})
+        assert self.contains_same_docs(
+            result,
+            [
+                doc
+                for doc in filterable_docs
+                if "number" in doc.metadata.keys() and doc.metadata["number"] <= 1 and doc.metadata["number"] >= -1
+            ],
+        )
+
     def test_filter_simple_explicit_and_with_list(self, docstore, filterable_docs):
         self.direct_write(docstore, filterable_docs)
         result = docstore.filter_documents(filters={"number": {"$and": [{"$lte": 1}, {"$gte": -1}]}})
@@ -471,20 +497,10 @@
                     and doc.metadata.get("name") in ["name_0", "name_1"]
                 )
             ],
->>>>>>> 43509c88
         )
 
     def test_filter_nested_implicit_and(self, docstore, filterable_docs):
         self.direct_write(docstore, filterable_docs)
-<<<<<<< HEAD
-        filters_simplified = {"page": {"$lte": "123", "$gte": "100"}, "name": ["name_0", "name_1"]}
-        result = docstore.filter_documents(filters=filters_simplified)
-        assert all(
-            int(doc.metadata["page"]) >= 100
-            and int(doc.metadata["page"]) <= 123
-            and doc.metadata["name"] in ["name_0", "name_1"]
-            for doc in result
-=======
         filters_simplified = {"number": {"$lte": 1, "$gte": -1}, "name": ["name_0", "name_1"]}
         result = docstore.filter_documents(filters=filters_simplified)
         assert self.contains_same_docs(
@@ -499,7 +515,6 @@
                     and doc.metadata.get("name") in ["name_0", "name_1"]
                 )
             ],
->>>>>>> 43509c88
         )
 
     def test_filter_simple_or(self, docstore, filterable_docs):
@@ -537,26 +552,16 @@
     def test_filter_nested_and_or_explicit(self, docstore, filterable_docs):
         self.direct_write(docstore, filterable_docs)
         filters_simplified = {
-<<<<<<< HEAD
-            "page": {"$lte": "123", "$gte": "100"},
-            "$or": {"name": {"$in": ["name_0", "name_1"]}, "number": {"$lt": 1.0}},
+            "$and": {"page": {"$eq": "123"}, "$or": {"name": {"$in": ["name_0", "name_1"]}, "number": {"$lt": 1.0}}}
         }
         result = docstore.filter_documents(filters=filters_simplified)
-        assert all(
-            (int(doc.metadata["page"]) >= 100 and int(doc.metadata["page"]) <= 123)
-            and (doc.metadata["name"] in ["name_0", "name_1"] or doc.metadata["number"] < 1.0)
-            for doc in result
-=======
-            "$and": {"year": {"$eq": "2021"}, "$or": {"name": {"$in": ["name_0", "name_1"]}, "number": {"$lt": 1.0}}}
-        }
-        result = docstore.filter_documents(filters=filters_simplified)
-        assert self.contains_same_docs(
-            result,
-            [
-                doc
-                for doc in filterable_docs
-                if (
-                    doc.metadata.get("year") in ["2021"]
+        assert self.contains_same_docs(
+            result,
+            [
+                doc
+                for doc in filterable_docs
+                if (
+                    doc.metadata.get("page") in ["123"]
                     and (
                         doc.metadata.get("name") in ["name_0", "name_1"]
                         or ("number" in doc.metadata.keys() and doc.metadata["number"] < 1)
@@ -568,7 +573,7 @@
     def test_filter_nested_and_or_implicit(self, docstore, filterable_docs):
         self.direct_write(docstore, filterable_docs)
         filters_simplified = {
-            "year": {"$eq": "2021"},
+            "page": {"$eq": "123"},
             "$or": {"name": {"$in": ["name_0", "name_1"]}, "number": {"$lt": 1.0}},
         }
         result = docstore.filter_documents(filters=filters_simplified)
@@ -578,14 +583,13 @@
                 doc
                 for doc in filterable_docs
                 if (
-                    doc.metadata.get("year") in ["2021"]
+                    doc.metadata.get("page") in ["123"]
                     and (
                         doc.metadata.get("name") in ["name_0", "name_1"]
                         or ("number" in doc.metadata.keys() and doc.metadata["number"] < 1)
                     )
                 )
             ],
->>>>>>> 43509c88
         )
 
     def test_filter_nested_or_and(self, docstore, filterable_docs):
@@ -597,12 +601,6 @@
             }
         }
         result = docstore.filter_documents(filters=filters_simplified)
-<<<<<<< HEAD
-        assert all(
-            doc.metadata.get("number", 2) < 1.0
-            or (doc.metadata["name"] in ["name_0", "name_1"] and doc.metadata["chapter"] != "intro")
-            for doc in result
-=======
         assert self.contains_same_docs(
             result,
             [
@@ -612,24 +610,18 @@
                     ("number" in doc.metadata.keys() and doc.metadata["number"] < 1)
                     or (
                         doc.metadata.get("name") in ["name_0", "name_1"]
-                        or ("month" in doc.metadata.keys() and doc.metadata["month"] != "01")
+                        or ("chapter" in doc.metadata.keys() and doc.metadata["chapter"] != "intro")
                     )
                 )
             ],
->>>>>>> 43509c88
         )
 
     def test_filter_nested_multiple_identical_operators_same_level(self, docstore, filterable_docs):
         self.direct_write(docstore, filterable_docs)
         filters = {
             "$or": [
-<<<<<<< HEAD
-                {"$and": {"name": {"$in": ["name_0", "name_1"]}, "page": {"$gte": "100"}}},
-                {"$and": {"name": {"$in": ["name_0", "name_1"]}, "page": {"$lt": "123"}}},
-=======
-                {"$and": {"name": {"$in": ["name_0", "name_1"]}, "year": "2020"}},
-                {"$and": {"month": {"$in": ["01", "02"]}, "year": "2021"}},
->>>>>>> 43509c88
+                {"$and": {"name": {"$in": ["name_0", "name_1"]}, "page": "100"}},
+                {"$and": {"chapter": {"$in": ["intro", "abstract"]}, "page": "123"}},
             ]
         }
         result = docstore.filter_documents(filters=filters)
@@ -639,8 +631,8 @@
                 doc
                 for doc in filterable_docs
                 if (
-                    (doc.metadata.get("name") in ["name_0", "name_1"] and doc.metadata.get("year") == "2020")
-                    or (doc.metadata.get("month") in ["01", "02"] and doc.metadata.get("year") == "2020")
+                    (doc.metadata.get("name") in ["name_0", "name_1"] and doc.metadata.get("page") == "100")
+                    or (doc.metadata.get("chapter") in ["intro", "abstract"] and doc.metadata.get("page") == "100")
                 )
             ],
         )
