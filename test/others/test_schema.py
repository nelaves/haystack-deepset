from haystack.schema import Document, Label, Answer, Span, MultiLabel, SpeechDocument, SpeechAnswer
import pytest
import numpy as np
import pandas as pd

from ..conftest import SAMPLES_PATH

LABELS = [
    Label(
        query="some",
        answer=Answer(
            answer="an answer",
            type="extractive",
            score=0.1,
            document_id="123",
            offsets_in_document=[Span(start=1, end=3)],
        ),
        document=Document(content="some text", content_type="text"),
        is_correct_answer=True,
        is_correct_document=True,
        origin="user-feedback",
    ),
    Label(
        query="some",
        answer=Answer(answer="annother answer", type="extractive", score=0.1, document_id="123"),
        document=Document(content="some text", content_type="text"),
        is_correct_answer=True,
        is_correct_document=True,
        origin="user-feedback",
    ),
    Label(
        query="some",
        answer=Answer(
            answer="an answer",
            type="extractive",
            score=0.1,
            document_id="123",
            offsets_in_document=[Span(start=1, end=3)],
        ),
        document=Document(content="some text", content_type="text"),
        is_correct_answer=True,
        is_correct_document=True,
        origin="user-feedback",
    ),
]


def test_no_answer_label():
    labels = [
        Label(
            query="question",
            answer=Answer(answer=""),
            is_correct_answer=True,
            is_correct_document=True,
            document=Document(content="some", id="777"),
            origin="gold-label",
        ),
        Label(
            query="question",
            answer=Answer(answer=""),
            is_correct_answer=True,
            is_correct_document=True,
            document=Document(content="some", id="777"),
            no_answer=True,
            origin="gold-label",
        ),
        Label(
            query="question",
            answer=Answer(answer="some"),
            is_correct_answer=True,
            is_correct_document=True,
            document=Document(content="some", id="777"),
            origin="gold-label",
        ),
        Label(
            query="question",
            answer=Answer(answer="some"),
            is_correct_answer=True,
            is_correct_document=True,
            document=Document(content="some", id="777"),
            no_answer=False,
            origin="gold-label",
        ),
    ]

    assert labels[0].no_answer == True
    assert labels[1].no_answer == True
    assert labels[2].no_answer == False
    assert labels[3].no_answer == False


def test_equal_label():
    assert LABELS[2] == LABELS[0]
    assert LABELS[1] != LABELS[0]


def test_answer_to_json():
    a = Answer(
        answer="an answer",
        type="extractive",
        score=0.1,
        context="abc",
        offsets_in_document=[Span(start=1, end=10)],
        offsets_in_context=[Span(start=3, end=5)],
        document_id="123",
    )
    j = a.to_json()
    assert type(j) == str
    assert len(j) > 30
    a_new = Answer.from_json(j)
    assert type(a_new.offsets_in_document[0]) == Span
    assert a_new == a


def test_answer_to_dict():
    a = Answer(
        answer="an answer",
        type="extractive",
        score=0.1,
        context="abc",
        offsets_in_document=[Span(start=1, end=10)],
        offsets_in_context=[Span(start=3, end=5)],
        document_id="123",
    )
    j = a.to_dict()
    assert type(j) == dict
    a_new = Answer.from_dict(j)
    assert type(a_new.offsets_in_document[0]) == Span
    assert a_new == a


def test_label_to_json():
    j0 = LABELS[0].to_json()
    l_new = Label.from_json(j0)
    assert l_new == LABELS[0]


def test_label_to_json():
    j0 = LABELS[0].to_json()
    l_new = Label.from_json(j0)
    assert l_new == LABELS[0]
    assert l_new.answer.offsets_in_document[0].start == 1


def test_label_to_dict():
    j0 = LABELS[0].to_dict()
    l_new = Label.from_dict(j0)
    assert l_new == LABELS[0]
    assert l_new.answer.offsets_in_document[0].start == 1


def test_doc_to_json():
    # With embedding
    d = Document(
        content="some text",
        content_type="text",
        score=0.99988,
        meta={"name": "doc1"},
        embedding=np.random.rand(768).astype(np.float32),
    )
    j0 = d.to_json()
    d_new = Document.from_json(j0)
    assert d == d_new

    # No embedding
    d = Document(content="some text", content_type="text", score=0.99988, meta={"name": "doc1"}, embedding=None)
    j0 = d.to_json()
    d_new = Document.from_json(j0)
    assert d == d_new


def test_answer_postinit():
    a = Answer(answer="test", offsets_in_document=[{"start": 10, "end": 20}])
    assert a.meta == {}
    assert isinstance(a.offsets_in_document[0], Span)


def test_generate_doc_id_using_text():
    text1 = "text1"
    text2 = "text2"
    doc1_text1 = Document(content=text1, meta={"name": "doc1"})
    doc2_text1 = Document(content=text1, meta={"name": "doc2"})
    doc3_text2 = Document(content=text2, meta={"name": "doc3"})

    assert doc1_text1.id == doc2_text1.id
    assert doc1_text1.id != doc3_text2.id


def test_generate_doc_id_using_custom_list():
    text1 = "text1"
    text2 = "text2"

    doc1_meta1_id_by_content = Document(content=text1, meta={"name": "doc1"}, id_hash_keys=["content"])
    doc1_meta2_id_by_content = Document(content=text1, meta={"name": "doc2"}, id_hash_keys=["content"])
    assert doc1_meta1_id_by_content.id == doc1_meta2_id_by_content.id

    doc1_meta1_id_by_content_and_meta = Document(content=text1, meta={"name": "doc1"}, id_hash_keys=["content", "meta"])
    doc1_meta2_id_by_content_and_meta = Document(content=text1, meta={"name": "doc2"}, id_hash_keys=["content", "meta"])
    assert doc1_meta1_id_by_content_and_meta.id != doc1_meta2_id_by_content_and_meta.id

    doc1_text1 = Document(content=text1, meta={"name": "doc1"}, id_hash_keys=["content"])
    doc3_text2 = Document(content=text2, meta={"name": "doc3"}, id_hash_keys=["content"])
    assert doc1_text1.id != doc3_text2.id

    with pytest.raises(ValueError):
        _ = Document(content=text1, meta={"name": "doc1"}, id_hash_keys=["content", "non_existing_field"])


def test_aggregate_labels_with_labels():
    label1_with_filter1 = Label(
        query="question",
        answer=Answer(answer="1"),
        is_correct_answer=True,
        is_correct_document=True,
        document=Document(content="some", id="777"),
        origin="gold-label",
        filters={"name": ["filename1"]},
    )
    label2_with_filter1 = Label(
        query="question",
        answer=Answer(answer="2"),
        is_correct_answer=True,
        is_correct_document=True,
        document=Document(content="some", id="777"),
        origin="gold-label",
        filters={"name": ["filename1"]},
    )
    label3_with_filter2 = Label(
        query="question",
        answer=Answer(answer="2"),
        is_correct_answer=True,
        is_correct_document=True,
        document=Document(content="some", id="777"),
        origin="gold-label",
        filters={"name": ["filename2"]},
    )
    label = MultiLabel(labels=[label1_with_filter1, label2_with_filter1])
    assert label.filters == {"name": ["filename1"]}
    with pytest.raises(ValueError):
        label = MultiLabel(labels=[label1_with_filter1, label3_with_filter2])


def test_multilabel_preserve_order():
    labels = [
        Label(
            id="0",
            query="question",
            answer=Answer(answer="answer1", offsets_in_document=[Span(start=12, end=18)]),
            document=Document(content="some", id="123"),
            is_correct_answer=True,
            is_correct_document=True,
            no_answer=False,
            origin="gold-label",
        ),
        Label(
            id="1",
            query="question",
            answer=Answer(answer="answer2", offsets_in_document=[Span(start=12, end=18)]),
            document=Document(content="some", id="123"),
            is_correct_answer=True,
            is_correct_document=True,
            no_answer=False,
            origin="gold-label",
        ),
        Label(
            id="2",
            query="question",
            answer=Answer(answer="answer3", offsets_in_document=[Span(start=12, end=18)]),
            document=Document(content="some other", id="333"),
            is_correct_answer=True,
            is_correct_document=True,
            no_answer=False,
            origin="gold-label",
        ),
        Label(
            id="3",
            query="question",
            answer=Answer(answer="", offsets_in_document=[Span(start=0, end=0)]),
            document=Document(content="some", id="777"),
            is_correct_answer=True,
            is_correct_document=True,
            no_answer=True,
            origin="gold-label",
        ),
        Label(
            id="4",
            query="question",
            answer=Answer(answer="answer5", offsets_in_document=[Span(start=12, end=18)]),
            document=Document(content="some", id="123"),
            is_correct_answer=False,
            is_correct_document=True,
            no_answer=False,
            origin="gold-label",
        ),
    ]

    multilabel = MultiLabel(labels=labels)

    for i in range(0, 5):
        assert multilabel.labels[i].id == str(i)


def test_multilabel_preserve_order_w_duplicates():
    labels = [
        Label(
            id="0",
            query="question",
            answer=Answer(answer="answer1", offsets_in_document=[Span(start=12, end=18)]),
            document=Document(content="some", id="123"),
            is_correct_answer=True,
            is_correct_document=True,
            no_answer=False,
            origin="gold-label",
        ),
        Label(
            id="1",
            query="question",
            answer=Answer(answer="answer2", offsets_in_document=[Span(start=12, end=18)]),
            document=Document(content="some", id="123"),
            is_correct_answer=True,
            is_correct_document=True,
            no_answer=False,
            origin="gold-label",
        ),
        Label(
            id="2",
            query="question",
            answer=Answer(answer="answer3", offsets_in_document=[Span(start=12, end=18)]),
            document=Document(content="some other", id="333"),
            is_correct_answer=True,
            is_correct_document=True,
            no_answer=False,
            origin="gold-label",
        ),
        Label(
            id="0",
            query="question",
            answer=Answer(answer="answer1", offsets_in_document=[Span(start=12, end=18)]),
            document=Document(content="some", id="123"),
            is_correct_answer=True,
            is_correct_document=True,
            no_answer=False,
            origin="gold-label",
        ),
        Label(
            id="2",
            query="question",
            answer=Answer(answer="answer3", offsets_in_document=[Span(start=12, end=18)]),
            document=Document(content="some other", id="333"),
            is_correct_answer=True,
            is_correct_document=True,
            no_answer=False,
            origin="gold-label",
        ),
    ]

    multilabel = MultiLabel(labels=labels)

    assert len(multilabel.document_ids) == 3

    for i in range(0, 3):
        assert multilabel.labels[i].id == str(i)


def test_multilabel_id():
    query1 = "question 1"
    query2 = "question 2"
    document1 = Document(content="something", id="1")
    answer1 = Answer(answer="answer 1")
    filter1 = {"name": ["name 1"]}
    filter2 = {"name": ["name 1"], "author": ["author 1"]}
    label1 = Label(
        query=query1,
        document=document1,
        is_correct_answer=True,
        is_correct_document=True,
        origin="gold-label",
        answer=answer1,
        filters=filter1,
    )
    label2 = Label(
        query=query2,
        document=document1,
        is_correct_answer=True,
        is_correct_document=True,
        origin="gold-label",
        answer=answer1,
        filters=filter2,
    )
    label3 = Label(
        query=query1,
        document=document1,
        is_correct_answer=True,
        is_correct_document=True,
        origin="gold-label",
        answer=answer1,
        filters=filter2,
    )

    assert MultiLabel(labels=[label1]).id == "33a3e58e13b16e9d6ec682ffe59ccc89"
    assert MultiLabel(labels=[label2]).id == "1b3ad38b629db7b0e869373b01bc32b1"
    assert MultiLabel(labels=[label3]).id == "531445fa3bdf98b8598a3bea032bd605"


def test_multilabel_with_doc_containing_dataframes():
    label = Label(
        query="A question",
        document=Document(content=pd.DataFrame({"col1": [1, 2], "col2": [3, 4]})),
        is_correct_answer=True,
        is_correct_document=True,
        origin="gold-label",
        answer=Answer(answer="answer 1"),
    )
    assert len(MultiLabel(labels=[label]).contexts) == 1
    assert type(MultiLabel(labels=[label]).contexts[0]) is str
<<<<<<< HEAD
=======


def test_serialize_speech_document():
    speech_doc = SpeechDocument(
        id=12345,
        content_type="audio",
        content="this is the content of the document",
        content_audio=SAMPLES_PATH / "audio" / "this is the content of the document.wav",
        meta={"some": "meta"},
    )
    speech_doc_dict = speech_doc.to_dict()

    assert speech_doc_dict["content"] == "this is the content of the document"
    assert speech_doc_dict["content_audio"] == str(
        (SAMPLES_PATH / "audio" / "this is the content of the document.wav").absolute()
    )


def test_deserialize_speech_document():
    speech_doc = SpeechDocument(
        id=12345,
        content_type="audio",
        content="this is the content of the document",
        content_audio=SAMPLES_PATH / "audio" / "this is the content of the document.wav",
        meta={"some": "meta"},
    )
    assert speech_doc == SpeechDocument.from_dict(speech_doc.to_dict())


def test_serialize_speech_answer():
    speech_answer = SpeechAnswer(
        answer="answer",
        answer_audio=SAMPLES_PATH / "audio" / "answer.wav",
        context="the context for this answer is here",
        context_audio=SAMPLES_PATH / "audio" / "the context for this answer is here.wav",
    )
    speech_answer_dict = speech_answer.to_dict()

    assert speech_answer_dict["answer"] == "answer"
    assert speech_answer_dict["answer_audio"] == str((SAMPLES_PATH / "audio" / "answer.wav").absolute())
    assert speech_answer_dict["context"] == "the context for this answer is here"
    assert speech_answer_dict["context_audio"] == str(
        (SAMPLES_PATH / "audio" / "the context for this answer is here.wav").absolute()
    )


def test_deserialize_speech_answer():
    speech_answer = SpeechAnswer(
        answer="answer",
        answer_audio=SAMPLES_PATH / "audio" / "answer.wav",
        context="the context for this answer is here",
        context_audio=SAMPLES_PATH / "audio" / "the context for this answer is here.wav",
    )
    assert speech_answer == SpeechAnswer.from_dict(speech_answer.to_dict())


def test_span_in():
    assert 10 in Span(5, 15)
    assert not 20 in Span(1, 15)


def test_span_in_edges():
    assert 5 in Span(5, 15)
    assert not 15 in Span(5, 15)


def test_span_in_other_values():
    assert 10.0 in Span(5, 15)
    assert "10" in Span(5, 15)
    with pytest.raises(ValueError):
        "hello" in Span(5, 15)


def test_assert_span_vs_span():
    assert Span(10, 11) in Span(5, 15)
    assert Span(5, 10) in Span(5, 15)
    assert not Span(10, 15) in Span(5, 15)
    assert not Span(5, 15) in Span(5, 15)
    assert Span(5, 14) in Span(5, 15)

    assert not Span(0, 1) in Span(5, 15)
    assert not Span(0, 10) in Span(5, 15)
    assert not Span(10, 20) in Span(5, 15)
>>>>>>> 9b931bbf
<|MERGE_RESOLUTION|>--- conflicted
+++ resolved
@@ -412,90 +412,4 @@
         answer=Answer(answer="answer 1"),
     )
     assert len(MultiLabel(labels=[label]).contexts) == 1
-    assert type(MultiLabel(labels=[label]).contexts[0]) is str
-<<<<<<< HEAD
-=======
-
-
-def test_serialize_speech_document():
-    speech_doc = SpeechDocument(
-        id=12345,
-        content_type="audio",
-        content="this is the content of the document",
-        content_audio=SAMPLES_PATH / "audio" / "this is the content of the document.wav",
-        meta={"some": "meta"},
-    )
-    speech_doc_dict = speech_doc.to_dict()
-
-    assert speech_doc_dict["content"] == "this is the content of the document"
-    assert speech_doc_dict["content_audio"] == str(
-        (SAMPLES_PATH / "audio" / "this is the content of the document.wav").absolute()
-    )
-
-
-def test_deserialize_speech_document():
-    speech_doc = SpeechDocument(
-        id=12345,
-        content_type="audio",
-        content="this is the content of the document",
-        content_audio=SAMPLES_PATH / "audio" / "this is the content of the document.wav",
-        meta={"some": "meta"},
-    )
-    assert speech_doc == SpeechDocument.from_dict(speech_doc.to_dict())
-
-
-def test_serialize_speech_answer():
-    speech_answer = SpeechAnswer(
-        answer="answer",
-        answer_audio=SAMPLES_PATH / "audio" / "answer.wav",
-        context="the context for this answer is here",
-        context_audio=SAMPLES_PATH / "audio" / "the context for this answer is here.wav",
-    )
-    speech_answer_dict = speech_answer.to_dict()
-
-    assert speech_answer_dict["answer"] == "answer"
-    assert speech_answer_dict["answer_audio"] == str((SAMPLES_PATH / "audio" / "answer.wav").absolute())
-    assert speech_answer_dict["context"] == "the context for this answer is here"
-    assert speech_answer_dict["context_audio"] == str(
-        (SAMPLES_PATH / "audio" / "the context for this answer is here.wav").absolute()
-    )
-
-
-def test_deserialize_speech_answer():
-    speech_answer = SpeechAnswer(
-        answer="answer",
-        answer_audio=SAMPLES_PATH / "audio" / "answer.wav",
-        context="the context for this answer is here",
-        context_audio=SAMPLES_PATH / "audio" / "the context for this answer is here.wav",
-    )
-    assert speech_answer == SpeechAnswer.from_dict(speech_answer.to_dict())
-
-
-def test_span_in():
-    assert 10 in Span(5, 15)
-    assert not 20 in Span(1, 15)
-
-
-def test_span_in_edges():
-    assert 5 in Span(5, 15)
-    assert not 15 in Span(5, 15)
-
-
-def test_span_in_other_values():
-    assert 10.0 in Span(5, 15)
-    assert "10" in Span(5, 15)
-    with pytest.raises(ValueError):
-        "hello" in Span(5, 15)
-
-
-def test_assert_span_vs_span():
-    assert Span(10, 11) in Span(5, 15)
-    assert Span(5, 10) in Span(5, 15)
-    assert not Span(10, 15) in Span(5, 15)
-    assert not Span(5, 15) in Span(5, 15)
-    assert Span(5, 14) in Span(5, 15)
-
-    assert not Span(0, 1) in Span(5, 15)
-    assert not Span(0, 10) in Span(5, 15)
-    assert not Span(10, 20) in Span(5, 15)
->>>>>>> 9b931bbf
+    assert type(MultiLabel(labels=[label]).contexts[0]) is str