--- conflicted
+++ resolved
@@ -367,10 +367,7 @@
     response = result["results"][0]
     assert any(word for word in ["berlin", "germany", "population", "city", "amazing"] if word in response.casefold())
     assert len(result["invocation_context"]) > 0
-<<<<<<< HEAD
-=======
     assert "questions" in result["invocation_context"] and len(result["invocation_context"]["questions"]) > 0
->>>>>>> e2fb82b1
 
 
 def test_complex_pipeline_with_shared_prompt_model_yaml(tmp_path):
@@ -408,10 +405,7 @@
     response = result["results"][0]
     assert any(word for word in ["berlin", "germany", "population", "city", "amazing"] if word in response.casefold())
     assert len(result["invocation_context"]) > 0
-<<<<<<< HEAD
-=======
     assert "questions" in result["invocation_context"] and len(result["invocation_context"]["questions"]) > 0
->>>>>>> e2fb82b1
 
 
 def test_complex_pipeline_with_shared_prompt_model_and_prompt_template_yaml(tmp_path):
@@ -458,8 +452,6 @@
     response = result["results"][0]
     assert any(word for word in ["berlin", "germany", "population", "city", "amazing"] if word in response.casefold())
     assert len(result["invocation_context"]) > 0
-<<<<<<< HEAD
-=======
     assert "questions" in result["invocation_context"] and len(result["invocation_context"]["questions"]) > 0
 
 
@@ -540,7 +532,6 @@
     assert any(word for word in ["berlin", "germany", "population", "city", "amazing"] if word in response.casefold())
     assert len(result["invocation_context"]) > 0
     assert "questions" in result["invocation_context"] and len(result["invocation_context"]["questions"]) > 0
->>>>>>> e2fb82b1
 
 
 @pytest.mark.skipif(
@@ -599,9 +590,5 @@
     result = pipeline.run(query="not relevant", documents=[Document("Berlin is a city in Germany.")])
     response = result["results"][0]
     assert any(word for word in ["berlin", "germany", "population", "city", "amazing"] if word in response.casefold())
-<<<<<<< HEAD
     assert len(result["invocation_context"]) > 0
-=======
-    assert len(result["invocation_context"]) > 0
-    assert "questions" in result["invocation_context"] and len(result["invocation_context"]["questions"]) > 0
->>>>>>> e2fb82b1
+    assert "questions" in result["invocation_context"] and len(result["invocation_context"]["questions"]) > 0