from copy import deepcopy
from pathlib import Path
import os
import ssl
import json
import platform
import sys
from typing import Tuple
from pyparsing import original_text_for

import pytest
from requests import PreparedRequest
import responses
import logging
from transformers import pipeline
import yaml
import pandas as pd

from haystack import __version__
from haystack.document_stores.deepsetcloud import DeepsetCloudDocumentStore
from haystack.document_stores.elasticsearch import ElasticsearchDocumentStore
from haystack.nodes.other.join_docs import JoinDocuments
from haystack.nodes.base import BaseComponent
from haystack.nodes.retriever.sparse import BM25Retriever
from haystack.pipelines import Pipeline, RootNode
from haystack.pipelines.config import validate_config_strings, get_component_definitions
from haystack.pipelines.utils import generate_code
from haystack.errors import PipelineConfigError
from haystack.nodes import PreProcessor, TextConverter
from haystack.utils.deepsetcloud import DeepsetCloudError
from haystack import Document, Answer
from haystack.nodes.other.route_documents import RouteDocuments
from haystack.nodes.other.join_answers import JoinAnswers

from ..conftest import (
    MOCK_DC,
    DC_API_ENDPOINT,
    DC_API_KEY,
    DC_TEST_INDEX,
    SAMPLES_PATH,
    MockDocumentStore,
    MockRetriever,
    MockNode,
    deepset_cloud_fixture,
)

logger = logging.getLogger(__name__)


@pytest.fixture
def reduce_windows_recursion_limit():
    """
    Prevents Windows CI from crashing with Stackoverflow in situations we want to provoke a RecursionError
    """
    is_windows = platform.system() == "Windows"
    default_recursion_limit = sys.getrecursionlimit()
    if is_windows:
        reduced_recursion_limit = default_recursion_limit // 2
        logger.warning(f"Reducing recursion limit to {reduced_recursion_limit}")
        sys.setrecursionlimit(reduced_recursion_limit)
    yield
    if is_windows:
        logger.warning(f"Resetting recursion limit to {default_recursion_limit}")
        sys.setrecursionlimit(default_recursion_limit)


class ParentComponent(BaseComponent):
    outgoing_edges = 1

    def __init__(self, dependent: BaseComponent) -> None:
        super().__init__()

    def run(*args, **kwargs):
        logging.info("ParentComponent run() was called")

    def run_batch(*args, **kwargs):
        pass


class ParentComponent2(BaseComponent):
    outgoing_edges = 1

    def __init__(self, dependent: BaseComponent) -> None:
        super().__init__()

    def run(*args, **kwargs):
        logging.info("ParentComponent2 run() was called")

    def run_batch(*args, **kwargs):
        pass


class ChildComponent(BaseComponent):
    def __init__(self, some_key: str = None) -> None:
        super().__init__()

    def run(*args, **kwargs):
        logging.info("ChildComponent run() was called")

    def run_batch(*args, **kwargs):
        pass


class DummyRetriever(MockRetriever):
    def __init__(self, document_store):
        self.document_store = document_store

    def run(self):
        test = "test"
        return {"test": test}, "output_1"


class JoinNode(RootNode):
    def run(self, output=None, inputs=None):
        if inputs:
            output = ""
            for input_dict in inputs:
                output += input_dict["output"]
        return {"output": output}, "output_1"


#
# Integration tests
#


@pytest.mark.integration
@pytest.mark.elasticsearch
def test_to_code_creates_same_pipelines():
    index_pipeline = Pipeline.load_from_yaml(
        SAMPLES_PATH / "pipeline" / "test.haystack-pipeline.yml", pipeline_name="indexing_pipeline"
    )
    query_pipeline = Pipeline.load_from_yaml(
        SAMPLES_PATH / "pipeline" / "test.haystack-pipeline.yml", pipeline_name="query_pipeline"
    )
    query_pipeline_code = query_pipeline.to_code(pipeline_variable_name="query_pipeline_from_code")
    index_pipeline_code = index_pipeline.to_code(pipeline_variable_name="index_pipeline_from_code")

    exec(query_pipeline_code)
    exec(index_pipeline_code)
    assert locals()["query_pipeline_from_code"] is not None
    assert locals()["index_pipeline_from_code"] is not None
    assert query_pipeline.get_config() == locals()["query_pipeline_from_code"].get_config()
    assert index_pipeline.get_config() == locals()["index_pipeline_from_code"].get_config()


#
# Unit tests
#


def test_get_config_creates_dependent_component():
    child = ChildComponent()
    parent = ParentComponent(dependent=child)
    pipeline = Pipeline()
    pipeline.add_node(component=parent, name="parent", inputs=["Query"])

    expected_pipelines = [{"name": "query", "nodes": [{"name": "parent", "inputs": ["Query"]}]}]
    expected_components = [
        {"name": "parent", "type": "ParentComponent", "params": {"dependent": "ChildComponent"}},
        {"name": "ChildComponent", "type": "ChildComponent", "params": {}},
    ]

    config = pipeline.get_config()
    for expected_pipeline in expected_pipelines:
        assert expected_pipeline in config["pipelines"]
    for expected_component in expected_components:
        assert expected_component in config["components"]


def test_get_config_creates_only_one_dependent_component_referenced_by_multiple_parents():
    child = ChildComponent()
    parent = ParentComponent(dependent=child)
    parent2 = ParentComponent2(dependent=child)
    p_ensemble = Pipeline()
    p_ensemble.add_node(component=parent, name="Parent1", inputs=["Query"])
    p_ensemble.add_node(component=parent2, name="Parent2", inputs=["Query"])
    p_ensemble.add_node(component=JoinDocuments(join_mode="merge"), name="JoinResults", inputs=["Parent1", "Parent2"])

    expected_components = [
        {"name": "Parent1", "type": "ParentComponent", "params": {"dependent": "ChildComponent"}},
        {"name": "ChildComponent", "type": "ChildComponent", "params": {}},
        {"name": "Parent2", "type": "ParentComponent2", "params": {"dependent": "ChildComponent"}},
        {"name": "JoinResults", "type": "JoinDocuments", "params": {"join_mode": "merge"}},
    ]

    expected_pipelines = [
        {
            "name": "query",
            "nodes": [
                {"name": "Parent1", "inputs": ["Query"]},
                {"name": "Parent2", "inputs": ["Query"]},
                {"name": "JoinResults", "inputs": ["Parent1", "Parent2"]},
            ],
        }
    ]

    config = p_ensemble.get_config()
    for expected_pipeline in expected_pipelines:
        assert expected_pipeline in config["pipelines"]
    for expected_component in expected_components:
        assert expected_component in config["components"]


def test_get_config_creates_two_different_dependent_components_of_same_type():
    child_a = ChildComponent(some_key="A")
    child_b = ChildComponent(some_key="B")
    parent = ParentComponent(dependent=child_a)
    parent2 = ParentComponent(dependent=child_b)
    p_ensemble = Pipeline()
    p_ensemble.add_node(component=parent, name="ParentA", inputs=["Query"])
    p_ensemble.add_node(component=parent2, name="ParentB", inputs=["Query"])
    p_ensemble.add_node(component=JoinDocuments(join_mode="merge"), name="JoinResults", inputs=["ParentA", "ParentB"])

    expected_components = [
        {"name": "ParentA", "type": "ParentComponent", "params": {"dependent": "ChildComponent"}},
        {"name": "ChildComponent", "type": "ChildComponent", "params": {"some_key": "A"}},
        {"name": "ParentB", "type": "ParentComponent", "params": {"dependent": "ChildComponent_2"}},
        {"name": "ChildComponent_2", "type": "ChildComponent", "params": {"some_key": "B"}},
        {"name": "JoinResults", "type": "JoinDocuments", "params": {"join_mode": "merge"}},
    ]

    expected_pipelines = [
        {
            "name": "query",
            "nodes": [
                {"name": "ParentA", "inputs": ["Query"]},
                {"name": "ParentB", "inputs": ["Query"]},
                {"name": "JoinResults", "inputs": ["ParentA", "ParentB"]},
            ],
        }
    ]

    config = p_ensemble.get_config()
    for expected_pipeline in expected_pipelines:
        assert expected_pipeline in config["pipelines"]
    for expected_component in expected_components:
        assert expected_component in config["components"]


def test_get_config_reuses_same_dependent_components():
    child = ChildComponent()
    parent = ParentComponent(dependent=child)
    pipeline = Pipeline()
    pipeline.add_node(component=parent, name="parent", inputs=["Query"])
    pipeline.add_node(component=child, name="child", inputs=["parent"])
    config = pipeline.get_config()

    expected_pipelines = [
        {"name": "query", "nodes": [{"name": "parent", "inputs": ["Query"]}, {"name": "child", "inputs": ["parent"]}]}
    ]
    expected_components = [
        {"name": "parent", "type": "ParentComponent", "params": {"dependent": "child"}},
        {"name": "child", "type": "ChildComponent", "params": {}},
    ]

    config = pipeline.get_config()
    for expected_pipeline in expected_pipelines:
        assert expected_pipeline in config["pipelines"]
    for expected_component in expected_components:
        assert expected_component in config["components"]


def test_get_config_creates_different_components_if_instances_differ():
    child_a = ChildComponent()
    child_b = ChildComponent()
    child_c = ChildComponent()
    parent = ParentComponent(dependent=child_a)
    parent2 = ParentComponent(dependent=child_b)
    p_ensemble = Pipeline()
    p_ensemble.add_node(component=parent, name="ParentA", inputs=["Query"])
    p_ensemble.add_node(component=parent2, name="ParentB", inputs=["Query"])
    p_ensemble.add_node(component=child_c, name="Child", inputs=["Query"])

    expected_components = [
        {"name": "ParentA", "type": "ParentComponent", "params": {"dependent": "ChildComponent"}},
        {"name": "ChildComponent", "type": "ChildComponent", "params": {}},
        {"name": "ParentB", "type": "ParentComponent", "params": {"dependent": "ChildComponent_2"}},
        {"name": "ChildComponent_2", "type": "ChildComponent", "params": {}},
        {"name": "Child", "type": "ChildComponent", "params": {}},
    ]

    expected_pipelines = [
        {
            "name": "query",
            "nodes": [
                {"name": "ParentA", "inputs": ["Query"]},
                {"name": "ParentB", "inputs": ["Query"]},
                {"name": "Child", "inputs": ["Query"]},
            ],
        }
    ]

    config = p_ensemble.get_config()
    for expected_pipeline in expected_pipelines:
        assert expected_pipeline in config["pipelines"]
    for expected_component in expected_components:
        assert expected_component in config["components"]


def test_get_config_reuses_same_unnamed_dependent_components():
    child = ChildComponent()
    parent = ParentComponent(dependent=child)
    parent2 = ParentComponent(dependent=child)
    p_ensemble = Pipeline()
    p_ensemble.add_node(component=parent, name="ParentA", inputs=["Query"])
    p_ensemble.add_node(component=parent2, name="ParentB", inputs=["Query"])

    expected_components = [
        {"name": "ParentA", "type": "ParentComponent", "params": {"dependent": "ChildComponent"}},
        {"name": "ChildComponent", "type": "ChildComponent", "params": {}},
        {"name": "ParentB", "type": "ParentComponent", "params": {"dependent": "ChildComponent"}},
    ]

    expected_pipelines = [
        {"name": "query", "nodes": [{"name": "ParentA", "inputs": ["Query"]}, {"name": "ParentB", "inputs": ["Query"]}]}
    ]

    config = p_ensemble.get_config()
    for expected_pipeline in expected_pipelines:
        assert expected_pipeline in config["pipelines"]
    for expected_component in expected_components:
        assert expected_component in config["components"]


def test_get_config_multi_level_dependencies():
    child = ChildComponent()
    intermediate = ParentComponent(dependent=child)
    parent = ParentComponent(dependent=intermediate)
    p_ensemble = Pipeline()
    p_ensemble.add_node(component=parent, name="Parent", inputs=["Query"])

    expected_components = [
        {"name": "Parent", "type": "ParentComponent", "params": {"dependent": "ParentComponent"}},
        {"name": "ChildComponent", "type": "ChildComponent", "params": {}},
        {"name": "ParentComponent", "type": "ParentComponent", "params": {"dependent": "ChildComponent"}},
    ]

    expected_pipelines = [{"name": "query", "nodes": [{"name": "Parent", "inputs": ["Query"]}]}]

    config = p_ensemble.get_config()
    for expected_pipeline in expected_pipelines:
        assert expected_pipeline in config["pipelines"]
    for expected_component in expected_components:
        assert expected_component in config["components"]


def test_get_config_multi_level_dependencies_of_same_type():
    child = ChildComponent()
    second_intermediate = ParentComponent(dependent=child)
    intermediate = ParentComponent(dependent=second_intermediate)
    parent = ParentComponent(dependent=intermediate)
    p_ensemble = Pipeline()
    p_ensemble.add_node(component=parent, name="ParentComponent", inputs=["Query"])

    expected_components = [
        {"name": "ParentComponent_3", "type": "ParentComponent", "params": {"dependent": "ChildComponent"}},
        {"name": "ParentComponent_2", "type": "ParentComponent", "params": {"dependent": "ParentComponent_3"}},
        {"name": "ParentComponent", "type": "ParentComponent", "params": {"dependent": "ParentComponent_2"}},
        {"name": "ChildComponent", "type": "ChildComponent", "params": {}},
    ]

    expected_pipelines = [{"name": "query", "nodes": [{"name": "ParentComponent", "inputs": ["Query"]}]}]

    config = p_ensemble.get_config()
    for expected_pipeline in expected_pipelines:
        assert expected_pipeline in config["pipelines"]
    for expected_component in expected_components:
        assert expected_component in config["components"]


def test_get_config_component_with_superclass_arguments():
    class CustomBaseDocumentStore(MockDocumentStore):
        def __init__(self, base_parameter: str):
            self.base_parameter = base_parameter

    class CustomDocumentStore(CustomBaseDocumentStore):
        def __init__(self, sub_parameter: int):
            super().__init__(base_parameter="something")
            self.sub_parameter = sub_parameter

    class CustomRetriever(MockRetriever):
        def __init__(self, document_store):
            super().__init__()
            self.document_store = document_store

    document_store = CustomDocumentStore(sub_parameter=10)
    retriever = CustomRetriever(document_store=document_store)
    pipeline = Pipeline()
    pipeline.add_node(retriever, name="Retriever", inputs=["Query"])

    pipeline.get_config()
    assert pipeline.get_document_store().sub_parameter == 10
    assert pipeline.get_document_store().base_parameter == "something"


def test_get_config_custom_node_with_params():
    class CustomNode(MockNode):
        def __init__(self, param: int):
            super().__init__()
            self.param = param

    pipeline = Pipeline()
    pipeline.add_node(CustomNode(param=10), name="custom_node", inputs=["Query"])

    assert len(pipeline.get_config()["components"]) == 1
    assert pipeline.get_config()["components"][0]["params"] == {"param": 10}


def test_get_config_custom_node_with_positional_params():
    class CustomNode(MockNode):
        def __init__(self, param: int = 1):
            super().__init__()
            self.param = param

    pipeline = Pipeline()
    pipeline.add_node(CustomNode(10), name="custom_node", inputs=["Query"])

    assert len(pipeline.get_config()["components"]) == 1
    assert pipeline.get_config()["components"][0]["params"] == {"param": 10}


def test_get_config_multi_output_node():
    class MultiOutputNode(BaseComponent):
        outgoing_edges = 2

        def run(self, *a, **k):
            pass

        def run_batch(self, *a, **k):
            pass

    pipeline = Pipeline()
    pipeline.add_node(MultiOutputNode(), name="multi_output_node", inputs=["Query"])
    pipeline.add_node(MockNode(), name="fork_1", inputs=["multi_output_node.output_1"])
    pipeline.add_node(MockNode(), name="fork_2", inputs=["multi_output_node.output_2"])
    pipeline.add_node(JoinNode(), name="join_node", inputs=["fork_1", "fork_2"])

    config = pipeline.get_config()
    assert len(config["components"]) == 4
    assert len(config["pipelines"]) == 1
    nodes = config["pipelines"][0]["nodes"]
    assert len(nodes) == 4

    assert nodes[0]["name"] == "multi_output_node"
    assert len(nodes[0]["inputs"]) == 1
    assert "Query" in nodes[0]["inputs"]

    assert nodes[1]["name"] == "fork_1"
    assert len(nodes[1]["inputs"]) == 1
    assert "multi_output_node.output_1" in nodes[1]["inputs"]

    assert nodes[2]["name"] == "fork_2"
    assert len(nodes[2]["inputs"]) == 1
    assert "multi_output_node.output_2" in nodes[2]["inputs"]

    assert nodes[3]["name"] == "join_node"
    assert len(nodes[3]["inputs"]) == 2
    assert "fork_1" in nodes[3]["inputs"]
    assert "fork_2" in nodes[3]["inputs"]


def test_generate_code_simple_pipeline():
    config = {
        "version": "ignore",
        "components": [
            {
                "name": "retri",
                "type": "BM25Retriever",
                "params": {"document_store": "ElasticsearchDocumentStore", "top_k": 20},
            },
            {
                "name": "ElasticsearchDocumentStore",
                "type": "ElasticsearchDocumentStore",
                "params": {"index": "my-index"},
            },
        ],
        "pipelines": [{"name": "query", "nodes": [{"name": "retri", "inputs": ["Query"]}]}],
    }

    code = generate_code(pipeline_config=config, pipeline_variable_name="p", generate_imports=False)
    assert code == (
        'elasticsearch_document_store = ElasticsearchDocumentStore(index="my-index")\n'
        "retri = BM25Retriever(document_store=elasticsearch_document_store, top_k=20)\n"
        "\n"
        "p = Pipeline()\n"
        'p.add_node(component=retri, name="retri", inputs=["Query"])'
    )


def test_generate_code_imports():
    pipeline_config = {
        "version": "ignore",
        "components": [
            {"name": "DocumentStore", "type": "ElasticsearchDocumentStore"},
            {"name": "retri", "type": "BM25Retriever", "params": {"document_store": "DocumentStore"}},
            {"name": "retri2", "type": "TfidfRetriever", "params": {"document_store": "DocumentStore"}},
        ],
        "pipelines": [
            {
                "name": "Query",
                "nodes": [{"name": "retri", "inputs": ["Query"]}, {"name": "retri2", "inputs": ["Query"]}],
            }
        ],
    }

    code = generate_code(pipeline_config=pipeline_config, pipeline_variable_name="p", generate_imports=True)
    assert code == (
        "from haystack.document_stores import ElasticsearchDocumentStore\n"
        "from haystack.nodes import BM25Retriever, TfidfRetriever\n"
        "from haystack.pipelines import Pipeline\n"
        "\n"
        "document_store = ElasticsearchDocumentStore()\n"
        'document_store.name = "DocumentStore"\n'
        "retri = BM25Retriever(document_store=document_store)\n"
        "retri_2 = TfidfRetriever(document_store=document_store)\n"
        "\n"
        "p = Pipeline()\n"
        'p.add_node(component=retri, name="retri", inputs=["Query"])\n'
        'p.add_node(component=retri_2, name="retri2", inputs=["Query"])'
    )


def test_generate_code_imports_no_pipeline_cls():
    pipeline_config = {
        "version": "ignore",
        "components": [
            {"name": "DocumentStore", "type": "ElasticsearchDocumentStore"},
            {"name": "retri", "type": "BM25Retriever", "params": {"document_store": "DocumentStore"}},
        ],
        "pipelines": [{"name": "Query", "nodes": [{"name": "retri", "inputs": ["Query"]}]}],
    }

    code = generate_code(
        pipeline_config=pipeline_config,
        pipeline_variable_name="p",
        generate_imports=True,
        add_pipeline_cls_import=False,
    )
    assert code == (
        "from haystack.document_stores import ElasticsearchDocumentStore\n"
        "from haystack.nodes import BM25Retriever\n"
        "\n"
        "document_store = ElasticsearchDocumentStore()\n"
        'document_store.name = "DocumentStore"\n'
        "retri = BM25Retriever(document_store=document_store)\n"
        "\n"
        "p = Pipeline()\n"
        'p.add_node(component=retri, name="retri", inputs=["Query"])'
    )


def test_generate_code_comment():
    pipeline_config = {
        "version": "ignore",
        "components": [
            {"name": "DocumentStore", "type": "ElasticsearchDocumentStore"},
            {"name": "retri", "type": "BM25Retriever", "params": {"document_store": "DocumentStore"}},
        ],
        "pipelines": [{"name": "Query", "nodes": [{"name": "retri", "inputs": ["Query"]}]}],
    }

    comment = "This is my comment\n...and here is a new line"
    code = generate_code(pipeline_config=pipeline_config, pipeline_variable_name="p", comment=comment)
    assert code == (
        "# This is my comment\n"
        "# ...and here is a new line\n"
        "from haystack.document_stores import ElasticsearchDocumentStore\n"
        "from haystack.nodes import BM25Retriever\n"
        "from haystack.pipelines import Pipeline\n"
        "\n"
        "document_store = ElasticsearchDocumentStore()\n"
        'document_store.name = "DocumentStore"\n'
        "retri = BM25Retriever(document_store=document_store)\n"
        "\n"
        "p = Pipeline()\n"
        'p.add_node(component=retri, name="retri", inputs=["Query"])'
    )


def test_generate_code_is_component_order_invariant():
    pipeline_config = {
        "version": "ignore",
        "pipelines": [
            {
                "name": "Query",
                "nodes": [
                    {"name": "EsRetriever", "inputs": ["Query"]},
                    {"name": "EmbeddingRetriever", "inputs": ["Query"]},
                    {"name": "JoinResults", "inputs": ["EsRetriever", "EmbeddingRetriever"]},
                ],
            }
        ],
    }

    doc_store = {"name": "ElasticsearchDocumentStore", "type": "ElasticsearchDocumentStore"}
    es_retriever = {
        "name": "EsRetriever",
        "type": "BM25Retriever",
        "params": {"document_store": "ElasticsearchDocumentStore"},
    }
    emb_retriever = {
        "name": "EmbeddingRetriever",
        "type": "EmbeddingRetriever",
        "params": {
            "document_store": "ElasticsearchDocumentStore",
            "embedding_model": "sentence-transformers/all-MiniLM-L6-v2",
        },
    }
    join_node = {"name": "JoinResults", "type": "JoinDocuments"}

    component_orders = [
        [doc_store, es_retriever, emb_retriever, join_node],
        [es_retriever, emb_retriever, join_node, doc_store],
        [join_node, es_retriever, emb_retriever, doc_store],
    ]

    expected_code = (
        "elasticsearch_document_store = ElasticsearchDocumentStore()\n"
        "es_retriever = BM25Retriever(document_store=elasticsearch_document_store)\n"
        'embedding_retriever = EmbeddingRetriever(document_store=elasticsearch_document_store, embedding_model="sentence-transformers/all-MiniLM-L6-v2")\n'
        "join_results = JoinDocuments()\n"
        "\n"
        "p = Pipeline()\n"
        'p.add_node(component=es_retriever, name="EsRetriever", inputs=["Query"])\n'
        'p.add_node(component=embedding_retriever, name="EmbeddingRetriever", inputs=["Query"])\n'
        'p.add_node(component=join_results, name="JoinResults", inputs=["EsRetriever", "EmbeddingRetriever"])'
    )

    for components in component_orders:
        pipeline_config["components"] = components

        code = generate_code(pipeline_config=pipeline_config, pipeline_variable_name="p", generate_imports=False)
        assert code == expected_code


def test_generate_code_can_handle_weak_cyclic_pipelines():
    config = {
        "version": "ignore",
        "components": [
            {"name": "parent", "type": "ParentComponent", "params": {"dependent": "child"}},
            {"name": "child", "type": "ChildComponent", "params": {}},
        ],
        "pipelines": [
            {
                "name": "query",
                "nodes": [{"name": "parent", "inputs": ["Query"]}, {"name": "child", "inputs": ["parent"]}],
            }
        ],
    }
    code = generate_code(pipeline_config=config, generate_imports=False)
    assert code == (
        "child = ChildComponent()\n"
        "parent = ParentComponent(dependent=child)\n"
        "\n"
        "pipeline = Pipeline()\n"
        'pipeline.add_node(component=parent, name="parent", inputs=["Query"])\n'
        'pipeline.add_node(component=child, name="child", inputs=["parent"])'
    )


@pytest.mark.parametrize("input", ["\btest", " test", "#test", "+test", "\ttest", "\ntest", "test()"])
def test_validate_user_input_invalid(input):
    with pytest.raises(PipelineConfigError, match="is not a valid variable name or value"):
        validate_config_strings(input)


@pytest.mark.parametrize(
    "input",
    [
        "test",
        "testName",
        "test_name",
        "test-name",
        "test-name1234",
        "http://localhost:8000/my-path",
        "C:\\Some\\Windows\\Path\\To\\file.txt",
    ],
)
def test_validate_user_input_valid(input):
    validate_config_strings(input)


def test_validate_pipeline_config_invalid_component_name():
    with pytest.raises(PipelineConfigError, match="is not a valid variable name or value"):
        validate_config_strings({"components": [{"name": "\btest"}]})


def test_validate_pipeline_config_invalid_component_type():
    with pytest.raises(PipelineConfigError, match="is not a valid variable name or value"):
        validate_config_strings({"components": [{"name": "test", "type": "\btest"}]})


def test_validate_pipeline_config_invalid_component_param():
    with pytest.raises(PipelineConfigError, match="is not a valid variable name or value"):
        validate_config_strings({"components": [{"name": "test", "type": "test", "params": {"key": "\btest"}}]})


def test_validate_pipeline_config_invalid_component_param_key():
    with pytest.raises(PipelineConfigError, match="is not a valid variable name or value"):
        validate_config_strings({"components": [{"name": "test", "type": "test", "params": {"\btest": "test"}}]})


def test_validate_pipeline_config_invalid_pipeline_name():
    with pytest.raises(PipelineConfigError, match="is not a valid variable name or value"):
        validate_config_strings({"components": [{"name": "test", "type": "test"}], "pipelines": [{"name": "\btest"}]})


def test_validate_pipeline_config_invalid_pipeline_node_name():
    with pytest.raises(PipelineConfigError, match="is not a valid variable name or value"):
        validate_config_strings(
            {
                "components": [{"name": "test", "type": "test"}],
                "pipelines": [{"name": "test", "type": "test", "nodes": [{"name": "\btest"}]}],
            }
        )


def test_validate_pipeline_config_invalid_pipeline_node_inputs():
    with pytest.raises(PipelineConfigError, match="is not a valid variable name or value"):
        validate_config_strings(
            {
                "components": [{"name": "test", "type": "test"}],
                "pipelines": [{"name": "test", "type": "test", "nodes": [{"name": "test", "inputs": ["\btest"]}]}],
            }
        )


def test_validate_pipeline_config_recursive_config(reduce_windows_recursion_limit):
    pipeline_config = {}
    node = {"config": pipeline_config}
    pipeline_config["node"] = node

    with pytest.raises(PipelineConfigError, match="recursive"):
        validate_config_strings(pipeline_config)


@pytest.mark.usefixtures(deepset_cloud_fixture.__name__)
@responses.activate
def test_load_from_deepset_cloud_query():
    if MOCK_DC:
        with open(SAMPLES_PATH / "dc" / "pipeline_config.json", "r") as f:
            pipeline_config_yaml_response = json.load(f)

        responses.add(
            method=responses.GET,
            url=f"{DC_API_ENDPOINT}/workspaces/default/pipelines/{DC_TEST_INDEX}/json",
            json=pipeline_config_yaml_response,
            status=200,
        )

        responses.add(
            method=responses.POST,
            url=f"{DC_API_ENDPOINT}/workspaces/default/indexes/{DC_TEST_INDEX}/documents-query",
            json=[{"id": "test_doc", "content": "man on hores"}],
            status=200,
        )

    query_pipeline = Pipeline.load_from_deepset_cloud(
        pipeline_config_name=DC_TEST_INDEX, api_endpoint=DC_API_ENDPOINT, api_key=DC_API_KEY
    )
    retriever = query_pipeline.get_node("Retriever")
    document_store = retriever.document_store
    assert isinstance(retriever, BM25Retriever)
    assert isinstance(document_store, DeepsetCloudDocumentStore)
    assert document_store == query_pipeline.get_document_store()
    assert document_store.name == "DocumentStore"

    prediction = query_pipeline.run(query="man on horse", params={})

    assert prediction["query"] == "man on horse"
    assert len(prediction["documents"]) == 1
    assert prediction["documents"][0].id == "test_doc"


@pytest.mark.usefixtures(deepset_cloud_fixture.__name__)
@responses.activate
def test_load_from_deepset_cloud_indexing(caplog):
    if MOCK_DC:
        with open(SAMPLES_PATH / "dc" / "pipeline_config.json", "r") as f:
            pipeline_config_yaml_response = json.load(f)

        responses.add(
            method=responses.GET,
            url=f"{DC_API_ENDPOINT}/workspaces/default/pipelines/{DC_TEST_INDEX}/json",
            json=pipeline_config_yaml_response,
            status=200,
        )

    indexing_pipeline = Pipeline.load_from_deepset_cloud(
        pipeline_config_name=DC_TEST_INDEX, api_endpoint=DC_API_ENDPOINT, api_key=DC_API_KEY, pipeline_name="indexing"
    )
    document_store = indexing_pipeline.get_node("DocumentStore")
    assert isinstance(document_store, DeepsetCloudDocumentStore)

    with caplog.at_level(logging.INFO):
        indexing_pipeline.run(file_paths=[SAMPLES_PATH / "docs" / "doc_1.txt"])
        assert "Note that DeepsetCloudDocumentStore does not support write operations." in caplog.text
        assert "Input to write_documents: {" in caplog.text


@pytest.mark.usefixtures(deepset_cloud_fixture.__name__)
@responses.activate
def test_list_pipelines_on_deepset_cloud():
    pipelines = Pipeline.list_pipelines_on_deepset_cloud(api_endpoint=DC_API_ENDPOINT, api_key=DC_API_KEY)
    assert len(pipelines) == 1
    assert pipelines[0]["name"] == DC_TEST_INDEX


@pytest.mark.usefixtures(deepset_cloud_fixture.__name__)
@responses.activate
def test_save_to_deepset_cloud():
    if MOCK_DC:
        responses.add(
            method=responses.GET,
            url=f"{DC_API_ENDPOINT}/workspaces/default/pipelines/test_pipeline_config",
            json={
                "name": "test_pipeline_config",
                "pipeline_id": "2184e9c1-c6ec-40a1-9b28-5d2768e5efa2",
                "status": "UNDEPLOYED",
                "created_at": "2022-02-01T09:57:03.803991+00:00",
                "deleted": False,
                "is_default": False,
                "indexing": {"status": "IN_PROGRESS", "pending_file_count": 4, "total_file_count": 33},
            },
            status=200,
        )

        responses.add(
            method=responses.GET,
            url=f"{DC_API_ENDPOINT}/workspaces/default/pipelines/test_pipeline_config_deployed",
            json={
                "name": "test_pipeline_config_deployed",
                "pipeline_id": "8184e0c1-c6ec-40a1-9b28-5d2768e5efa3",
                "status": "DEPLOYED",
                "created_at": "2022-02-09T09:57:03.803991+00:00",
                "deleted": False,
                "is_default": False,
                "indexing": {"status": "INDEXED", "pending_file_count": 0, "total_file_count": 33},
            },
            status=200,
        )

        responses.add(
            method=responses.GET,
            url=f"{DC_API_ENDPOINT}/workspaces/default/pipelines/test_pipeline_config_copy",
            json={"errors": ["Pipeline with the name test_pipeline_config_copy does not exists."]},
            status=404,
        )

        with open(SAMPLES_PATH / "dc" / "pipeline_config.json", "r") as f:
            pipeline_config_yaml_response = json.load(f)

        responses.add(
            method=responses.GET,
            url=f"{DC_API_ENDPOINT}/workspaces/default/pipelines/{DC_TEST_INDEX}/json",
            json=pipeline_config_yaml_response,
            status=200,
        )

        responses.add(
            method=responses.POST,
            url=f"{DC_API_ENDPOINT}/workspaces/default/pipelines",
            json={"name": "test_pipeline_config_copy"},
            status=200,
        )

        responses.add(
            method=responses.PUT,
            url=f"{DC_API_ENDPOINT}/workspaces/default/pipelines/test_pipeline_config/yaml",
            json={"name": "test_pipeline_config"},
            status=200,
        )

        responses.add(
            method=responses.PUT,
            url=f"{DC_API_ENDPOINT}/workspaces/default/pipelines/test_pipeline_config_deployed/yaml",
            json={"errors": ["Updating the pipeline yaml is not allowed for pipelines with status: 'DEPLOYED'"]},
            status=406,
        )

    query_pipeline = Pipeline.load_from_deepset_cloud(
        pipeline_config_name=DC_TEST_INDEX, api_endpoint=DC_API_ENDPOINT, api_key=DC_API_KEY
    )

    index_pipeline = Pipeline.load_from_deepset_cloud(
        pipeline_config_name=DC_TEST_INDEX, api_endpoint=DC_API_ENDPOINT, api_key=DC_API_KEY, pipeline_name="indexing"
    )

    Pipeline.save_to_deepset_cloud(
        query_pipeline=query_pipeline,
        index_pipeline=index_pipeline,
        pipeline_config_name="test_pipeline_config_copy",
        api_endpoint=DC_API_ENDPOINT,
        api_key=DC_API_KEY,
    )

    with pytest.raises(
        ValueError,
        match="Pipeline config 'test_pipeline_config' already exists. Set `overwrite=True` to overwrite pipeline config",
    ):
        Pipeline.save_to_deepset_cloud(
            query_pipeline=query_pipeline,
            index_pipeline=index_pipeline,
            pipeline_config_name="test_pipeline_config",
            api_endpoint=DC_API_ENDPOINT,
            api_key=DC_API_KEY,
        )

    Pipeline.save_to_deepset_cloud(
        query_pipeline=query_pipeline,
        index_pipeline=index_pipeline,
        pipeline_config_name="test_pipeline_config",
        api_endpoint=DC_API_ENDPOINT,
        api_key=DC_API_KEY,
        overwrite=True,
    )

    with pytest.raises(
        ValueError,
        match="Deployed pipeline configs are not allowed to be updated. Please undeploy pipeline config 'test_pipeline_config_deployed' first",
    ):
        Pipeline.save_to_deepset_cloud(
            query_pipeline=query_pipeline,
            index_pipeline=index_pipeline,
            pipeline_config_name="test_pipeline_config_deployed",
            api_endpoint=DC_API_ENDPOINT,
            api_key=DC_API_KEY,
            overwrite=True,
        )


@pytest.mark.integration
@pytest.mark.elasticsearch
@pytest.mark.usefixtures(deepset_cloud_fixture.__name__)
@responses.activate
def test_save_nonexisting_pipeline_to_deepset_cloud():
    if MOCK_DC:

        def dc_document_store_matcher(request: PreparedRequest) -> Tuple[bool, str]:
            matches = False
            reason = "No DeepsetCloudDocumentStore found."
            request_body = request.body or ""
            json_body = yaml.safe_load(request_body)
            components = json_body["components"]
            for component in components:
                if component["type"].endswith("DocumentStore"):
                    if component["type"] == "DeepsetCloudDocumentStore":
                        matches = True
                    else:
                        matches = False
                        reason = f"Component {component['name']} is of type {component['type']} and not DeepsetCloudDocumentStore"
                        break
            return matches, reason

        responses.add(
            method=responses.GET,
            url=f"{DC_API_ENDPOINT}/workspaces/default/pipelines/test_new_non_existing_pipeline",
            json={"errors": ["Pipeline with the name test_pipeline_config_copy does not exists."]},
            status=404,
        )

        responses.add(
            method=responses.POST,
            url=f"{DC_API_ENDPOINT}/workspaces/default/pipelines",
            json={"name": "test_new_non_existing_pipeline"},
            status=201,
            match=[dc_document_store_matcher],
        )

    es_document_store = ElasticsearchDocumentStore()
    es_retriever = BM25Retriever(document_store=es_document_store)
    file_converter = TextConverter()
    preprocessor = PreProcessor()

    query_pipeline = Pipeline()
    query_pipeline.add_node(component=es_retriever, name="Retriever", inputs=["Query"])
    index_pipeline = Pipeline()
    index_pipeline.add_node(component=file_converter, name="FileConverter", inputs=["File"])
    index_pipeline.add_node(component=preprocessor, name="Preprocessor", inputs=["FileConverter"])
    index_pipeline.add_node(component=es_document_store, name="DocumentStore", inputs=["Preprocessor"])

    Pipeline.save_to_deepset_cloud(
        query_pipeline=query_pipeline,
        index_pipeline=index_pipeline,
        pipeline_config_name="test_new_non_existing_pipeline",
        api_endpoint=DC_API_ENDPOINT,
        api_key=DC_API_KEY,
    )


@pytest.mark.usefixtures(deepset_cloud_fixture.__name__)
@responses.activate
def test_deploy_on_deepset_cloud_non_existing_pipeline():
    if MOCK_DC:
        responses.add(
            method=responses.GET,
            url=f"{DC_API_ENDPOINT}/workspaces/default/pipelines/test_new_non_existing_pipeline",
            json={"errors": ["Pipeline with the name test_pipeline_config_copy does not exists."]},
            status=404,
        )

    with pytest.raises(DeepsetCloudError, match="Pipeline config 'test_new_non_existing_pipeline' does not exist."):
        Pipeline.deploy_on_deepset_cloud(
            pipeline_config_name="test_new_non_existing_pipeline", api_endpoint=DC_API_ENDPOINT, api_key=DC_API_KEY
        )


@pytest.mark.usefixtures(deepset_cloud_fixture.__name__)
@responses.activate
def test_undeploy_on_deepset_cloud_non_existing_pipeline():
    if MOCK_DC:
        responses.add(
            method=responses.GET,
            url=f"{DC_API_ENDPOINT}/workspaces/default/pipelines/test_new_non_existing_pipeline",
            json={"errors": ["Pipeline with the name test_pipeline_config_copy does not exists."]},
            status=404,
        )

    with pytest.raises(DeepsetCloudError, match="Pipeline config 'test_new_non_existing_pipeline' does not exist."):
        Pipeline.undeploy_on_deepset_cloud(
            pipeline_config_name="test_new_non_existing_pipeline", api_endpoint=DC_API_ENDPOINT, api_key=DC_API_KEY
        )


@pytest.mark.usefixtures(deepset_cloud_fixture.__name__)
@responses.activate
def test_deploy_on_deepset_cloud(caplog):
    if MOCK_DC:
        responses.add(
            method=responses.POST,
            url=f"{DC_API_ENDPOINT}/workspaces/default/pipelines/test_new_non_existing_pipeline/deploy",
            json={"status": "DEPLOYMENT_SCHEDULED"},
            status=200,
        )

        # status will be first undeployed, after deploy() it's in progress twice and the third time deployed
        status_flow = ["UNDEPLOYED", "DEPLOYMENT_IN_PROGRESS", "DEPLOYMENT_IN_PROGRESS", "DEPLOYED"]
        for status in status_flow:
            responses.add(
                method=responses.GET,
                url=f"{DC_API_ENDPOINT}/workspaces/default/pipelines/test_new_non_existing_pipeline",
                json={"status": status},
                status=200,
            )

    with caplog.at_level(logging.INFO):
        pipeline_url = f"{DC_API_ENDPOINT}/workspaces/default/pipelines/test_new_non_existing_pipeline/search"
        Pipeline.deploy_on_deepset_cloud(
            pipeline_config_name="test_new_non_existing_pipeline", api_endpoint=DC_API_ENDPOINT, api_key=DC_API_KEY
        )
        assert "Pipeline config 'test_new_non_existing_pipeline' successfully deployed." in caplog.text
        assert pipeline_url in caplog.text
        assert "curl" in caplog.text


@pytest.mark.usefixtures(deepset_cloud_fixture.__name__)
@responses.activate
def test_deploy_on_deepset_cloud_no_curl_message(caplog):
    if MOCK_DC:
        responses.add(
            method=responses.POST,
            url=f"{DC_API_ENDPOINT}/workspaces/default/pipelines/test_new_non_existing_pipeline/deploy",
            json={"status": "DEPLOYMENT_SCHEDULED"},
            status=200,
        )

        # status will be first undeployed, after deploy() it's in progress twice and the third time deployed
        status_flow = ["UNDEPLOYED", "DEPLOYMENT_IN_PROGRESS", "DEPLOYMENT_IN_PROGRESS", "DEPLOYED"]
        for status in status_flow:
            responses.add(
                method=responses.GET,
                url=f"{DC_API_ENDPOINT}/workspaces/default/pipelines/test_new_non_existing_pipeline",
                json={"status": status},
                status=200,
            )

    with caplog.at_level(logging.INFO):
        pipeline_url = f"{DC_API_ENDPOINT}/workspaces/default/pipelines/test_new_non_existing_pipeline/search"
        Pipeline.deploy_on_deepset_cloud(
            pipeline_config_name="test_new_non_existing_pipeline",
            api_endpoint=DC_API_ENDPOINT,
            api_key=DC_API_KEY,
            show_curl_message=False,
        )
        assert "Pipeline config 'test_new_non_existing_pipeline' successfully deployed." in caplog.text
        assert pipeline_url in caplog.text
        assert "curl" not in caplog.text


@pytest.mark.usefixtures(deepset_cloud_fixture.__name__)
@responses.activate
def test_undeploy_on_deepset_cloud():
    if MOCK_DC:
        responses.add(
            method=responses.POST,
            url=f"{DC_API_ENDPOINT}/workspaces/default/pipelines/test_new_non_existing_pipeline/undeploy",
            json={"status": "UNDEPLOYMENT_SCHEDULED"},
            status=200,
        )

        # status will be first undeployed, after deploy() it's in progress twice and the third time deployed
        status_flow = ["DEPLOYED", "UNDEPLOYMENT_IN_PROGRESS", "UNDEPLOYMENT_IN_PROGRESS", "UNDEPLOYED"]
        for status in status_flow:
            responses.add(
                method=responses.GET,
                url=f"{DC_API_ENDPOINT}/workspaces/default/pipelines/test_new_non_existing_pipeline",
                json={"status": status},
                status=200,
            )

    Pipeline.undeploy_on_deepset_cloud(
        pipeline_config_name="test_new_non_existing_pipeline", api_endpoint=DC_API_ENDPOINT, api_key=DC_API_KEY
    )


@pytest.mark.usefixtures(deepset_cloud_fixture.__name__)
@responses.activate
def test_deploy_on_deepset_cloud_sate_already_satisfied():
    if MOCK_DC:
        # status will be first undeployed, after deploy() it's in progress twice and the third time deployed
        status_flow = ["DEPLOYED"]
        for status in status_flow:
            responses.add(
                method=responses.GET,
                url=f"{DC_API_ENDPOINT}/workspaces/default/pipelines/test_new_non_existing_pipeline",
                json={"status": status},
                status=200,
            )

    Pipeline.deploy_on_deepset_cloud(
        pipeline_config_name="test_new_non_existing_pipeline", api_endpoint=DC_API_ENDPOINT, api_key=DC_API_KEY
    )


@pytest.mark.usefixtures(deepset_cloud_fixture.__name__)
@responses.activate
def test_undeploy_on_deepset_cloud_sate_already_satisfied():
    if MOCK_DC:
        # status will be first undeployed, after deploy() it's in progress twice and the third time deployed
        status_flow = ["UNDEPLOYED"]
        for status in status_flow:
            responses.add(
                method=responses.GET,
                url=f"{DC_API_ENDPOINT}/workspaces/default/pipelines/test_new_non_existing_pipeline",
                json={"status": status},
                status=200,
            )

    Pipeline.undeploy_on_deepset_cloud(
        pipeline_config_name="test_new_non_existing_pipeline", api_endpoint=DC_API_ENDPOINT, api_key=DC_API_KEY
    )


@pytest.mark.usefixtures(deepset_cloud_fixture.__name__)
@responses.activate
def test_deploy_on_deepset_cloud_failed():
    if MOCK_DC:
        responses.add(
            method=responses.POST,
            url=f"{DC_API_ENDPOINT}/workspaces/default/pipelines/test_new_non_existing_pipeline/deploy",
            json={"status": "DEPLOYMENT_SCHEDULED"},
            status=200,
        )

        # status will be first undeployed, after deploy() it's in progress and the third time undeployed
        status_flow = ["UNDEPLOYED", "DEPLOYMENT_IN_PROGRESS", "UNDEPLOYED"]
        for status in status_flow:
            responses.add(
                method=responses.GET,
                url=f"{DC_API_ENDPOINT}/workspaces/default/pipelines/test_new_non_existing_pipeline",
                json={"status": status},
                status=200,
            )

    with pytest.raises(
        DeepsetCloudError, match="Deployment of pipeline config 'test_new_non_existing_pipeline' failed."
    ):
        Pipeline.deploy_on_deepset_cloud(
            pipeline_config_name="test_new_non_existing_pipeline", api_endpoint=DC_API_ENDPOINT, api_key=DC_API_KEY
        )


@pytest.mark.usefixtures(deepset_cloud_fixture.__name__)
@responses.activate
def test_undeploy_on_deepset_cloud_failed():
    if MOCK_DC:
        responses.add(
            method=responses.POST,
            url=f"{DC_API_ENDPOINT}/workspaces/default/pipelines/test_new_non_existing_pipeline/undeploy",
            json={"status": "UNDEPLOYMENT_SCHEDULED"},
            status=200,
        )

        # status will be first undeployed, after deploy() it's in progress and the third time undeployed
        status_flow = ["DEPLOYED", "UNDEPLOYMENT_IN_PROGRESS", "DEPLOYED"]
        for status in status_flow:
            responses.add(
                method=responses.GET,
                url=f"{DC_API_ENDPOINT}/workspaces/default/pipelines/test_new_non_existing_pipeline",
                json={"status": status},
                status=200,
            )

    with pytest.raises(
        DeepsetCloudError, match="Undeployment of pipeline config 'test_new_non_existing_pipeline' failed."
    ):
        Pipeline.undeploy_on_deepset_cloud(
            pipeline_config_name="test_new_non_existing_pipeline", api_endpoint=DC_API_ENDPOINT, api_key=DC_API_KEY
        )


@pytest.mark.usefixtures(deepset_cloud_fixture.__name__)
@responses.activate
def test_deploy_on_deepset_cloud_invalid_initial_state():
    if MOCK_DC:
        status_flow = ["UNDEPLOYMENT_SCHEDULED"]
        for status in status_flow:
            responses.add(
                method=responses.GET,
                url=f"{DC_API_ENDPOINT}/workspaces/default/pipelines/test_new_non_existing_pipeline",
                json={"status": status},
                status=200,
            )

    with pytest.raises(
        DeepsetCloudError,
        match="Pipeline config 'test_new_non_existing_pipeline' is in invalid state 'UNDEPLOYMENT_SCHEDULED' to be transitioned to 'DEPLOYED'.",
    ):
        Pipeline.deploy_on_deepset_cloud(
            pipeline_config_name="test_new_non_existing_pipeline", api_endpoint=DC_API_ENDPOINT, api_key=DC_API_KEY
        )


@pytest.mark.usefixtures(deepset_cloud_fixture.__name__)
@responses.activate
def test_undeploy_on_deepset_cloud_invalid_initial_state():
    if MOCK_DC:
        status_flow = ["DEPLOYMENT_SCHEDULED"]
        for status in status_flow:
            responses.add(
                method=responses.GET,
                url=f"{DC_API_ENDPOINT}/workspaces/default/pipelines/test_new_non_existing_pipeline",
                json={"status": status},
                status=200,
            )

    with pytest.raises(
        DeepsetCloudError,
        match="Pipeline config 'test_new_non_existing_pipeline' is in invalid state 'DEPLOYMENT_SCHEDULED' to be transitioned to 'UNDEPLOYED'.",
    ):
        Pipeline.undeploy_on_deepset_cloud(
            pipeline_config_name="test_new_non_existing_pipeline", api_endpoint=DC_API_ENDPOINT, api_key=DC_API_KEY
        )


@pytest.mark.usefixtures(deepset_cloud_fixture.__name__)
@responses.activate
def test_deploy_on_deepset_cloud_invalid_state_in_progress():
    if MOCK_DC:
        responses.add(
            method=responses.POST,
            url=f"{DC_API_ENDPOINT}/workspaces/default/pipelines/test_new_non_existing_pipeline/deploy",
            json={"status": "DEPLOYMENT_SCHEDULED"},
            status=200,
        )

        # status will be first undeployed, after deploy() it's in progress twice and the third time deployed
        status_flow = ["UNDEPLOYED", "UNDEPLOYMENT_IN_PROGRESS"]
        for status in status_flow:
            responses.add(
                method=responses.GET,
                url=f"{DC_API_ENDPOINT}/workspaces/default/pipelines/test_new_non_existing_pipeline",
                json={"status": status},
                status=200,
            )
    with pytest.raises(
        DeepsetCloudError,
        match="Deployment of pipeline config 'test_new_non_existing_pipeline' aborted. Undeployment was requested.",
    ):
        Pipeline.deploy_on_deepset_cloud(
            pipeline_config_name="test_new_non_existing_pipeline", api_endpoint=DC_API_ENDPOINT, api_key=DC_API_KEY
        )


@pytest.mark.usefixtures(deepset_cloud_fixture.__name__)
@responses.activate
def test_undeploy_on_deepset_cloud_invalid_state_in_progress():
    if MOCK_DC:
        responses.add(
            method=responses.POST,
            url=f"{DC_API_ENDPOINT}/workspaces/default/pipelines/test_new_non_existing_pipeline/undeploy",
            json={"status": "UNDEPLOYMENT_SCHEDULED"},
            status=200,
        )

        # status will be first undeployed, after deploy() it's in progress twice and the third time deployed
        status_flow = ["DEPLOYED", "DEPLOYMENT_IN_PROGRESS"]
        for status in status_flow:
            responses.add(
                method=responses.GET,
                url=f"{DC_API_ENDPOINT}/workspaces/default/pipelines/test_new_non_existing_pipeline",
                json={"status": status},
                status=200,
            )
    with pytest.raises(
        DeepsetCloudError,
        match="Undeployment of pipeline config 'test_new_non_existing_pipeline' aborted. Deployment was requested.",
    ):
        Pipeline.undeploy_on_deepset_cloud(
            pipeline_config_name="test_new_non_existing_pipeline", api_endpoint=DC_API_ENDPOINT, api_key=DC_API_KEY
        )


@pytest.mark.usefixtures(deepset_cloud_fixture.__name__)
@responses.activate
def test_deploy_on_deepset_cloud_unknown_state_in_progress():
    if MOCK_DC:
        responses.add(
            method=responses.POST,
            url=f"{DC_API_ENDPOINT}/workspaces/default/pipelines/test_new_non_existing_pipeline/deploy",
            json={"status": "DEPLOYMENT_SCHEDULED"},
            status=200,
        )

        # status will be first undeployed, after deploy() it's in progress twice and the third time deployed
        status_flow = ["UNDEPLOYED", "ASKDHFASJDF"]
        for status in status_flow:
            responses.add(
                method=responses.GET,
                url=f"{DC_API_ENDPOINT}/workspaces/default/pipelines/test_new_non_existing_pipeline",
                json={"status": status},
                status=200,
            )
    with pytest.raises(
        DeepsetCloudError,
        match="Deployment of pipeline config 'test_new_non_existing_pipeline ended in unexpected status: UNKNOWN",
    ):
        Pipeline.deploy_on_deepset_cloud(
            pipeline_config_name="test_new_non_existing_pipeline", api_endpoint=DC_API_ENDPOINT, api_key=DC_API_KEY
        )


@pytest.mark.usefixtures(deepset_cloud_fixture.__name__)
@responses.activate
def test_undeploy_on_deepset_cloud_unknown_state_in_progress():
    if MOCK_DC:
        responses.add(
            method=responses.POST,
            url=f"{DC_API_ENDPOINT}/workspaces/default/pipelines/test_new_non_existing_pipeline/undeploy",
            json={"status": "UNDEPLOYMENT_SCHEDULED"},
            status=200,
        )

        # status will be first undeployed, after deploy() it's in progress twice and the third time deployed
        status_flow = ["DEPLOYED", "ASKDHFASJDF"]
        for status in status_flow:
            responses.add(
                method=responses.GET,
                url=f"{DC_API_ENDPOINT}/workspaces/default/pipelines/test_new_non_existing_pipeline",
                json={"status": status},
                status=200,
            )
    with pytest.raises(
        DeepsetCloudError,
        match="Undeployment of pipeline config 'test_new_non_existing_pipeline ended in unexpected status: UNKNOWN",
    ):
        Pipeline.undeploy_on_deepset_cloud(
            pipeline_config_name="test_new_non_existing_pipeline", api_endpoint=DC_API_ENDPOINT, api_key=DC_API_KEY
        )


@pytest.mark.usefixtures(deepset_cloud_fixture.__name__)
@responses.activate
def test_deploy_on_deepset_cloud_timeout():
    if MOCK_DC:
        responses.add(
            method=responses.POST,
            url=f"{DC_API_ENDPOINT}/workspaces/default/pipelines/test_new_non_existing_pipeline/deploy",
            json={"status": "DEPLOYMENT_SCHEDULED"},
            status=200,
        )

        # status will be first undeployed, after deploy() it's in progress twice and the third time deployed
        status_flow = ["UNDEPLOYED", "DEPLOYMENT_IN_PROGRESS", "DEPLOYMENT_IN_PROGRESS", "DEPLOYED"]
        for status in status_flow:
            responses.add(
                method=responses.GET,
                url=f"{DC_API_ENDPOINT}/workspaces/default/pipelines/test_new_non_existing_pipeline",
                json={"status": status},
                status=200,
            )
    with pytest.raises(
        TimeoutError, match="Transitioning of 'test_new_non_existing_pipeline' to state 'DEPLOYED' timed out."
    ):
        Pipeline.deploy_on_deepset_cloud(
            pipeline_config_name="test_new_non_existing_pipeline",
            api_endpoint=DC_API_ENDPOINT,
            api_key=DC_API_KEY,
            timeout=5,
        )


@pytest.mark.usefixtures(deepset_cloud_fixture.__name__)
@responses.activate
def test_undeploy_on_deepset_cloud_timeout():
    if MOCK_DC:
        responses.add(
            method=responses.POST,
            url=f"{DC_API_ENDPOINT}/workspaces/default/pipelines/test_new_non_existing_pipeline/undeploy",
            json={"status": "UNDEPLOYMENT_SCHEDULED"},
            status=200,
        )

        # status will be first undeployed, after deploy() it's in progress twice and the third time deployed
        status_flow = ["DEPLOYED", "UNDEPLOYMENT_IN_PROGRESS", "UNDEPLOYMENT_IN_PROGRESS", "UNDEPLOYED"]
        for status in status_flow:
            responses.add(
                method=responses.GET,
                url=f"{DC_API_ENDPOINT}/workspaces/default/pipelines/test_new_non_existing_pipeline",
                json={"status": status},
                status=200,
            )
    with pytest.raises(
        TimeoutError, match="Transitioning of 'test_new_non_existing_pipeline' to state 'UNDEPLOYED' timed out."
    ):
        Pipeline.undeploy_on_deepset_cloud(
            pipeline_config_name="test_new_non_existing_pipeline",
            api_endpoint=DC_API_ENDPOINT,
            api_key=DC_API_KEY,
            timeout=5,
        )


def test_graph_validation_invalid_edge():
    docstore = MockDocumentStore()
    retriever = DummyRetriever(document_store=docstore)
    pipeline = Pipeline()
    pipeline.add_node(name="DocStore", component=docstore, inputs=["Query"])

    with pytest.raises(PipelineConfigError, match="DocStore has only 1 outgoing edge"):
        pipeline.add_node(name="Retriever", component=retriever, inputs=["DocStore.output_2"])


def test_graph_validation_non_existing_edge():
    docstore = MockDocumentStore()
    retriever = DummyRetriever(document_store=docstore)
    pipeline = Pipeline()
    pipeline.add_node(name="DocStore", component=docstore, inputs=["Query"])

    with pytest.raises(PipelineConfigError, match="'wrong_edge_label' is not a valid edge name"):
        pipeline.add_node(name="Retriever", component=retriever, inputs=["DocStore.wrong_edge_label"])


def test_graph_validation_invalid_node():
    docstore = MockDocumentStore()
    retriever = DummyRetriever(document_store=docstore)
    pipeline = Pipeline()
    pipeline.add_node(name="DocStore", component=docstore, inputs=["Query"])

    with pytest.raises(PipelineConfigError, match="Cannot find node 'InvalidNode'"):
        pipeline.add_node(name="Retriever", component=retriever, inputs=["InvalidNode"])


def test_graph_validation_invalid_root_node():
    docstore = MockDocumentStore()
    pipeline = Pipeline()

    with pytest.raises(PipelineConfigError, match="one single root node"):
        pipeline.add_node(name="DocStore", component=docstore, inputs=["InvalidNode"])


def test_graph_validation_no_root_node():
    docstore = MockNode()
    pipeline = Pipeline()

    with pytest.raises(PipelineConfigError, match="one single root node"):
        pipeline.add_node(name="Node", component=docstore, inputs=[])


def test_graph_validation_two_root_nodes():
    docstore = MockNode()
    pipeline = Pipeline()

    with pytest.raises(PipelineConfigError, match="one single root node"):
        pipeline.add_node(name="Node", component=docstore, inputs=["Query", "File"])

    with pytest.raises(PipelineConfigError, match="one single root node"):
        pipeline.add_node(name="Node", component=docstore, inputs=["Query", "Query"])


def test_graph_validation_duplicate_node_instance():
    node = MockNode()
    pipeline = Pipeline()
    pipeline.add_node(name="node_a", component=node, inputs=["Query"])

    with pytest.raises(PipelineConfigError, match="You have already added the same instance to the pipeline"):
        pipeline.add_node(name="node_b", component=node, inputs=["node_a"])


def test_graph_validation_duplicate_node():
    node = MockNode()
    other_node = MockNode()
    pipeline = Pipeline()
    pipeline.add_node(name="node", component=node, inputs=["Query"])
    with pytest.raises(PipelineConfigError, match="'node' is already in the pipeline"):
        pipeline.add_node(name="node", component=other_node, inputs=["Query"])


# See https://github.com/deepset-ai/haystack/issues/2568
def test_pipeline_nodes_can_have_uncopiable_objects_as_args():
    class DummyNode(MockNode):
        def __init__(self, uncopiable: ssl.SSLContext):
            self.uncopiable = uncopiable

    node = DummyNode(uncopiable=ssl.SSLContext())
    pipeline = Pipeline()
    pipeline.add_node(component=node, name="node", inputs=["Query"])

    # If the object is getting copied, it will raise TypeError: cannot pickle 'SSLContext' object
    # `get_components_definitions()` should NOT copy objects to allow this usecase
    get_component_definitions(pipeline.get_config())


def test_pipeline_env_vars_do_not_modify__component_config(monkeypatch):
    class DummyNode(MockNode):
        def __init__(self, replaceable: str):
            self.replaceable = replaceable

    monkeypatch.setenv("NODE_PARAMS_REPLACEABLE", "env value")

    node = DummyNode(replaceable="init value")
    pipeline = Pipeline()
    pipeline.add_node(component=node, name="node", inputs=["Query"])

    original_component_config = deepcopy(node._component_config)
    original_pipeline_config = deepcopy(pipeline.get_config())

    no_env_defs = get_component_definitions(pipeline.get_config(), overwrite_with_env_variables=False)
    env_defs = get_component_definitions(pipeline.get_config(), overwrite_with_env_variables=True)

    new_component_config = deepcopy(node._component_config)
    new_pipeline_config = deepcopy(pipeline.get_config())

    assert no_env_defs != env_defs
    assert no_env_defs["node"]["params"]["replaceable"] == "init value"
    assert env_defs["node"]["params"]["replaceable"] == "env value"

    assert original_component_config == new_component_config
    assert original_component_config["params"]["replaceable"] == "init value"
    assert new_component_config["params"]["replaceable"] == "init value"

    assert original_pipeline_config == new_pipeline_config
    assert original_pipeline_config["components"][0]["params"]["replaceable"] == "init value"
    assert new_pipeline_config["components"][0]["params"]["replaceable"] == "init value"


def test_pipeline_env_vars_do_not_modify_pipeline_config(monkeypatch):
    class DummyNode(MockNode):
        def __init__(self, replaceable: str):
            self.replaceable = replaceable

    monkeypatch.setenv("NODE_PARAMS_REPLACEABLE", "env value")

    node = DummyNode(replaceable="init value")
    pipeline = Pipeline()
    pipeline.add_node(component=node, name="node", inputs=["Query"])

    pipeline_config = pipeline.get_config()
    original_pipeline_config = deepcopy(pipeline_config)

    get_component_definitions(pipeline_config, overwrite_with_env_variables=True)

    assert original_pipeline_config == pipeline_config
    assert original_pipeline_config["components"][0]["params"]["replaceable"] == "init value"
    assert pipeline_config["components"][0]["params"]["replaceable"] == "init value"


def test_parallel_paths_in_pipeline_graph():
    class A(RootNode):
        def run(self):
            test = "A"
            return {"test": test}, "output_1"

    class B(RootNode):
        def run(self, test):
            test += "B"
            return {"test": test}, "output_1"

    class C(RootNode):
        def run(self, test):
            test += "C"
            return {"test": test}, "output_1"

    class D(RootNode):
        def run(self, test):
            test += "D"
            return {"test": test}, "output_1"

    class E(RootNode):
        def run(self, test):
            test += "E"
            return {"test": test}, "output_1"

    class JoinNode(RootNode):
        def run(self, inputs):
            test = inputs[0]["test"] + inputs[1]["test"]
            return {"test": test}, "output_1"

    pipeline = Pipeline()
    pipeline.add_node(name="A", component=A(), inputs=["Query"])
    pipeline.add_node(name="B", component=B(), inputs=["A"])
    pipeline.add_node(name="C", component=C(), inputs=["B"])
    pipeline.add_node(name="E", component=E(), inputs=["C"])
    pipeline.add_node(name="D", component=D(), inputs=["B"])
    pipeline.add_node(name="F", component=JoinNode(), inputs=["D", "E"])
    output = pipeline.run(query="test")
    assert output["test"] == "ABDABCE"

    pipeline = Pipeline()
    pipeline.add_node(name="A", component=A(), inputs=["Query"])
    pipeline.add_node(name="B", component=B(), inputs=["A"])
    pipeline.add_node(name="C", component=C(), inputs=["B"])
    pipeline.add_node(name="D", component=D(), inputs=["B"])
    pipeline.add_node(name="E", component=JoinNode(), inputs=["C", "D"])
    output = pipeline.run(query="test")
    assert output["test"] == "ABCABD"


def test_parallel_paths_in_pipeline_graph_with_branching():
    class AWithOutput1(RootNode):
        outgoing_edges = 2

        def run(self):
            output = "A"
            return {"output": output}, "output_1"

    class AWithOutput2(RootNode):
        outgoing_edges = 2

        def run(self):
            output = "A"
            return {"output": output}, "output_2"

    class AWithOutputAll(RootNode):
        outgoing_edges = 2

        def run(self):
            output = "A"
            return {"output": output}, "output_all"

    class B(RootNode):
        def run(self, output):
            output += "B"
            return {"output": output}, "output_1"

    class C(RootNode):
        def run(self, output):
            output += "C"
            return {"output": output}, "output_1"

    class D(RootNode):
        def run(self, output):
            output += "D"
            return {"output": output}, "output_1"

    class E(RootNode):
        def run(self, output):
            output += "E"
            return {"output": output}, "output_1"

    class JoinNode(RootNode):
        def run(self, output=None, inputs=None):
            if inputs:
                output = ""
                for input_dict in inputs:
                    output += input_dict["output"]
            return {"output": output}, "output_1"

    pipeline = Pipeline()
    pipeline.add_node(name="A", component=AWithOutput1(), inputs=["Query"])
    pipeline.add_node(name="B", component=B(), inputs=["A.output_1"])
    pipeline.add_node(name="C", component=C(), inputs=["A.output_2"])
    pipeline.add_node(name="D", component=E(), inputs=["B"])
    pipeline.add_node(name="E", component=D(), inputs=["B"])
    pipeline.add_node(name="F", component=JoinNode(), inputs=["D", "E", "C"])
    output = pipeline.run(query="test")
    assert output["output"] == "ABEABD"

    pipeline = Pipeline()
    pipeline.add_node(name="A", component=AWithOutput2(), inputs=["Query"])
    pipeline.add_node(name="B", component=B(), inputs=["A.output_1"])
    pipeline.add_node(name="C", component=C(), inputs=["A.output_2"])
    pipeline.add_node(name="D", component=E(), inputs=["B"])
    pipeline.add_node(name="E", component=D(), inputs=["B"])
    pipeline.add_node(name="F", component=JoinNode(), inputs=["D", "E", "C"])
    output = pipeline.run(query="test")
    assert output["output"] == "AC"

    pipeline = Pipeline()
    pipeline.add_node(name="A", component=AWithOutputAll(), inputs=["Query"])
    pipeline.add_node(name="B", component=B(), inputs=["A.output_1"])
    pipeline.add_node(name="C", component=C(), inputs=["A.output_2"])
    pipeline.add_node(name="D", component=E(), inputs=["B"])
    pipeline.add_node(name="E", component=D(), inputs=["B"])
    pipeline.add_node(name="F", component=JoinNode(), inputs=["D", "E", "C"])
    output = pipeline.run(query="test")
    assert output["output"] == "ACABEABD"


def test_pipeline_components():
    class Node(BaseComponent):
        outgoing_edges = 1

        def run(self):
            test = "test"
            return {"test": test}, "output_1"

        def run_batch(self):
            return

    a = Node()
    b = Node()
    c = Node()
    d = Node()
    e = Node()
    pipeline = Pipeline()
    pipeline.add_node(name="A", component=a, inputs=["Query"])
    pipeline.add_node(name="B", component=b, inputs=["A"])
    pipeline.add_node(name="C", component=c, inputs=["B"])
    pipeline.add_node(name="D", component=d, inputs=["C"])
    pipeline.add_node(name="E", component=e, inputs=["D"])
    assert len(pipeline.components) == 5
    assert pipeline.components["A"] == a
    assert pipeline.components["B"] == b
    assert pipeline.components["C"] == c
    assert pipeline.components["D"] == d
    assert pipeline.components["E"] == e


def test_pipeline_get_document_store_from_components():
    doc_store = MockDocumentStore()
    pipeline = Pipeline()
    pipeline.add_node(name="A", component=doc_store, inputs=["File"])

    assert doc_store == pipeline.get_document_store()


def test_pipeline_get_document_store_from_components_multiple_doc_stores():
    doc_store_a = MockDocumentStore()
    doc_store_b = MockDocumentStore()
    pipeline = Pipeline()
    pipeline.add_node(name="A", component=doc_store_a, inputs=["File"])
    pipeline.add_node(name="B", component=doc_store_b, inputs=["File"])

    with pytest.raises(Exception, match="Multiple Document Stores found in Pipeline"):
        pipeline.get_document_store()


def test_pipeline_get_document_store_from_retriever():
    doc_store = MockDocumentStore()
    retriever = DummyRetriever(document_store=doc_store)
    pipeline = Pipeline()
    pipeline.add_node(name="A", component=retriever, inputs=["Query"])

    assert doc_store == pipeline.get_document_store()


def test_pipeline_get_document_store_from_dual_retriever():
    doc_store = MockDocumentStore()
    retriever_a = DummyRetriever(document_store=doc_store)
    retriever_b = DummyRetriever(document_store=doc_store)
    join_node = JoinNode()
    pipeline = Pipeline()
    pipeline.add_node(name="A", component=retriever_a, inputs=["Query"])
    pipeline.add_node(name="B", component=retriever_b, inputs=["Query"])
    pipeline.add_node(name="C", component=join_node, inputs=["A", "B"])

    assert doc_store == pipeline.get_document_store()


def test_pipeline_get_document_store_multiple_doc_stores_from_dual_retriever():
    doc_store_a = MockDocumentStore()
    doc_store_b = MockDocumentStore()
    retriever_a = DummyRetriever(document_store=doc_store_a)
    retriever_b = DummyRetriever(document_store=doc_store_b)
    join_node = JoinNode()
    pipeline = Pipeline()
    pipeline.add_node(name="A", component=retriever_a, inputs=["Query"])
    pipeline.add_node(name="B", component=retriever_b, inputs=["Query"])
    pipeline.add_node(name="C", component=join_node, inputs=["A", "B"])

    with pytest.raises(Exception, match="Multiple Document Stores found in Pipeline"):
        pipeline.get_document_store()


<<<<<<< HEAD
#
# RouteDocuments tests
#


def test_routedocuments_by_content_type():
    docs = [
        Document(content="text document", content_type="text"),
        Document(
            content=pd.DataFrame(columns=["col 1", "col 2"], data=[["row 1", "row 1"], ["row 2", "row 2"]]),
            content_type="table",
        ),
    ]
    route_documents = RouteDocuments()
    result, _ = route_documents.run(documents=docs)
    assert len(result["output_1"]) == 1
    assert len(result["output_2"]) == 1
    assert result["output_1"][0].content_type == "text"
    assert result["output_2"][0].content_type == "table"


def test_routedocuments_by_metafield(docs):
    route_documents = RouteDocuments(split_by="meta_field", metadata_values=["test1", "test3", "test5"])
    result, _ = route_documents.run(docs)
    assert len(result["output_1"]) == 1
    assert len(result["output_2"]) == 1
    assert len(result["output_3"]) == 1
    assert result["output_1"][0].meta["meta_field"] == "test1"
    assert result["output_2"][0].meta["meta_field"] == "test3"
    assert result["output_3"][0].meta["meta_field"] == "test5"


#
# JoinAnswers tests
#


@pytest.mark.parametrize("join_mode", ["concatenate", "merge"])
def test_joinanswers(join_mode):
    inputs = [{"answers": [Answer(answer="answer 1", score=0.7)]}, {"answers": [Answer(answer="answer 2", score=0.8)]}]

    join_answers = JoinAnswers(join_mode=join_mode)
    result, _ = join_answers.run(inputs)
    assert len(result["answers"]) == 2
    assert result["answers"] == sorted(result["answers"], reverse=True)

    result, _ = join_answers.run(inputs, top_k_join=1)
    assert len(result["answers"]) == 1
    assert result["answers"][0].answer == "answer 2"


=======
>>>>>>> e5423b15
@pytest.mark.parametrize("document_store_with_docs", ["elasticsearch"], indirect=True)
def test_batch_querying_single_query(document_store_with_docs):
    query_pipeline = Pipeline.load_from_yaml(
        SAMPLES_PATH / "pipeline" / "test.haystack-pipeline.yml", pipeline_name="query_pipeline"
    )
    query_pipeline.components["ESRetriever"].document_store = document_store_with_docs
    result = query_pipeline.run_batch(queries=["Who lives in Berlin?"])
    assert isinstance(result["answers"], list)
    assert isinstance(result["answers"][0], list)
    assert isinstance(result["answers"][0][0], Answer)
    assert len(result["answers"]) == 1  # Predictions for 1 collection of docs (single query)
    assert len(result["answers"][0]) == 5  # Reader top-k set to 5


@pytest.mark.parametrize("document_store_with_docs", ["elasticsearch"], indirect=True)
def test_batch_querying_multiple_queries(document_store_with_docs):
    query_pipeline = Pipeline.load_from_yaml(
        SAMPLES_PATH / "pipeline" / "test.haystack-pipeline.yml", pipeline_name="query_pipeline"
    )
    query_pipeline.components["ESRetriever"].document_store = document_store_with_docs
    result = query_pipeline.run_batch(queries=["Who lives in Berlin?", "Who lives in New York?"])
    # As we have a list of queries as input, this Pipeline will retrieve a list of relevant documents for each of the
    # queries (resulting in a list of lists of documents), apply the reader with each query and their corresponding
    # retrieved documents and return the predicted answers for each document list
    assert isinstance(result["answers"], list)
    assert isinstance(result["answers"][0], list)
    assert isinstance(result["answers"][0][0], Answer)
    assert len(result["answers"]) == 2  # Predictions for 2 collections of documents
    assert len(result["answers"][0]) == 5  # top-k of 5 for collection of docs<|MERGE_RESOLUTION|>--- conflicted
+++ resolved
@@ -1794,60 +1794,6 @@
         pipeline.get_document_store()
 
 
-<<<<<<< HEAD
-#
-# RouteDocuments tests
-#
-
-
-def test_routedocuments_by_content_type():
-    docs = [
-        Document(content="text document", content_type="text"),
-        Document(
-            content=pd.DataFrame(columns=["col 1", "col 2"], data=[["row 1", "row 1"], ["row 2", "row 2"]]),
-            content_type="table",
-        ),
-    ]
-    route_documents = RouteDocuments()
-    result, _ = route_documents.run(documents=docs)
-    assert len(result["output_1"]) == 1
-    assert len(result["output_2"]) == 1
-    assert result["output_1"][0].content_type == "text"
-    assert result["output_2"][0].content_type == "table"
-
-
-def test_routedocuments_by_metafield(docs):
-    route_documents = RouteDocuments(split_by="meta_field", metadata_values=["test1", "test3", "test5"])
-    result, _ = route_documents.run(docs)
-    assert len(result["output_1"]) == 1
-    assert len(result["output_2"]) == 1
-    assert len(result["output_3"]) == 1
-    assert result["output_1"][0].meta["meta_field"] == "test1"
-    assert result["output_2"][0].meta["meta_field"] == "test3"
-    assert result["output_3"][0].meta["meta_field"] == "test5"
-
-
-#
-# JoinAnswers tests
-#
-
-
-@pytest.mark.parametrize("join_mode", ["concatenate", "merge"])
-def test_joinanswers(join_mode):
-    inputs = [{"answers": [Answer(answer="answer 1", score=0.7)]}, {"answers": [Answer(answer="answer 2", score=0.8)]}]
-
-    join_answers = JoinAnswers(join_mode=join_mode)
-    result, _ = join_answers.run(inputs)
-    assert len(result["answers"]) == 2
-    assert result["answers"] == sorted(result["answers"], reverse=True)
-
-    result, _ = join_answers.run(inputs, top_k_join=1)
-    assert len(result["answers"]) == 1
-    assert result["answers"][0].answer == "answer 2"
-
-
-=======
->>>>>>> e5423b15
 @pytest.mark.parametrize("document_store_with_docs", ["elasticsearch"], indirect=True)
 def test_batch_querying_single_query(document_store_with_docs):
     query_pipeline = Pipeline.load_from_yaml(
