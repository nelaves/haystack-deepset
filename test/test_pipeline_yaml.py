from abc import abstractmethod
from numpy import mat
import pytest
import json
import logging
import inspect
import networkx as nx
from enum import Enum
from pydantic.dataclasses import dataclass

import haystack
from haystack import Pipeline
from haystack.nodes import _json_schema
from haystack.nodes import FileTypeClassifier
from haystack.errors import HaystackError, PipelineConfigError, PipelineSchemaError
from haystack.nodes.base import BaseComponent

from .conftest import SAMPLES_PATH, MockNode, MockDocumentStore, MockReader, MockRetriever
from . import conftest


#
# Fixtures
#


@pytest.fixture(autouse=True)
def mock_json_schema(request, monkeypatch, tmp_path):
    """
    JSON schema with the unstable version and only mocked nodes.
    """
    # Do not patch integration tests
    if "integration" in request.keywords:
        return

    # Mock the subclasses list to make it very small, containing only mock nodes
    monkeypatch.setattr(
        haystack.nodes._json_schema,
        "find_subclasses_in_modules",
        lambda *a, **k: [(conftest, MockDocumentStore), (conftest, MockReader), (conftest, MockRetriever)],
    )
    # Point the JSON schema path to tmp_path
    monkeypatch.setattr(haystack.pipelines.config, "JSON_SCHEMAS_PATH", tmp_path)

    # Mock Haystack version to be always 'unstable'
    monkeypatch.setattr(haystack.pipelines.base, "__version__", "unstable")

    # Generate mock schema in tmp_path
    filename = f"haystack-pipeline-unstable.schema.json"
    test_schema = _json_schema.get_json_schema(filename=filename, compatible_versions=["unstable"])

    with open(tmp_path / filename, "w") as schema_file:
        json.dump(test_schema, schema_file, indent=4)


#
# Integration
#


@pytest.mark.integration
@pytest.mark.elasticsearch
def test_load_and_save_from_yaml(tmp_path):
    config_path = SAMPLES_PATH / "pipeline" / "test_pipeline.yaml"

    # Test the indexing pipeline:
    # Load it
    indexing_pipeline = Pipeline.load_from_yaml(path=config_path, pipeline_name="indexing_pipeline")

    # Check if it works
    indexing_pipeline.get_document_store().delete_documents()
    assert indexing_pipeline.get_document_store().get_document_count() == 0
    indexing_pipeline.run(file_paths=SAMPLES_PATH / "pdf" / "sample_pdf_1.pdf")
    assert indexing_pipeline.get_document_store().get_document_count() > 0

    # Save it
    new_indexing_config = tmp_path / "test_indexing.yaml"
    indexing_pipeline.save_to_yaml(new_indexing_config)

    # Re-load it and compare the resulting pipelines
    new_indexing_pipeline = Pipeline.load_from_yaml(path=new_indexing_config)
    assert nx.is_isomorphic(new_indexing_pipeline.graph, indexing_pipeline.graph)

    # Check that modifying a pipeline modifies the output YAML
    modified_indexing_pipeline = Pipeline.load_from_yaml(path=new_indexing_config)
    modified_indexing_pipeline.add_node(FileTypeClassifier(), name="file_classifier", inputs=["File"])
    assert not nx.is_isomorphic(new_indexing_pipeline.graph, modified_indexing_pipeline.graph)

    # Test the query pipeline:
    # Load it
    query_pipeline = Pipeline.load_from_yaml(path=config_path, pipeline_name="query_pipeline")

    # Check if it works
    prediction = query_pipeline.run(
        query="Who made the PDF specification?", params={"ESRetriever": {"top_k": 10}, "Reader": {"top_k": 3}}
    )
    assert prediction["query"] == "Who made the PDF specification?"
    assert prediction["answers"][0].answer == "Adobe Systems"
    assert "_debug" not in prediction.keys()

    # Save it
    new_query_config = tmp_path / "test_query.yaml"
    query_pipeline.save_to_yaml(new_query_config)

    # Re-load it and compare the resulting pipelines
    new_query_pipeline = Pipeline.load_from_yaml(path=new_query_config)
    assert nx.is_isomorphic(new_query_pipeline.graph, query_pipeline.graph)

    # Check that different pipelines produce different files
    assert not nx.is_isomorphic(new_query_pipeline.graph, new_indexing_pipeline.graph)


#
# Unit
#


def test_load_yaml(tmp_path):
    with open(tmp_path / "tmp_config.yml", "w") as tmp_file:
        tmp_file.write(
            f"""
            version: unstable
            components:
            - name: retriever
              type: MockRetriever
            - name: reader
              type: MockReader
            pipelines:
            - name: query
              nodes:
              - name: retriever
                inputs:
                - Query
              - name: reader
                inputs:
                - retriever
        """
        )
    pipeline = Pipeline.load_from_yaml(path=tmp_path / "tmp_config.yml")
    assert len(pipeline.graph.nodes) == 3
    assert isinstance(pipeline.get_node("retriever"), MockRetriever)
    assert isinstance(pipeline.get_node("reader"), MockReader)


def test_load_yaml_non_existing_file():
    with pytest.raises(FileNotFoundError):
        Pipeline.load_from_yaml(path=SAMPLES_PATH / "pipeline" / "I_dont_exist.yml")


def test_load_yaml_invalid_yaml(tmp_path):
    with open(tmp_path / "tmp_config.yml", "w") as tmp_file:
        tmp_file.write("this is not valid YAML!")
    with pytest.raises(PipelineConfigError):
        Pipeline.load_from_yaml(path=tmp_path / "tmp_config.yml")


def test_load_yaml_missing_version(tmp_path):
    with open(tmp_path / "tmp_config.yml", "w") as tmp_file:
        tmp_file.write(
            """
            components:
            - name: docstore
              type: MockDocumentStore
            pipelines:
            - name: my_pipeline
              nodes:
              - name: docstore
                inputs:
                - Query
        """
        )
    with pytest.raises(PipelineConfigError) as e:
        Pipeline.load_from_yaml(path=tmp_path / "tmp_config.yml")
        assert "version" in str(e)


def test_load_yaml_non_existing_version(tmp_path):
    with open(tmp_path / "tmp_config.yml", "w") as tmp_file:
        tmp_file.write(
            """
            version: random
            components:
            - name: docstore
              type: MockDocumentStore
            pipelines:
            - name: my_pipeline
              nodes:
              - name: docstore
                inputs:
                - Query
        """
        )
    with pytest.raises(PipelineConfigError) as e:
        Pipeline.load_from_yaml(path=tmp_path / "tmp_config.yml")
        assert "version" in str(e) and "random" in str(e)


def test_load_yaml_incompatible_version(tmp_path):
    with open(tmp_path / "tmp_config.yml", "w") as tmp_file:
        tmp_file.write(
            """
            version: 1.1.0
            components:
            - name: docstore
              type: MockDocumentStore
            pipelines:
            - name: my_pipeline
              nodes:
              - name: docstore
                inputs:
                - Query
        """
        )
    with pytest.raises(PipelineConfigError) as e:
        Pipeline.load_from_yaml(path=tmp_path / "tmp_config.yml")
        assert "version" in str(e) and "1.1.0" in str(e)


def test_load_yaml_no_components(tmp_path):
    with open(tmp_path / "tmp_config.yml", "w") as tmp_file:
        tmp_file.write(
            f"""
            version: unstable
            components:
            pipelines:
            - name: my_pipeline
              nodes:
        """
        )
    with pytest.raises(PipelineConfigError) as e:
        Pipeline.load_from_yaml(path=tmp_path / "tmp_config.yml")
        assert "components" in str(e)


def test_load_yaml_wrong_component(tmp_path):
    with open(tmp_path / "tmp_config.yml", "w") as tmp_file:
        tmp_file.write(
            f"""
            version: unstable
            components:
            - name: docstore
              type: ImaginaryDocumentStore
            pipelines:
            - name: my_pipeline
              nodes:
              - name: docstore
                inputs:
                - Query
        """
        )
    with pytest.raises(HaystackError) as e:
        Pipeline.load_from_yaml(path=tmp_path / "tmp_config.yml")
        assert "ImaginaryDocumentStore" in str(e)


def test_load_yaml_custom_component(tmp_path):
    class CustomNode(MockNode):
        def __init__(self, param: int):
            super().__init__()
            self.param = param

    with open(tmp_path / "tmp_config.yml", "w") as tmp_file:
        tmp_file.write(
            f"""
            version: unstable
            components:
            - name: custom_node
              type: CustomNode
              params:
                param: 1
            pipelines:
            - name: my_pipeline
              nodes:
              - name: custom_node
                inputs:
                - Query
        """
        )
    pipeline = Pipeline.load_from_yaml(path=tmp_path / "tmp_config.yml")
    assert pipeline.get_node("custom_node").param == 1


def test_load_yaml_custom_component_with_no_init(tmp_path):
    class CustomNode(MockNode):
        pass

    with open(tmp_path / "tmp_config.yml", "w") as tmp_file:
        tmp_file.write(
            f"""
            version: unstable
            components:
            - name: custom_node
              type: CustomNode
            pipelines:
            - name: my_pipeline
              nodes:
              - name: custom_node
                inputs:
                - Query
        """
        )
    pipeline = Pipeline.load_from_yaml(path=tmp_path / "tmp_config.yml")
    assert isinstance(pipeline.get_node("custom_node"), CustomNode)


def test_load_yaml_custom_component_neednt_call_super(tmp_path):
    """This is a side-effect. Here for behavior documentation only"""

    class CustomNode(BaseComponent):
        outgoing_edges = 1

        def __init__(self, param: int):
            self.param = param

        def run(self, *a, **k):
            pass

    with open(tmp_path / "tmp_config.yml", "w") as tmp_file:
        tmp_file.write(
            f"""
            version: unstable
            components:
            - name: custom_node
              type: CustomNode
              params:
                param: 1
            pipelines:
            - name: my_pipeline
              nodes:
              - name: custom_node
                inputs:
                - Query
        """
        )
    pipeline = Pipeline.load_from_yaml(path=tmp_path / "tmp_config.yml")
    assert isinstance(pipeline.get_node("custom_node"), CustomNode)
    assert pipeline.get_node("custom_node").param == 1


def test_load_yaml_custom_component_cant_be_abstract(tmp_path):
    class CustomNode(MockNode):
        @abstractmethod
        def abstract_method(self):
            pass

    assert inspect.isabstract(CustomNode)

    with open(tmp_path / "tmp_config.yml", "w") as tmp_file:
        tmp_file.write(
            f"""
            version: unstable
            components:
            - name: custom_node
              type: CustomNode
            pipelines:
            - name: my_pipeline
              nodes:
              - name: custom_node
                inputs:
                - Query
        """
        )
    with pytest.raises(PipelineSchemaError, match="abstract"):
        Pipeline.load_from_yaml(path=tmp_path / "tmp_config.yml")


def test_load_yaml_custom_component_name_can_include_base(tmp_path):
    class BaseCustomNode(MockNode):
        def __init__(self):
            super().__init__()

    with open(tmp_path / "tmp_config.yml", "w") as tmp_file:
        tmp_file.write(
            f"""
            version: unstable
            components:
            - name: custom_node
              type: BaseCustomNode
            pipelines:
            - name: my_pipeline
              nodes:
              - name: custom_node
                inputs:
                - Query
        """
        )
    pipeline = Pipeline.load_from_yaml(path=tmp_path / "tmp_config.yml")
    assert isinstance(pipeline.get_node("custom_node"), BaseCustomNode)


def test_load_yaml_custom_component_must_subclass_basecomponent(tmp_path):
    class SomeCustomNode:
        def run(self, *a, **k):
            pass

    with open(tmp_path / "tmp_config.yml", "w") as tmp_file:
        tmp_file.write(
            f"""
            version: unstable
            components:
            - name: custom_node
              type: SomeCustomNode
              params:
                param: 1
            pipelines:
            - name: my_pipeline
              nodes:
              - name: custom_node
                inputs:
                - Query
        """
        )
    with pytest.raises(PipelineSchemaError, match="'SomeCustomNode' not found"):
        Pipeline.load_from_yaml(path=tmp_path / "tmp_config.yml")


def test_load_yaml_custom_component_referencing_other_node_in_init(tmp_path):
    class OtherNode(MockNode):
        def __init__(self, another_param: str):
            super().__init__()
            self.param = another_param

    class CustomNode(MockNode):
        def __init__(self, other_node: OtherNode):
            super().__init__()
            self.other_node = other_node

    with open(tmp_path / "tmp_config.yml", "w") as tmp_file:
        tmp_file.write(
            f"""
            version: unstable
            components:
            - name: other_node
              type: OtherNode
              params:
                another_param: value
            - name: custom_node
              type: CustomNode
              params:
                other_node: other_node
            pipelines:
            - name: my_pipeline
              nodes:
              - name: custom_node
                inputs:
                - Query
        """
        )
    pipeline = Pipeline.load_from_yaml(path=tmp_path / "tmp_config.yml")
    assert isinstance(pipeline.get_node("custom_node"), CustomNode)


def test_load_yaml_custom_component_with_helper_class_in_init(tmp_path):
    """
    This test can work from the perspective of YAML schema validation:
    HelperClass is picked up correctly and everything gets loaded.

    However, for now we decide to disable this feature.
    See haystack/_json_schema.py for details.
    """

    @dataclass  # Makes this test class JSON serializable
    class HelperClass:
        def __init__(self, another_param: str):
            self.param = another_param

    class CustomNode(MockNode):
        def __init__(self, some_exotic_parameter: HelperClass = HelperClass(1)):
            super().__init__()
            self.some_exotic_parameter = some_exotic_parameter

    with open(tmp_path / "tmp_config.yml", "w") as tmp_file:
        tmp_file.write(
            f"""
            version: unstable
            components:
            - name: custom_node
              type: CustomNode
            pipelines:
            - name: my_pipeline
              nodes:
              - name: custom_node
                inputs:
                - Query
        """
        )
    with pytest.raises(PipelineSchemaError, match="takes object instances as parameters in its __init__ function"):
        Pipeline.load_from_yaml(path=tmp_path / "tmp_config.yml")


def test_load_yaml_custom_component_with_helper_class_in_yaml(tmp_path):
    """
    This test can work from the perspective of YAML schema validation:
    HelperClass is picked up correctly and everything gets loaded.

    However, for now we decide to disable this feature.
    See haystack/_json_schema.py for details.
    """

    class HelperClass:
        def __init__(self, another_param: str):
            self.param = another_param

    class CustomNode(MockNode):
        def __init__(self, some_exotic_parameter: HelperClass):
            super().__init__()
            self.some_exotic_parameter = some_exotic_parameter

    with open(tmp_path / "tmp_config.yml", "w") as tmp_file:
        tmp_file.write(
            f"""
            version: unstable
            components:
            - name: custom_node
              type: CustomNode
              params:
                some_exotic_parameter: HelperClass("hello")
            pipelines:
            - name: my_pipeline
              nodes:
              - name: custom_node
                inputs:
                - Query
        """
        )
    with pytest.raises(PipelineConfigError, match="not a valid variable name or value"):
        Pipeline.load_from_yaml(path=tmp_path / "tmp_config.yml")


def test_load_yaml_custom_component_with_enum_in_init(tmp_path):
    """
    This test can work from the perspective of YAML schema validation:
    Flags is picked up correctly and everything gets loaded.

    However, for now we decide to disable this feature.
    See haystack/_json_schema.py for details.
    """

    class Flags(Enum):
        FIRST_VALUE = 1
        SECOND_VALUE = 2

    class CustomNode(MockNode):
        def __init__(self, some_exotic_parameter: Flags = None):
            super().__init__()
            self.some_exotic_parameter = some_exotic_parameter

    with open(tmp_path / "tmp_config.yml", "w") as tmp_file:
        tmp_file.write(
            f"""
            version: unstable
            components:
            - name: custom_node
              type: CustomNode
            pipelines:
            - name: my_pipeline
              nodes:
              - name: custom_node
                inputs:
                - Query
        """
        )
    with pytest.raises(PipelineSchemaError, match="takes object instances as parameters in its __init__ function"):
        Pipeline.load_from_yaml(path=tmp_path / "tmp_config.yml")


def test_load_yaml_custom_component_with_enum_in_yaml(tmp_path):
    """
    This test can work from the perspective of YAML schema validation:
    Flags is picked up correctly and everything gets loaded.

    However, for now we decide to disable this feature.
    See haystack/_json_schema.py for details.
    """

    class Flags(Enum):
        FIRST_VALUE = 1
        SECOND_VALUE = 2

    class CustomNode(MockNode):
        def __init__(self, some_exotic_parameter: Flags):
            super().__init__()
            self.some_exotic_parameter = some_exotic_parameter

    with open(tmp_path / "tmp_config.yml", "w") as tmp_file:
        tmp_file.write(
            f"""
            version: unstable
            components:
            - name: custom_node
              type: CustomNode
              params:
                some_exotic_parameter: Flags.SECOND_VALUE
            pipelines:
            - name: my_pipeline
              nodes:
              - name: custom_node
                inputs:
                - Query
        """
        )
    with pytest.raises(PipelineSchemaError, match="takes object instances as parameters in its __init__ function"):
        Pipeline.load_from_yaml(path=tmp_path / "tmp_config.yml")


def test_load_yaml_custom_component_with_external_constant(tmp_path):
    """
    This is a potential pitfall. The code should work as described here.
    """

    class AnotherClass:
        CLASS_CONSTANT = "str"

    class CustomNode(MockNode):
        def __init__(self, some_exotic_parameter: str):
            super().__init__()
            self.some_exotic_parameter = some_exotic_parameter

    with open(tmp_path / "tmp_config.yml", "w") as tmp_file:
        tmp_file.write(
            f"""
            version: unstable
            components:
            - name: custom_node
              type: CustomNode
              params:
                some_exotic_parameter: AnotherClass.CLASS_CONSTANT  # Will *NOT* be resolved
            pipelines:
            - name: my_pipeline
              nodes:
              - name: custom_node
                inputs:
                - Query
        """
        )
    pipeline = Pipeline.load_from_yaml(path=tmp_path / "tmp_config.yml")
    node = pipeline.get_node("custom_node")
    assert node.some_exotic_parameter == "AnotherClass.CLASS_CONSTANT"


def test_load_yaml_custom_component_with_superclass(tmp_path):
    class BaseCustomNode(MockNode):
        def __init__(self):
            super().__init__()

    class CustomNode(BaseCustomNode):
        def __init__(self, some_exotic_parameter: str):
            super().__init__()
            self.some_exotic_parameter = some_exotic_parameter

    with open(tmp_path / "tmp_config.yml", "w") as tmp_file:
        tmp_file.write(
            f"""
            version: unstable
            components:
            - name: custom_node
              type: CustomNode
              params:
                some_exotic_parameter: value
            pipelines:
            - name: my_pipeline
              nodes:
              - name: custom_node
                inputs:
                - Query
        """
        )
    Pipeline.load_from_yaml(path=tmp_path / "tmp_config.yml")


def test_load_yaml_no_pipelines(tmp_path):
    with open(tmp_path / "tmp_config.yml", "w") as tmp_file:
        tmp_file.write(
            f"""
            version: unstable
            components:
            - name: docstore
              type: MockDocumentStore
            pipelines:
        """
        )
    with pytest.raises(PipelineConfigError) as e:
        Pipeline.load_from_yaml(path=tmp_path / "tmp_config.yml")
        assert "pipeline" in str(e)


def test_load_yaml_invalid_pipeline_name(tmp_path):
    with open(tmp_path / "tmp_config.yml", "w") as tmp_file:
        tmp_file.write(
            f"""
            version: unstable
            components:
            - name: docstore
              type: MockDocumentStore
            pipelines:
            - name: my_pipeline
              nodes:
              - name: docstore
                inputs:
                - Query
        """
        )
    with pytest.raises(PipelineConfigError) as e:
        Pipeline.load_from_yaml(path=tmp_path / "tmp_config.yml", pipeline_name="invalid")
        assert "invalid" in str(e) and "pipeline" in str(e)


def test_load_yaml_pipeline_with_wrong_nodes(tmp_path):
    with open(tmp_path / "tmp_config.yml", "w") as tmp_file:
        tmp_file.write(
            f"""
            version: unstable
            components:
            - name: docstore
              type: MockDocumentStore
            pipelines:
            - name: my_pipeline
              nodes:
              - name: not_existing_node
                inputs:
                - Query
        """
        )
    with pytest.raises(PipelineConfigError) as e:
        Pipeline.load_from_yaml(path=tmp_path / "tmp_config.yml")
        assert "not_existing_node" in str(e)


def test_load_yaml_pipeline_not_acyclic_graph(tmp_path):
    with open(tmp_path / "tmp_config.yml", "w") as tmp_file:
        tmp_file.write(
            f"""
            version: unstable
            components:
            - name: retriever
              type: MockRetriever
            - name: reader
              type: MockRetriever
            pipelines:
            - name: my_pipeline
              nodes:
              - name: retriever
                inputs:
                - reader
              - name: reader
                inputs:
                - retriever
        """
        )
    with pytest.raises(PipelineConfigError) as e:
        Pipeline.load_from_yaml(path=tmp_path / "tmp_config.yml")
        assert "reader" in str(e) or "retriever" in str(e)
        assert "loop" in str(e)


def test_load_yaml_wrong_root(tmp_path):
    with open(tmp_path / "tmp_config.yml", "w") as tmp_file:
        tmp_file.write(
            f"""
            version: unstable
            components:
            - name: retriever
              type: MockRetriever
            pipelines:
            - name: my_pipeline
              nodes:
              - name: retriever
                inputs:
                - Nothing
        """
        )
    with pytest.raises(PipelineConfigError) as e:
        Pipeline.load_from_yaml(path=tmp_path / "tmp_config.yml")
        assert "Nothing" in str(e)
        assert "root" in str(e).lower()


def test_load_yaml_two_roots(tmp_path):
    with open(tmp_path / "tmp_config.yml", "w") as tmp_file:
        tmp_file.write(
            f"""
            version: unstable
            components:
            - name: retriever
              type: MockRetriever
            - name: retriever_2
              type: MockRetriever
            pipelines:
            - name: my_pipeline
              nodes:
              - name: retriever
                inputs:
                - Query
              - name: retriever_2
                inputs:
                - File
        """
        )
    with pytest.raises(PipelineConfigError) as e:
        Pipeline.load_from_yaml(path=tmp_path / "tmp_config.yml")
        assert "File" in str(e) or "Query" in str(e)


def test_load_yaml_disconnected_component(tmp_path):
    with open(tmp_path / "tmp_config.yml", "w") as tmp_file:
        tmp_file.write(
            f"""
            version: unstable
            components:
            - name: docstore
              type: MockDocumentStore
            - name: retriever
              type: MockRetriever
            pipelines:
            - name: query
              nodes:
              - name: docstore
                inputs:
                - Query
        """
        )
    pipeline = Pipeline.load_from_yaml(path=tmp_path / "tmp_config.yml")
    assert len(pipeline.graph.nodes) == 2
    assert isinstance(pipeline.get_document_store(), MockDocumentStore)
    assert not pipeline.get_node("retriever")


def test_save_yaml(tmp_path):
    pipeline = Pipeline()
    pipeline.add_node(MockRetriever(), name="retriever", inputs=["Query"])
    pipeline.save_to_yaml(tmp_path / "saved_pipeline.yml")

    with open(tmp_path / "saved_pipeline.yml", "r") as saved_yaml:
        content = saved_yaml.read()

        assert content.count("retriever") == 2
        assert "MockRetriever" in content
        assert "Query" in content
        assert f"version: {haystack.__version__}" in content


def test_save_yaml_overwrite(tmp_path):
    pipeline = Pipeline()
    retriever = MockRetriever()
    pipeline.add_node(component=retriever, name="retriever", inputs=["Query"])

    with open(tmp_path / "saved_pipeline.yml", "w") as _:
        pass

    pipeline.save_to_yaml(tmp_path / "saved_pipeline.yml")

    with open(tmp_path / "saved_pipeline.yml", "r") as saved_yaml:
        content = saved_yaml.read()
        assert content != ""


def test_save_yaml_with_custom_node_with_params(caplog, tmp_path):
    class CustomNode(MockNode):
        def __init__(self, param: int):
            super().__init__()
            self.param = param

    pipeline = Pipeline()
    pipeline.add_node(CustomNode(param=10), name="custom_node", inputs=["Query"])

    pipeline.save_to_yaml(tmp_path / "saved_pipeline.yml")

    loaded_pipeline = Pipeline.load_from_yaml(tmp_path / "saved_pipeline.yml")
    
    original_node = pipeline.get_config()["components"][0]
    loaded_node = loaded_pipeline.get_config()["components"][0]

    assert original_node == loaded_node


def test_save_yaml_with_custom_node_with_positional_params(caplog, tmp_path):
    class CustomNode(MockNode):
        def __init__(self, param: int = 1):
            super().__init__()
            self.param = param

    pipeline = Pipeline()
    with caplog.at_level(logging.WARNING):
        pipeline.add_node(CustomNode(10), name="custom_node", inputs=["Query"])
        assert "Unnamed __init__ parameters will not be saved to YAML " \
               "if Pipeline.save_to_yaml() is called" in caplog.text

    pipeline.save_to_yaml(tmp_path / "saved_pipeline.yml")

    loaded_pipeline = Pipeline.load_from_yaml(tmp_path / "saved_pipeline.yml")
<<<<<<< HEAD
    
    original_node = pipeline.get_config()["components"][0]
    loaded_node = loaded_pipeline.get_config()["components"][0]
=======

    original_config = pipeline.get_config()
    loaded_config = loaded_pipeline.get_config()
>>>>>>> 4a559d43

    assert original_node["params"]["param"] == 10
    assert loaded_node["params"]["param"] == 1<|MERGE_RESOLUTION|>--- conflicted
+++ resolved
@@ -862,7 +862,6 @@
 
     pipeline = Pipeline()
     pipeline.add_node(CustomNode(param=10), name="custom_node", inputs=["Query"])
-
     pipeline.save_to_yaml(tmp_path / "saved_pipeline.yml")
 
     loaded_pipeline = Pipeline.load_from_yaml(tmp_path / "saved_pipeline.yml")
@@ -888,15 +887,9 @@
     pipeline.save_to_yaml(tmp_path / "saved_pipeline.yml")
 
     loaded_pipeline = Pipeline.load_from_yaml(tmp_path / "saved_pipeline.yml")
-<<<<<<< HEAD
     
     original_node = pipeline.get_config()["components"][0]
     loaded_node = loaded_pipeline.get_config()["components"][0]
-=======
-
-    original_config = pipeline.get_config()
-    loaded_config = loaded_pipeline.get_config()
->>>>>>> 4a559d43
 
     assert original_node["params"]["param"] == 10
     assert loaded_node["params"]["param"] == 1