import os
from pathlib import Path

import pytest
from fastapi.testclient import TestClient
from haystack import Answer, Span, Label

from rest_api.application import app
from rest_api.application import DOCUMENT_STORE


@pytest.fixture(scope="session")
def client() -> TestClient:
    os.environ["PIPELINE_YAML_PATH"] = str((Path(__file__).parent / "samples"/"pipeline"/"test_pipeline.yaml").absolute())
    os.environ["QUERY_PIPELINE_NAME"] = "query_pipeline"
    os.environ["INDEXING_PIPELINE_NAME"] = "indexing_pipeline"
    return TestClient(app)

@pytest.fixture(scope="session")
def populated_client(client: TestClient) -> TestClient:
    file_to_upload = {'files': (Path(__file__).parent / "samples"/"pdf"/"sample_pdf_1.pdf").open('rb')}
    client.post(url="/file-upload", files=file_to_upload, data={"meta": '{"meta_key": "meta_value"}'})
    yield client
    client.post(url="/documents/delete_by_filters", data={"meta_key": ["meta_value"]})


<<<<<<< HEAD
@pytest.mark.slow
@pytest.mark.parametrize("reader", ["farm"], indirect=True)
@pytest.mark.parametrize("document_store", ["elasticsearch"], indirect=True)
def test_api(document_store):
    client = get_test_client_and_override_dependencies()
=======
>>>>>>> af4a44fc

def test_file_upload(client: TestClient):
    file_to_upload = {'files': (Path(__file__).parent / "samples"/"pdf"/"sample_pdf_1.pdf").open('rb')}
    response = client.post(url="/file-upload", files=file_to_upload, data={"meta": '{"meta_key": "meta_value"}'})
    assert 200 == response.status_code

def test_delete_documents(client: TestClient):
    file_to_upload = {'files': (Path(__file__).parent / "samples"/"pdf"/"sample_pdf_1.pdf").open('rb')}
    response = client.post(url="/file-upload", files=file_to_upload, data={"meta": '{"meta_key": "meta_value"}'})

    client.post(url="/documents/delete_by_filters", data={"meta_key": ["meta_value"]})
    assert 200 == response.status_code

def test_query_with_no_filter(populated_client: TestClient):
    query_with_no_filter_value = {"query": "Who made the PDF specification?"}
    response = populated_client.post(url="/query", json=query_with_no_filter_value)
    assert 200 == response.status_code
    response_json = response.json()
    assert response_json["answers"][0]["answer"] == "Adobe Systems"
<<<<<<< HEAD
    # document_id = response_json["answers"][0]["document_id"]
=======
>>>>>>> af4a44fc

def test_query_with_one_filter(populated_client: TestClient):
    query_with_filter = {"query": "Who made the PDF specification?", "params": {"filters": {"meta_key": "meta_value"}}}
    response = populated_client.post(url="/query", json=query_with_filter)
    assert 200 == response.status_code
    response_json = response.json()
    assert response_json["answers"][0]["answer"] == "Adobe Systems"

def test_query_with_filter_list(populated_client: TestClient):
    query_with_filter_list = {
        "query": "Who made the PDF specification?",
        "params": {"filters": {"meta_key": ["meta_value", "another_value"]}}
    }
    response = populated_client.post(url="/query", json=query_with_filter_list)
    assert 200 == response.status_code
    response_json = response.json()
    assert response_json["answers"][0]["answer"] == "Adobe Systems"

def test_query_with_invalid_filter(populated_client: TestClient):
    query_with_invalid_filter = {
        "query": "Who made the PDF specification?", "params": {"filters": {"meta_key": "invalid_value"}}
    }
    response = populated_client.post(url="/query", json=query_with_invalid_filter)
    assert 200 == response.status_code
    response_json = response.json()
    assert len(response_json["answers"]) == 0

<<<<<<< HEAD

@pytest.mark.parametrize("document_store", ["elasticsearch"], indirect=True)
def test_api_feedback(document_store):
    client = get_test_client_and_override_dependencies()

    # test write feedback
=======
def test_write_feedback(populated_client: TestClient):
    response = populated_client.post(url="/query", json={"query": "Who made the PDF specification?"})
    response_json = response.json()
    document_id = response_json["answers"][0]["document_id"]

>>>>>>> af4a44fc
    feedback = {
        "id": "abc",
        "query": "Who made the PDF specification?",
        "document": {
            "content": "A sample PDF file\n\nHistory and standardization\nFormat (PDF) Adobe Systems made the PDF specification available free of charge in 1993. In the early years PDF was popular mainly in desktop publishing workflows, and competed with a variety of formats such as DjVu, Envoy, Common Ground Digital Paper, Farallon Replica and even Adobe's own PostScript format. PDF was a proprietary format controlled by Adobe until it was released as an open standard on July 1, 2008, and published by the International Organization for Standardization as ISO 32000-1:2008, at which time control of the specification passed to an ISO Committee of volunteer industry experts. In 2008, Adobe published a Public Patent License to ISO 32000-1 granting royalty-free rights for all patents owned by Adobe that are necessary to make, use, sell, and distribute PDF-compliant implementations. PDF 1.7, the sixth edition of the PDF specification that became ISO 32000-1, includes some proprietary technologies defined only by Adobe, such as Adobe XML Forms Architecture (XFA) and JavaScript extension for Acrobat, which are referenced by ISO 32000-1 as normative and indispensable for the full implementation of the ISO 32000-1 specification. These proprietary technologies are not standardized and their specification is published only on Adobes website. Many of them are also not supported by popular third-party implementations of PDF. Column 1",
            "content_type": "text",
            "score": None,
            "id": "fc18c987a8312e72a47fb1524f230bb0",
            "meta": {}
        },
        "answer":
            {
                "answer": "Adobe Systems",
                "type": "extractive",
                "context": "A sample PDF file\n\nHistory and standardization\nFormat (PDF) Adobe Systems made the PDF specification available free of charge in 1993. In the early ye",
                "offsets_in_context": [{"start": 60, "end": 73}],
                "offsets_in_document": [{"start": 60, "end": 73}],
                "document_id": "fc18c987a8312e72a47fb1524f230bb0"
            },
        "is_correct_answer": True,
        "is_correct_document": True,
        "origin": "user-feedback",
        "pipeline_id": "some-123",
    }
    response = populated_client.post(url="/feedback", json=feedback)
    assert 200 == response.status_code

def test_export_feedback(populated_client: TestClient):
    response = populated_client.post(url="/query", json={"query": "Who made the PDF specification?"})
    response_json = response.json()
    document_id = response_json["answers"][0]["document_id"]

    feedback = {
        "question": "Who made the PDF specification?",
        "is_correct_answer": True,
        "document_id": document_id,
        "is_correct_document": True,
        "answer": "Adobe Systems",
        "offset_start_in_doc": 60
    }
    feedback_urls = [
        "/export-feedback?full_document_context=true",
        "/export-feedback?full_document_context=false&context_size=50",
        "/export-feedback?full_document_context=false&context_size=50000",
    ]
    for url in feedback_urls:
        response = populated_client.get(url=url, json=feedback)
        response_json = response.json()
        context = response_json["data"][0]["paragraphs"][0]["context"]
        answer_start = response_json["data"][0]["paragraphs"][0]["qas"][0]["answers"][0]["answer_start"]
        answer = response_json["data"][0]["paragraphs"][0]["qas"][0]["answers"][0]["text"]
        assert context[answer_start:answer_start+len(answer)] == answer<|MERGE_RESOLUTION|>--- conflicted
+++ resolved
@@ -24,14 +24,6 @@
     client.post(url="/documents/delete_by_filters", data={"meta_key": ["meta_value"]})
 
 
-<<<<<<< HEAD
-@pytest.mark.slow
-@pytest.mark.parametrize("reader", ["farm"], indirect=True)
-@pytest.mark.parametrize("document_store", ["elasticsearch"], indirect=True)
-def test_api(document_store):
-    client = get_test_client_and_override_dependencies()
-=======
->>>>>>> af4a44fc
 
 def test_file_upload(client: TestClient):
     file_to_upload = {'files': (Path(__file__).parent / "samples"/"pdf"/"sample_pdf_1.pdf").open('rb')}
@@ -51,10 +43,6 @@
     assert 200 == response.status_code
     response_json = response.json()
     assert response_json["answers"][0]["answer"] == "Adobe Systems"
-<<<<<<< HEAD
-    # document_id = response_json["answers"][0]["document_id"]
-=======
->>>>>>> af4a44fc
 
 def test_query_with_one_filter(populated_client: TestClient):
     query_with_filter = {"query": "Who made the PDF specification?", "params": {"filters": {"meta_key": "meta_value"}}}
@@ -82,20 +70,21 @@
     response_json = response.json()
     assert len(response_json["answers"]) == 0
 
-<<<<<<< HEAD
-
-@pytest.mark.parametrize("document_store", ["elasticsearch"], indirect=True)
-def test_api_feedback(document_store):
-    client = get_test_client_and_override_dependencies()
-
-    # test write feedback
-=======
 def test_write_feedback(populated_client: TestClient):
     response = populated_client.post(url="/query", json={"query": "Who made the PDF specification?"})
     response_json = response.json()
     document_id = response_json["answers"][0]["document_id"]
 
->>>>>>> af4a44fc
+    # feedback = {
+    #     "question": "Who made the PDF specification?",
+    #     "is_correct_answer": True,
+    #     "document_id": document_id,
+    #     "is_correct_document": True,
+    #     "answer": "Adobe Systems",
+    #     "offset_start_in_doc": 60
+    # }
+
+    # test write feedback
     feedback = {
         "id": "abc",
         "query": "Who made the PDF specification?",
@@ -120,6 +109,7 @@
         "origin": "user-feedback",
         "pipeline_id": "some-123",
     }
+
     response = populated_client.post(url="/feedback", json=feedback)
     assert 200 == response.status_code
 
@@ -147,4 +137,4 @@
         context = response_json["data"][0]["paragraphs"][0]["context"]
         answer_start = response_json["data"][0]["paragraphs"][0]["qas"][0]["answers"][0]["answer_start"]
         answer = response_json["data"][0]["paragraphs"][0]["qas"][0]["answers"][0]["text"]
-        assert context[answer_start:answer_start+len(answer)] == answer+        assert context[answer_start:answer_start+len(answer)] == answer
