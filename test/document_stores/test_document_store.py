--- conflicted
+++ resolved
@@ -154,53 +154,6 @@
     assert {d.meta["meta_field"] for d in documents} == {"test1", "test3"}
 
 
-<<<<<<< HEAD
-def test_get_all_documents_with_correct_filters_legacy_sqlite(docs, tmp_path):
-    document_store_with_docs = get_document_store("sql", tmp_path)
-    document_store_with_docs.write_documents(docs)
-
-    document_store_with_docs.use_windowed_query = False
-    documents = document_store_with_docs.get_all_documents(filters={"meta_field": ["test2"]})
-    assert len(documents) == 1
-    assert documents[0].meta["name"] == "filename2"
-
-    documents = document_store_with_docs.get_all_documents(filters={"meta_field": ["test1", "test3"]})
-    assert len(documents) == 2
-    assert {d.meta["name"] for d in documents} == {"filename1", "filename3"}
-    assert {d.meta["meta_field"] for d in documents} == {"test1", "test3"}
-
-
-@pytest.mark.parametrize("document_store", ["sql"], indirect=True)
-def test_get_all_documents_with_filters_about_classification_sql(document_store):
-    documents = [
-        Document(
-            content="That's good. I like it.",
-            id="1",
-            meta={
-                "classification": {"label": "LABEL_1", "score": 0.694, "details": {"LABEL_1": 0.694, "LABEL_0": 0.306}}
-            },
-        ),
-        Document(
-            content="That's bad. I don't like it.",
-            id="2",
-            meta={
-                "classification": {"label": "LABEL_0", "score": 0.898, "details": {"LABEL_0": 0.898, "LABEL_1": 0.102}}
-            },
-        ),
-    ]
-    document_store.write_documents(documents)
-
-    assert len(document_store.get_all_documents()) == 2
-    assert len(document_store.get_all_documents(filters={"classification.score": {"$gt": 0.1}})) == 2
-    assert len(document_store.get_all_documents(filters={"classification.label": ["LABEL_1", "LABEL_0"]})) == 2
-    assert len(document_store.get_all_documents(filters={"classification.score": {"$gt": 0.8}})) == 1
-    assert len(document_store.get_all_documents(filters={"classification.label": ["LABEL_1"]})) == 1
-    assert len(document_store.get_all_documents(filters={"classification.score": {"$gt": 0.95}})) == 0
-    assert len(document_store.get_all_documents(filters={"classification.label": ["LABEL_100"]})) == 0
-
-
-=======
->>>>>>> 255072d8
 def test_get_all_documents_with_incorrect_filter_name(document_store_with_docs):
     documents = document_store_with_docs.get_all_documents(filters={"incorrect_meta_field": ["test2"]})
     assert len(documents) == 0
