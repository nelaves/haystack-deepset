--- conflicted
+++ resolved
@@ -487,24 +487,23 @@
         document_store.delete_documents()
 
 @pytest.fixture
-<<<<<<< HEAD
 def document_store(request, tmp_path):
-    vector_dim = request.node.get_closest_marker("vector_dim", pytest.mark.vector_dim(768))
-    for document_store in get_document_store(request.param, embedding_dim=vector_dim.args[0], tmp_path=tmp_path):
+    embedding_dim = request.node.get_closest_marker("embedding_dim", pytest.mark.embedding_dim(768))
+    for document_store in get_document_store(request.param, embedding_dim=embedding_dim.args[0], tmp_path=tmp_path):
         yield document_store
         document_store.delete_documents()
 
 @pytest.fixture(params=["faiss", "milvus", "weaviate"])
 def document_store_cosine(request, tmp_path):
-    vector_dim = request.node.get_closest_marker("vector_dim", pytest.mark.vector_dim(768))
-    for document_store in get_document_store(request.param, embedding_dim=vector_dim.args[0], similarity="cosine", tmp_path=tmp_path):
+    embedding_dim = request.node.get_closest_marker("embedding_dim", pytest.mark.embedding_dim(768))
+    for document_store in get_document_store(request.param, embedding_dim=embedding_dim.args[0], similarity="cosine", tmp_path=tmp_path):
         yield document_store
         document_store.delete_documents()
 
 @pytest.fixture(params=["elasticsearch", "faiss", "memory", "milvus", "weaviate"])
 def document_store_cosine_small(request, tmp_path):
-    vector_dim = request.node.get_closest_marker("vector_dim", pytest.mark.vector_dim(3))
-    for document_store in get_document_store(request.param, embedding_dim=vector_dim.args[0], similarity="cosine", tmp_path=tmp_path):
+    embedding_dim = request.node.get_closest_marker("embedding_dim", pytest.mark.embedding_dim(3))
+    for document_store in get_document_store(request.param, embedding_dim=embedding_dim.args[0], similarity="cosine", tmp_path=tmp_path):
         yield document_store
         document_store.delete_documents()
 
@@ -525,27 +524,6 @@
     else:
         yield get_sql_url(tmp_path)
 
-=======
-def document_store(request, test_docs_xs):
-    embedding_dim = request.node.get_closest_marker("embedding_dim", pytest.mark.embedding_dim(768))
-    document_store = get_document_store(request.param, embedding_dim.args[0])
-    yield document_store
-    document_store.delete_documents()
-
-@pytest.fixture(params=["faiss", "milvus", "weaviate"])
-def document_store_cosine(request, test_docs_xs):
-    embedding_dim = request.node.get_closest_marker("embedding_dim", pytest.mark.embedding_dim(768))
-    document_store = get_document_store(request.param, embedding_dim.args[0], similarity="cosine")
-    yield document_store
-    document_store.delete_documents()
-
-@pytest.fixture(params=["elasticsearch", "faiss", "memory", "milvus", "weaviate"])
-def document_store_cosine_small(request, test_docs_xs):
-    embedding_dim = request.node.get_closest_marker("embedding_dim", pytest.mark.embedding_dim(3))
-    document_store = get_document_store(request.param, embedding_dim.args[0], similarity="cosine")
-    yield document_store
-    document_store.delete_documents()    
->>>>>>> 192e03be
 
 def get_sql_url(tmp_path):
     if SQL_TYPE == "postgres":
@@ -600,13 +578,8 @@
 
     elif document_store_type == "faiss":
         document_store = FAISSDocumentStore(
-<<<<<<< HEAD
-            vector_dim=embedding_dim,
+            embedding_dim=embedding_dim,
             sql_url=get_sql_url(tmp_path),
-=======
-            embedding_dim=embedding_dim,
-            sql_url="sqlite://",
->>>>>>> 192e03be
             return_embedding=True,
             embedding_field=embedding_field,
             index=index,
@@ -616,13 +589,8 @@
 
     elif document_store_type == "milvus":
         document_store = MilvusDocumentStore(
-<<<<<<< HEAD
-            vector_dim=embedding_dim,
+            embedding_dim=embedding_dim,
             sql_url=get_sql_url(tmp_path),
-=======
-            embedding_dim=embedding_dim,
-            sql_url="sqlite://",
->>>>>>> 192e03be
             return_embedding=True,
             embedding_field=embedding_field,
             index=index,
