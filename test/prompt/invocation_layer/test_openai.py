from unittest.mock import patch

import logging
import pytest

from haystack.nodes.prompt.invocation_layer import OpenAIInvocationLayer


@pytest.fixture
def load_openai_tokenizer():
    with patch("haystack.nodes.prompt.invocation_layer.open_ai.load_openai_tokenizer") as mock_load_openai_tokenizer:
        yield mock_load_openai_tokenizer


@pytest.fixture()
def mock_open_ai_request():
    with patch("haystack.nodes.prompt.invocation_layer.open_ai.openai_request") as mock_openai_request:
        yield mock_openai_request


@pytest.mark.unit
def test_default_api_base(mock_open_ai_request, load_openai_tokenizer):
    invocation_layer = OpenAIInvocationLayer(api_key="fake_api_key")
    assert invocation_layer.api_base == "https://api.openai.com/v1"
    assert invocation_layer.url == "https://api.openai.com/v1/completions"

    invocation_layer.invoke(prompt="dummy_prompt")
    assert mock_open_ai_request.call_args.kwargs["url"] == "https://api.openai.com/v1/completions"


@pytest.mark.unit
def test_custom_api_base(mock_open_ai_request, load_openai_tokenizer):
    invocation_layer = OpenAIInvocationLayer(api_key="fake_api_key", api_base="https://fake_api_base.com")
    assert invocation_layer.api_base == "https://fake_api_base.com"
    assert invocation_layer.url == "https://fake_api_base.com/completions"

    invocation_layer.invoke(prompt="dummy_prompt")
    assert mock_open_ai_request.call_args.kwargs["url"] == "https://fake_api_base.com/completions"


@pytest.mark.unit
def test_openai_token_limit_warning(mock_openai_tokenizer, caplog):
    invocation_layer = OpenAIInvocationLayer(
<<<<<<< HEAD
        model_name_or_path="babbage-002", api_key="fake_api_key", api_base="https://fake_api_base.com", max_length=16385
=======
        model_name_or_path="davinci-002", api_key="fake_api_key", api_base="https://fake_api_base.com", max_length=16379
>>>>>>> fd13e8e8
    )
    with caplog.at_level(logging.WARNING):
        _ = invocation_layer._ensure_token_limit(prompt="This is a test for a mock openai tokenizer.")
        assert "The prompt has been truncated from" in caplog.text
<<<<<<< HEAD
        assert "and answer length (16385 tokens) fit within the max token limit (16384 tokens)." in caplog.text
=======
        assert "and answer length (16379 tokens) fit within the max token limit (16384 tokens)." in caplog.text
>>>>>>> fd13e8e8


@pytest.mark.unit
@pytest.mark.parametrize(
    "model_name,max_tokens_limit",
    [
        ("gpt-3.5-turbo-instruct", 4096),
<<<<<<< HEAD
        ("gpt-3.5-turbo", 16385),
        ("gpt-3.5-turbo-16k", 16385),
=======
        ("gpt-3.5-turbo-0613", 4096),
        ("gpt-3.5-turbo", 16384),
>>>>>>> fd13e8e8
        ("gpt-4-32k", 32768),
        ("gpt-4-1106", 128000),
        ("gpt-4-turbo-preview", 128000),
        ("gpt-4-0125-preview", 128000),
        ("gpt-4", 8192),
    ],
)
def test_openai_token_limit_warning_not_triggered(caplog, mock_openai_tokenizer, model_name, max_tokens_limit):
    layer = OpenAIInvocationLayer(
        model_name_or_path=model_name, api_key="fake_api_key", api_base="https://fake_api_base.com", max_length=256
    )

    assert layer.max_tokens_limit == max_tokens_limit

    # the warning is not triggered because max_length is 256, our prompt is 11 tokens, and we have big context window
    _ = layer._ensure_token_limit(prompt="This is a test for a mock openai tokenizer.")
    assert not caplog.text


@pytest.mark.unit
@pytest.mark.parametrize(
    "model_name,max_tokens_limit",
    [
        ("gpt-3.5-turbo-instruct", 4096),
<<<<<<< HEAD
        ("gpt-3.5-turbo", 16385),
        ("gpt-3.5-turbo-16k", 16385),
=======
        ("gpt-3.5-turbo-0613", 4096),
        ("gpt-3.5-turbo", 16384),
>>>>>>> fd13e8e8
        ("gpt-4-32k", 32768),
        ("gpt-4-1106", 128000),
        ("gpt-4-turbo-preview", 128000),
        ("gpt-4-0125-preview", 128000),
        ("gpt-4", 8192),
    ],
)
def test_openai_token_limit_warning_is_triggered(caplog, mock_openai_tokenizer, model_name, max_tokens_limit):
    layer = OpenAIInvocationLayer(
        model_name_or_path=model_name,
        api_key="fake_api_key",
        api_base="https://fake_api_base.com",
        max_length=int(max_tokens_limit) - 1,
    )

    assert layer.max_tokens_limit == max_tokens_limit

    # the warning is triggered because max_length is one token smaller than context window and our prompt has 11 tokens
    _ = layer._ensure_token_limit(prompt="This is a test for a mock openai tokenizer.")

    # since we are truncating the prompt of 11 tokens, we should see a warning that only 1 token is left
    assert "The prompt has been truncated from 11 tokens to 1 tokens" in caplog.text


@pytest.mark.unit
def test_no_openai_organization(mock_open_ai_request, load_openai_tokenizer):
    invocation_layer = OpenAIInvocationLayer(api_key="fake_api_key")

    assert invocation_layer.openai_organization is None
    assert "OpenAI-Organization" not in invocation_layer.headers

    invocation_layer.invoke(prompt="dummy_prompt")
    assert "OpenAI-Organization" not in mock_open_ai_request.call_args.kwargs["headers"]


@pytest.mark.unit
def test_openai_organization(mock_open_ai_request, load_openai_tokenizer):
    invocation_layer = OpenAIInvocationLayer(api_key="fake_api_key", openai_organization="fake_organization")

    assert invocation_layer.openai_organization == "fake_organization"
    assert invocation_layer.headers["OpenAI-Organization"] == "fake_organization"

    invocation_layer.invoke(prompt="dummy_prompt")
    assert mock_open_ai_request.call_args.kwargs["headers"]["OpenAI-Organization"] == "fake_organization"


@pytest.mark.unit
def test_supports(load_openai_tokenizer):
    layer = OpenAIInvocationLayer(api_key="some_fake_key")

    assert layer.supports("ada")
    assert layer.supports("babbage")
    assert layer.supports("curie")
    assert layer.supports("davinci")
    assert layer.supports("text-ada-001")
    assert layer.supports("text-davinci-002")
    assert layer.supports("gpt-3.5-turbo-instruct")

    # the following model contains "ada" in the name, but it's not from OpenAI
    assert not layer.supports("ybelkada/mpt-7b-bf16-sharded")<|MERGE_RESOLUTION|>--- conflicted
+++ resolved
@@ -41,20 +41,12 @@
 @pytest.mark.unit
 def test_openai_token_limit_warning(mock_openai_tokenizer, caplog):
     invocation_layer = OpenAIInvocationLayer(
-<<<<<<< HEAD
         model_name_or_path="babbage-002", api_key="fake_api_key", api_base="https://fake_api_base.com", max_length=16385
-=======
-        model_name_or_path="davinci-002", api_key="fake_api_key", api_base="https://fake_api_base.com", max_length=16379
->>>>>>> fd13e8e8
     )
     with caplog.at_level(logging.WARNING):
         _ = invocation_layer._ensure_token_limit(prompt="This is a test for a mock openai tokenizer.")
         assert "The prompt has been truncated from" in caplog.text
-<<<<<<< HEAD
         assert "and answer length (16385 tokens) fit within the max token limit (16384 tokens)." in caplog.text
-=======
-        assert "and answer length (16379 tokens) fit within the max token limit (16384 tokens)." in caplog.text
->>>>>>> fd13e8e8
 
 
 @pytest.mark.unit
@@ -62,13 +54,8 @@
     "model_name,max_tokens_limit",
     [
         ("gpt-3.5-turbo-instruct", 4096),
-<<<<<<< HEAD
         ("gpt-3.5-turbo", 16385),
         ("gpt-3.5-turbo-16k", 16385),
-=======
-        ("gpt-3.5-turbo-0613", 4096),
-        ("gpt-3.5-turbo", 16384),
->>>>>>> fd13e8e8
         ("gpt-4-32k", 32768),
         ("gpt-4-1106", 128000),
         ("gpt-4-turbo-preview", 128000),
@@ -93,13 +80,8 @@
     "model_name,max_tokens_limit",
     [
         ("gpt-3.5-turbo-instruct", 4096),
-<<<<<<< HEAD
         ("gpt-3.5-turbo", 16385),
         ("gpt-3.5-turbo-16k", 16385),
-=======
-        ("gpt-3.5-turbo-0613", 4096),
-        ("gpt-3.5-turbo", 16384),
->>>>>>> fd13e8e8
         ("gpt-4-32k", 32768),
         ("gpt-4-1106", 128000),
         ("gpt-4-turbo-preview", 128000),
