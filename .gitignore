--- conflicted
+++ resolved
@@ -158,11 +158,6 @@
 # http cache (requests-cache)
 **/http_cache.sqlite
 
-<<<<<<< HEAD
-# folder that stored rulebook
-/tmp
-=======
 # s3 downloads
 *.pdf
-*/tmp/*
->>>>>>> 1be64b81
+*/tmp/*