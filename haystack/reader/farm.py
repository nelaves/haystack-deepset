--- conflicted
+++ resolved
@@ -52,14 +52,11 @@
         doc_stride: int = 128,
         progress_bar: bool = True,
         duplicate_filtering: int = 0,
-<<<<<<< HEAD
+        use_confidence_scores: bool = True,
         proxies=None,
         local_files_only=False,
         force_download=False,
         **kwargs
-=======
-        use_confidence_scores: bool = True
->>>>>>> bff90c19
     ):
 
         """
@@ -99,6 +96,10 @@
                              Can be helpful to disable in production deployments to keep the logs clean.
         :param duplicate_filtering: Answers are filtered based on their position. Both start and end position of the answers are considered.
                                     The higher the value, answers that are more apart are filtered out. 0 corresponds to exact duplicates. -1 turns off duplicate removal.
+        :param use_confidence_scores:
+        :param proxies:
+        :param local_files_only:
+        :param force_download:
         """
 
         # save init parameters to enable export of component config as YAML
@@ -107,12 +108,8 @@
             batch_size=batch_size, use_gpu=use_gpu, no_ans_boost=no_ans_boost, return_no_answer=return_no_answer,
             top_k=top_k, top_k_per_candidate=top_k_per_candidate, top_k_per_sample=top_k_per_sample,
             num_processes=num_processes, max_seq_len=max_seq_len, doc_stride=doc_stride, progress_bar=progress_bar,
-<<<<<<< HEAD
-            duplicate_filtering=duplicate_filtering,proxies=proxies,local_files_only=local_files_only,
-            force_download=force_download,**kwargs
-=======
-            duplicate_filtering=duplicate_filtering, use_confidence_scores=use_confidence_scores
->>>>>>> bff90c19
+            duplicate_filtering=duplicate_filtering, proxies=proxies, local_files_only=local_files_only,
+            force_download=force_download, use_confidence_scores=use_confidence_scores, **kwargs
         )
 
         self.return_no_answers = return_no_answer
