import logging
from scipy.special import expit
import numpy as np

from haystack.database.base import Document

logger = logging.getLogger(__name__)


class Finder:
    """
    Finder ties together instances of the Reader and Retriever class.

    It provides an interface to predict top n answers for a given question.
    """

    def __init__(self, reader, retriever):
        self.retriever = retriever
        self.reader = reader

    def get_answers(self, question: str, top_k_reader: int = 1, top_k_retriever: int = 10, filters: dict = None):
        """
        Get top k answers for a given question.

        :param question: the question string
        :param top_k_reader: number of answers returned by the reader
        :param top_k_retriever: number of text units to be retrieved
        :param filters: limit scope to documents having the given tags and their corresponding values.
            The format for the dict is {"tag-1": ["value-1","value-2"], "tag-2": ["value-3]" ...}
        :return:
        """

        # 1) Apply retriever(with optional filters) to get fast candidate documents
        documents = self.retriever.retrieve(question, filters=filters, top_k=top_k_retriever)

        if len(documents) == 0:
            logger.info("Retriever did not return any documents. Skipping reader ...")
            results = {"question": question, "answers": []}
            return results

<<<<<<< HEAD
        # import collections
        # if isinstance(documents[0], collections.Iterable):
        #     documents = [Document(id=idx, text=doc) for idx, doc in enumerate(documents[0])]

        # 3) Apply reader to get granular answer(s)
=======
        # 2) Apply reader to get granular answer(s)
>>>>>>> a78659f2
        len_chars = sum([len(d.text) for d in documents])
        logger.info(f"Reader is looking for detailed answer in {len_chars} chars ...")
        results = self.reader.predict(question=question,
                                      documents=documents,
                                      top_k=top_k_reader)

        # Add corresponding document_name and more meta data, if an answer contains the document_id
        for ans in results["answers"]:
            ans["meta"] = {}
            for doc in documents:
                if doc.id == ans["document_id"]:
                    ans["meta"] = doc.meta

        return results

    def get_answers_via_similar_questions(self, question: str, top_k_retriever: int = 10, filters: dict = None):
        """
        Get top k answers for a given question using only a retriever.

        :param question: the question string
        :param top_k_retriever: number of text units to be retrieved
        :param filters: limit scope to documents having the given tags and their corresponding values.
            The format for the dict is {"tag-1": "value-1", "tag-2": "value-2" ...}
        :return:
        """

        results = {"question": question, "answers": []}

        # 1) Optional: reduce the search space via document tags
        if filters:
            logging.info(f"Apply filters: {filters}")
            candidate_doc_ids = self.retriever.document_store.get_document_ids_by_tags(filters)
            logger.info(f"Got candidate IDs due to filters:  {candidate_doc_ids}")

            if len(candidate_doc_ids) == 0:
                # We didn't find any doc matching the filters
                return results

        else:
            candidate_doc_ids = None

        # 2) Apply retriever to match similar questions via cosine similarity of embeddings
        documents = self.retriever.retrieve(question, top_k=top_k_retriever, candidate_doc_ids=candidate_doc_ids)

        # 3) Format response
        for doc in documents:
            #TODO proper calibratation of pseudo probabilities
            cur_answer = {"question": doc.question, "answer": doc.text, "context": doc.text,
                          "score": doc.query_score, "offset_start": 0, "offset_end": len(doc.text),
                          }
            if self.retriever.embedding_model:
                probability = (doc.query_score + 1) / 2
            else:
                probability = float(expit(np.asarray(doc.query_score / 8)))
            cur_answer["probability"] = probability
            results["answers"].append(cur_answer)

        return results<|MERGE_RESOLUTION|>--- conflicted
+++ resolved
@@ -38,15 +38,6 @@
             results = {"question": question, "answers": []}
             return results
 
-<<<<<<< HEAD
-        # import collections
-        # if isinstance(documents[0], collections.Iterable):
-        #     documents = [Document(id=idx, text=doc) for idx, doc in enumerate(documents[0])]
-
-        # 3) Apply reader to get granular answer(s)
-=======
-        # 2) Apply reader to get granular answer(s)
->>>>>>> a78659f2
         len_chars = sum([len(d.text) for d in documents])
         logger.info(f"Reader is looking for detailed answer in {len_chars} chars ...")
         results = self.reader.predict(question=question,
