# coding=utf-8
# Copyright 2018 The Google AI Language Team Authors,  The HuggingFace Inc. Team and deepset Team.
# Copyright (c) 2018, NVIDIA CORPORATION.  All rights reserved.
#
# Licensed under the Apache License, Version 2.0 (the "License");
# you may not use this file except in compliance with the License.
# You may obtain a copy of the License at
#
#     http://www.apache.org/licenses/LICENSE-2.0
#
# Unless required by applicable law or agreed to in writing, software
# distributed under the License is distributed on an "AS IS" BASIS,
# WITHOUT WARRANTIES OR CONDITIONS OF ANY KIND, either express or implied.
# See the License for the specific language governing permissions and
# limitations under the License.
""" 
Acknowledgements: Many of the modeling parts here come from the great transformers repository: https://github.com/huggingface/transformers.
Thanks for the great work! 
"""

from ast import Str
from typing import Type, Optional, Dict, Any, Union, List

import re
import json
import logging
import os
from abc import ABC, abstractmethod
from pathlib import Path
from functools import wraps
import numpy as np
import torch
from torch import nn
import transformers
from transformers import PretrainedConfig, PreTrainedModel
from transformers import AutoModel, AutoConfig
from transformers.modeling_utils import SequenceSummary

from haystack.errors import ModelingError

LANGUAGE_HINTS = (
    ("german", "german"),
    ("english", "english"),
    ("chinese", "chinese"),
    ("indian", "indian"),
    ("french", "french"),
    ("camembert", "french"),
    ("polish", "polish"),
    ("spanish", "spanish"),
    ("umberto", "italian"),
    ("multilingual", "multilingual"),
)


logger = logging.getLogger(__name__)


#: Names of the attributes in various model configs which refer to the number of dimensions in the output vectors
OUTPUT_DIM_NAMES = ["dim", "hidden_size", "d_model"]


def silence_transformers_logs(from_pretrained_func):
    """
    A wrapper that raises the log level of Transformers to
    ERROR to hide some unnecessary warnings.
    """

    @wraps(from_pretrained_func)
    def quiet_from_pretrained_func(cls, *args, **kwargs):

        # Raise the log level of Transformers
        t_logger = logging.getLogger("transformers")
        original_log_level = t_logger.level
        t_logger.setLevel(logging.ERROR)

        result = from_pretrained_func(cls, *args, **kwargs)

        # Restore the log level
        t_logger.setLevel(original_log_level)

        return result

    return quiet_from_pretrained_func


# TODO analyse if LMs can be completely used through HF transformers
class LanguageModel(nn.Module, ABC):
    """
    The parent class for any kind of model that can embed language into a semantic vector space.
    These models read in tokenized sentences and return vectors that capture the meaning of sentences or of tokens.
    """

    def __init__(
        self,
        pretrained_model_name_or_path: Union[Path, str],
        model_type: str,
        language: str = None,
        n_added_tokens: int = 0,
        use_auth_token: Optional[Union[str, bool]] = None,
        model_kwargs: Optional[Dict[str, Any]] = None,
    ):
        super().__init__()
        self._output_dims = None
        self.name = model_type

    @property
    def encoder(self):
        return self.model.encoder

    @abstractmethod
    def forward(
        self,
        input_ids: torch.Tensor,
        segment_ids: torch.Tensor,
        attention_mask: torch.Tensor,
        output_hidden_states: Optional[bool] = None,
        output_attentions: Optional[bool] = None,
    ):
        raise NotImplementedError

    @property
    def output_hidden_states(self):
        """
        Controls whether the model outputs the hidden states or not
        """
        self.encoder.config.output_hidden_states = True

    @output_hidden_states.setter
    def output_hidden_states(self, value: bool):
        """
        Sets the model to output the hidden states or not
        """
        self.encoder.config.output_hidden_states = value

    @property
    def output_dims(self):
        """
        The output dimension of this language model
        """
        if self._output_dims:
            return self._output_dims

        for odn in OUTPUT_DIM_NAMES:
            try:
                value = getattr(self.model.config, odn, None)
                if value:
                    self._output_dims = value
                    return value
            except AttributeError as e:
                raise ModelingError("Can't get the output dimension before loading the model.")

        raise ModelingError("Could not infer the output dimensions of the language model.")

    def save_config(self, save_dir: Union[Path, str]):
        """
        Save the configuration of the language model in Haystack format.
        """
        save_filename = Path(save_dir) / "language_model_config.json"
        setattr(self.model.config, "name", self.name)
        setattr(self.model.config, "language", self.language)

        string = self.model.config.to_json_string()
        with open(save_filename, "w") as file:
            file.write(string)

    def save(self, save_dir: Union[str, Path], state_dict: Dict[Any, Any] = None):
        """
        Save the model `state_dict` and its configuration file so that it can be loaded again.

        :param save_dir: The directory in which the model should be saved.
        :param state_dict: A dictionary containing the whole state of the module, including names of layers. By default, the unchanged state dictionary of the module is used.
        """
        # Save Weights
        save_name = Path(save_dir) / "language_model.bin"
        model_to_save = self.model.module if hasattr(self.model, "module") else self.model  # Only save the model itself

        if not state_dict:
            state_dict = model_to_save.state_dict()
        torch.save(state_dict, save_name)
        self.save_config(save_dir)

    def formatted_preds(
        self, logits, samples, ignore_first_token: bool = True, padding_mask: torch.Tensor = None
    ) -> List[Dict[str, Any]]:
        """
        Extracting vectors from a language model (for example, for extracting sentence embeddings).
        You can use different pooling strategies and layers by specifying them in the object attributes
        `extraction_layer` and `extraction_strategy`. You should set both these attirbutes using the Inferencer:
        Example:  Inferencer(extraction_strategy='cls_token', extraction_layer=-1)

        :param logits: Tuple of (sequence_output, pooled_output) from the language model.
                       Sequence_output: one vector per token, pooled_output: one vector for whole sequence.
        :param samples: For each item in logits, we need additional meta information to format the prediction (for example, input text).
                        This is created by the Processor and passed in here from the Inferencer.
        :param ignore_first_token: When set to `True`, includes the first token for pooling operations (for example, reduce_mean).
                                   Many models use a special token, like [CLS], that you don't want to include in your average of token embeddings.
        :param padding_mask: Mask for the padding tokens. These aren't included in the pooling operations to prevent a bias by the number of padding tokens.
        :param input_ids: IDs of the tokens in the vocabulary.
        :param kwargs: kwargs
        :return: A list of dictionaries containing predictions, for example: [{"context": "some text", "vec": [-0.01, 0.5 ...]}].
        """
        if not hasattr(self, "extraction_layer") or not hasattr(self, "extraction_strategy"):
            raise ModelingError(
                "`extraction_layer` or `extraction_strategy` not specified for LM. "
                "Make sure to set both, e.g. via Inferencer(extraction_strategy='cls_token', extraction_layer=-1)`"
            )

        # unpack the tuple from LM forward pass
        sequence_output = logits[0][0]
        pooled_output = logits[0][1]

        # aggregate vectors
        if self.extraction_strategy == "pooled":
            if self.extraction_layer != -1:
                raise ModelingError(
                    f"Pooled output only works for the last layer, but got extraction_layer={self.extraction_layer}. "
                    "Please set `extraction_layer=-1`"
                )
            vecs = pooled_output.cpu().numpy()

        elif self.extraction_strategy == "per_token":
            vecs = sequence_output.cpu().numpy()

        elif self.extraction_strategy == "reduce_mean":
            vecs = self._pool_tokens(
                sequence_output, padding_mask, self.extraction_strategy, ignore_first_token=ignore_first_token
            )
        elif self.extraction_strategy == "reduce_max":
            vecs = self._pool_tokens(
                sequence_output, padding_mask, self.extraction_strategy, ignore_first_token=ignore_first_token
            )
        elif self.extraction_strategy == "cls_token":
            vecs = sequence_output[:, 0, :].cpu().numpy()
        else:
            raise NotImplementedError(
                f"This extraction strategy ({self.extraction_strategy}) is not supported by Haystack."
            )

        preds = []
        for vec, sample in zip(vecs, samples):
            pred = {}
            pred["context"] = sample.clear_text["text"]
            pred["vec"] = vec
            preds.append(pred)
        return preds

    def _pool_tokens(
        self, sequence_output: torch.Tensor, padding_mask: torch.Tensor, strategy: str, ignore_first_token: bool
    ):
        token_vecs = sequence_output.cpu().numpy()
        # we only take the aggregated value of non-padding tokens
        padding_mask = padding_mask.cpu().numpy()
        ignore_mask_2d = padding_mask == 0
        # sometimes we want to exclude the CLS token as well from our aggregation operation
        if ignore_first_token:
            ignore_mask_2d[:, 0] = True
        ignore_mask_3d = np.zeros(token_vecs.shape, dtype=bool)
        ignore_mask_3d[:, :, :] = ignore_mask_2d[:, :, np.newaxis]
        if strategy == "reduce_max":
            pooled_vecs = np.ma.array(data=token_vecs, mask=ignore_mask_3d).max(axis=1).data
        if strategy == "reduce_mean":
            pooled_vecs = np.ma.array(data=token_vecs, mask=ignore_mask_3d).mean(axis=1).data

        return pooled_vecs


class HFLanguageModel(LanguageModel):
    """
    A model that wraps Hugging Face's implementation
    (https://github.com/huggingface/transformers) to fit the LanguageModel class.
    """

    @silence_transformers_logs
    def __init__(
        self,
        pretrained_model_name_or_path: Union[Path, str],
        model_type: str,
        language: str = None,
        n_added_tokens: int = 0,
        use_auth_token: Optional[Union[str, bool]] = None,
        model_kwargs: Optional[Dict[str, Any]] = None,
    ):
        """
        Load a pretrained model by supplying one of the following:

        * The name of a remote model on s3 (for example, "bert-base-cased").
        * A local path of a model trained using transformers (for example, "some_dir/huggingface_model").
        * A local path of a model trained using Haystack (for example, "some_dir/haystack_model").

        You can also use `get_language_model()` for a uniform interface across different model types.

        :param pretrained_model_name_or_path: The path of the saved pretrained model or the name of the model.
        :param model_type: the HuggingFace class name prefix (for example 'Bert', 'Roberta', etc...)
        :param language: the model's language ('multilingual' is also accepted)
        :param use_auth_token: the HF token or False
        """
        super().__init__(model_type=model_type)

        config_class: PretrainedConfig = getattr(transformers, model_type + "Config", None)
        model_class: PreTrainedModel = getattr(transformers, model_type + "Model", None)

        # We need to differentiate between loading model using Haystack format and Pytorch-Transformers format
        haystack_lm_config = Path(pretrained_model_name_or_path) / "language_model_config.json"
        if os.path.exists(haystack_lm_config):
            # Haystack style
            haystack_lm_model = Path(pretrained_model_name_or_path) / "language_model.bin"
            model_config = config_class.from_pretrained(haystack_lm_config)
            self.model = model_class.from_pretrained(
                haystack_lm_model, config=model_config, use_auth_token=use_auth_token, **(model_kwargs or {})
            )
            self.language = self.model.config.language
        else:
            # Pytorch-transformer Style
            self.model = model_class.from_pretrained(
                str(pretrained_model_name_or_path), use_auth_token=use_auth_token, **(model_kwargs or {})
            )
            self.language = language or _guess_language(str(pretrained_model_name_or_path))

        # resize embeddings in case of custom vocab
        if n_added_tokens != 0:
            # TODO verify for other models than BERT
            model_emb_size = self.model.resize_token_embeddings(new_num_tokens=None).num_embeddings
            vocab_size = model_emb_size + n_added_tokens
            logger.info(
                f"Resizing embedding layer of LM from {model_emb_size} to {vocab_size} to cope with custom vocab."
            )
            self.model.resize_token_embeddings(vocab_size)
            # verify
            model_emb_size = self.model.resize_token_embeddings(new_num_tokens=None).num_embeddings
            assert vocab_size == model_emb_size

    def forward(
        self,
        input_ids: torch.Tensor,
        segment_ids: torch.Tensor,
        attention_mask: torch.Tensor,
        output_hidden_states: Optional[bool] = None,
        output_attentions: Optional[bool] = None,
    ):
        """
        Perform the forward pass of the model.

        :param input_ids: The IDs of each token in the input sequence. It's a tensor of shape [batch_size, max_seq_len].
        :param segment_ids: The ID of the segment. For example, in next sentence prediction, the tokens in the
           first sentence are marked with 0 and the tokens in the second sentence are marked with 1.
           It is a tensor of shape [batch_size, max_seq_len].
        :param attention_mask: A mask that assigns 1 to valid input tokens and 0 to padding tokens
           of shape [batch_size, max_seq_len]. Different models call this parameter differently (padding/attention mask).
        :param output_hidden_states: When set to `True`, outputs hidden states in addition to the embeddings.
        :param output_attentions: When set to `True`, outputs attentions in addition to the embeddings.
        :return: Embeddings for each token in the input sequence. Can also return hidden states and attentions if specified using the arguments `output_hidden_states` and `output_attentions`.
        """
        return self.model(
            input_ids=input_ids,
            token_type_ids=segment_ids,
            attention_mask=attention_mask,
            output_hidden_states=output_hidden_states or self.encoder.config.output_hidden_states,
            output_attentions=output_attentions or self.encoder.config.output_attentions,
            return_dict=False,
        )


class HFLanguageModelWithPooler(HFLanguageModel):
    """
    A model that wraps Hugging Face's implementation
    (https://github.com/huggingface/transformers) to fit the LanguageModel class,
    with an extra pooler.

    NOTE:
    - Unlike the other BERT variants, these don't output the `pooled_output`. An additional pooler is initialized.
    """

    def __init__(
        self,
        pretrained_model_name_or_path: Union[Path, str],
        model_type: str,
        language: str = None,
        n_added_tokens: int = 0,
        use_auth_token: Optional[Union[str, bool]] = None,
        model_kwargs: Optional[Dict[str, Any]] = None,
    ):
        """
        Load a pretrained model by supplying one of the following:

        * The name of a remote model on s3 (for example, "distilbert-base-german-cased")
        * A local path of a model trained using transformers (for example, "some_dir/huggingface_model")
        * A local path of a model trained using Haystack (for example, "some_dir/haystack_model")

        :param pretrained_model_name_or_path: The path of the saved pretrained model or its name.
        """
        super().__init__(
            pretrained_model_name_or_path=pretrained_model_name_or_path, 
            model_type=model_type,
            language=language, 
            n_added_tokens=n_added_tokens, 
            use_auth_token=use_auth_token,
            model_kwargs=model_kwargs
        )
        config = self.model.config

        # These models do not provide a pooled_output by default. Therefore, we need to initialize an extra pooler.
        # The pooler takes the first hidden representation & feeds it to a dense layer of (hidden_dim x hidden_dim).
        # We don't want a dropout in the end of the pooler, since we do that already in the adaptive model before we
        # feed everything to the prediction head
        sequence_summary_config = PARAMETERS_BY_MODEL.get(self.name.lower())
        for key, value in sequence_summary_config.items():
            setattr(config, key, value)

        self.pooler = SequenceSummary(config)
        self.pooler.apply(self.model._init_weights)

    def forward(
        self,
        input_ids: torch.Tensor,
        segment_ids: torch.Tensor,
        attention_mask: torch.Tensor,
        output_hidden_states: Optional[bool] = None,
        output_attentions: Optional[bool] = None,
    ):
        """
        Perform the forward pass of the model.

        :param input_ids: The IDs of each token in the input sequence. It's a tensor of shape [batch_size, max_seq_len].
        :param padding_mask/attention_mask: A mask that assigns 1 to valid input tokens and 0 to padding tokens
           of shape [batch_size, max_seq_len]. Different models call this parameter differently (padding/attention mask).
        :param output_hidden_states: When set to `True`, outputs hidden states in addition to the embeddings.
        :param output_attentions: When set to `True`, outputs attentions in addition to the embeddings.
        :return: Embeddings for each token in the input sequence.
        """

        output_tuple = super().forward(
            input_ids=input_ids,
            segment_ids=segment_ids,
            attention_mask=attention_mask,
            output_hidden_states=output_hidden_states,
            output_attentions=output_attentions,
        )
        pooled_output = self.pooler(output_tuple[0])
        return (output_tuple[0], pooled_output) + output_tuple[1:]


class DPREncoder(LanguageModel):
    """
    A DPREncoder model that wraps Hugging Face's implementation.
    """

    @silence_transformers_logs
    def __init__(
        self,
        pretrained_model_name_or_path: Union[Path, str],
        model_type: str,
        language: str = None,
        use_auth_token: Optional[Union[str, bool]] = None,
        model_kwargs: Optional[Dict[str, Any]] = None,
    ):
        """
        Load a pretrained model by supplying one of the following:
        * The name of a remote model on s3 (for example, "facebook/dpr-question_encoder-single-nq-base").
        * A local path of a model trained using transformers (for example, "some_dir/huggingface_model").
        * A local path of a model trained using Haystack (for example, "some_dir/haystack_model").
        :param pretrained_model_name_or_path: The path of the base pretrained language model whose weights are used to initialize DPRQuestionEncoder.
        """
        super().__init__(model_type=model_type)
        self.role = "question" if "question" in model_type.lower() else "context"
        self._encoder = None

        kwargs = model_kwargs or {}
        model_classname = f"DPR{self.role.capitalize()}Encoder"
        try:
            model_class: Type[PreTrainedModel] = getattr(transformers, model_classname)
        except AttributeError as e:
            raise ModelingError(f"Model class of type '{model_classname}' not found.")

        # We need to differentiate between loading model using Haystack format and Pytorch-Transformers format
        haystack_lm_config = Path(pretrained_model_name_or_path) / "language_model_config.json"
        if os.path.exists(haystack_lm_config):
            # Haystack style
            original_model_config = AutoConfig.from_pretrained(haystack_lm_config)
            haystack_lm_model = Path(pretrained_model_name_or_path) / "language_model.bin"

            if original_model_config.model_type == "dpr":
                dpr_config = transformers.DPRConfig.from_pretrained(haystack_lm_config)
                self.model = model_class.from_pretrained(haystack_lm_model, config=dpr_config, **kwargs)
            else:
                if original_model_config.model_type != "bert":
                    logger.warning(
                        f"Using a model of type '{original_model_config.model_type}' which might be incompatible with DPR encoders."
                        f"Bert based encoders are supported that need input_ids,token_type_ids,attention_mask as input tensors."
                    )
                original_config_dict = vars(original_model_config)
                original_config_dict.update(kwargs)
                self.model = model_class(config=transformers.DPRConfig(**original_config_dict))

                language_model_type = _get_model_type(haystack_lm_config, use_auth_token=use_auth_token, **kwargs)
                # Find the class corresponding to this model type
                try:
                    language_model_class: Type[LanguageModel] = HUGGINGFACE_TO_HAYSTACK[language_model_type]
                except KeyError as e:
                    raise ValueError(
                        f"The type of model supplied ({language_model_type}) is not supported by Haystack. "
                        f"Supported model categories are: {', '.join(HUGGINGFACE_TO_HAYSTACK.keys())}"
                    )
                # Instantiate the class for this model
<<<<<<< HEAD
                self.model.base_model.bert_model = language_model_class(name="bert", **kwargs).model
=======
                self.model.base_model.bert_model = language_model_class(
                    pretrained_model_name_or_path=pretrained_model_name_or_path, **kwargs
                ).model
>>>>>>> e78fe2ec

            self.language = self.model.config.language
        else:
            original_model_config = AutoConfig.from_pretrained(
                pretrained_model_name_or_path, use_auth_token=use_auth_token
            )
            if original_model_config.model_type == "dpr":
                # "pretrained dpr model": load existing pretrained DPRQuestionEncoder model
                self.model = model_class.from_pretrained(
                    str(pretrained_model_name_or_path), use_auth_token=use_auth_token, **kwargs
                )
            else:
                # "from scratch": load weights from different architecture (e.g. bert) into DPRQuestionEncoder
                # but keep config values from original architecture
                # TODO test for architectures other than BERT, e.g. Electra
                if original_model_config.model_type != "bert":
                    logger.warning(
                        f"Using a model of type '{original_model_config.model_type}' which might be incompatible with DPR encoders."
                        f"Bert based encoders are supported that need input_ids,token_type_ids,attention_mask as input tensors."
                    )
                original_config_dict = vars(original_model_config)
                original_config_dict.update(kwargs)
                self.model = model_class(config=transformers.DPRConfig(**original_config_dict))
                self.model.base_model.bert_model = AutoModel.from_pretrained(
                    str(pretrained_model_name_or_path), use_auth_token=use_auth_token, **original_config_dict
                )
            self.language = language or _guess_language(str(pretrained_model_name_or_path))

    @property
    def encoder(self):
        if not self._encoder:
            self._encoder = self.model.question_encoder if self.role == "question" else self.model.ctx_encoder
        return self._encoder

    def save_config(self, save_dir: Union[Path, str]):
        """
        Save the configuration of the language model in Haystack format.
        """
        # For DPR models, transformers overwrites the model_type with the one set in DPRConfig
        # Therefore, we copy the model_type from the model config to DPRConfig
        setattr(transformers.DPRConfig, "model_type", self.model.config.model_type)
        super().save_config(save_dir=save_dir)

    def save(self, save_dir: Union[str, Path], state_dict: Optional[Dict[Any, Any]] = None):
        """
        Save the model `state_dict` and its configuration file so that it can be loaded again.

        :param save_dir: The directory in which the model should be saved.
        :param state_dict: A dictionary containing the whole state of the module including names of layers. By default, the unchanged state dictionary of the module is used.
        """
        model_to_save = self.model.module if hasattr(self.model, "module") else self.model  # Only save the model itself

        if "dpr" not in self.model.config.model_type.lower():
            if model_to_save.base_model_prefix.startswith("ctx_"):
                state_dict = model_to_save.state_dict()
                if state_dict:
                    keys = state_dict.keys()
                    for key in list(keys):
                        new_key = key
                        if key.startswith("ctx_encoder.bert_model.model."):
                            new_key = key.split("_encoder.bert_model.model.", 1)[1]
                        elif key.startswith("ctx_encoder.bert_model."):
                            new_key = key.split("_encoder.bert_model.", 1)[1]
                        state_dict[new_key] = state_dict.pop(key)

            elif model_to_save.base_model_prefix.startswith("question_"):
                state_dict = model_to_save.state_dict()
                if state_dict:
                    keys = state_dict.keys()
                    for key in list(keys):
                        new_key = key
                        if key.startswith("question_encoder.bert_model.model."):
                            new_key = key.split("_encoder.bert_model.model.", 1)[1]
                        elif key.startswith("question_encoder.bert_model."):
                            new_key = key.split("_encoder.bert_model.", 1)[1]
                        state_dict[new_key] = state_dict.pop(key)

        super().save(save_dir=save_dir, state_dict=state_dict)

    def forward(
        self,
        input_ids: torch.Tensor,
        segment_ids: torch.Tensor,
        attention_mask: torch.Tensor,
        output_hidden_states: Optional[bool] = None,
        output_attentions: Optional[bool] = None,
    ):
        """
        Perform the forward pass of the DPR encoder model.

        :param input_ids: The IDs of each token in the input sequence. It's a tensor of shape [batch_size, number_of_hard_negative, max_seq_len].
        :param segment_ids: The ID of the segment. For example, in next sentence prediction, the tokens in the
           first sentence are marked with 0 and the tokens in the second sentence are marked with 1.
           It is a tensor of shape [batch_size, number_of_hard_negative_passages, max_seq_len].
        :param attention_mask: A mask that assigns 1 to valid input tokens and 0 to padding tokens
           of shape [batch_size,  number_of_hard_negative_passages, max_seq_len].
        :return: Embeddings for each token in the input sequence.
        """
        if not self.role == "question":
            max_seq_len = input_ids.shape[-1]
            input_ids = input_ids.view(-1, max_seq_len)
            segment_ids = segment_ids.view(-1, max_seq_len)
            attention_mask = attention_mask.view(-1, max_seq_len)

        output_tuple = self.model(
            input_ids=input_ids, token_type_ids=segment_ids, attention_mask=attention_mask, return_dict=True
        )
        if output_hidden_states or self.encoder.config.output_hidden_states:
            pooled_output, all_hidden_states = output_tuple.pooler_output, output_tuple.hidden_states
            return pooled_output, all_hidden_states
        else:
            pooled_output = output_tuple.pooler_output
            return pooled_output, None


HUGGINGFACE_TO_HAYSTACK: Dict[str, Type[LanguageModel]] = {
    "Auto": HFLanguageModel,
    "Albert": HFLanguageModel,
    "Bert": HFLanguageModel,
    "BigBird": HFLanguageModel,
    "Camembert": HFLanguageModel,
    "Codebert": HFLanguageModel,
    "DebertaV2": HFLanguageModelWithPooler,
    "DistilBert": HFLanguageModelWithPooler,
    "DPRContextEncoder": DPREncoder,
    "DPRQuestionEncoder": DPREncoder,
    "Electra": HFLanguageModelWithPooler,
    "GloVe": HFLanguageModel,
    "MiniLM": HFLanguageModel,
    "Roberta": HFLanguageModel,
    "Umberto": HFLanguageModel,
    "Word2Vec": HFLanguageModel,
    "WordEmbedding_LM": HFLanguageModel,
    "XLMRoberta": HFLanguageModel,
    "XLNet": HFLanguageModelWithPooler,
}
NAME_HINTS: Dict[str, str] = {
    "xlm.*roberta": "XLMRoberta",
    "roberta.*xml": "XLMRoberta",
    "codebert.*mlm": "Roberta",
    "mlm.*codebert": "Roberta",
    "dpr.*question.*encoder": "DPRQuestionEncoder",
    "dpr.*context.*encoder": "DPRContextEncoder",
    "dpr.*ctx.*encoder": "DPRContextEncoder",
    "deberta-v2": "DebertaV2",
}
PARAMETERS_BY_MODEL: Dict[str, Dict[str, Any]] = {
    "DistilBert": {"summary_last_dropout": 0, "summary_type": "first", "summary_activation": "tanh"},
    "XLNet": {"summary_last_dropout": 0},
    "Electra": {
        "summary_last_dropout": 0,
        "summary_type": "first",
        "summary_activation": "gelu",
        "summary_use_proj": False,
    },
    "DebertaV2": {
        "summary_last_dropout": 0,
        "summary_type": "first",
        "summary_activati": "tanh",
        "summary_use_proj": False,
    },
}


def get_language_model(
    pretrained_model_name_or_path: Union[Path, str],
    model_type: str,
    language: str = None,
    n_added_tokens: int = 0,
    use_auth_token: Optional[Union[str, bool]] = None,
    revision: Optional[str] = None,
    autoconfig_kwargs: Optional[Dict[str, Any]] = None,
    model_kwargs: Optional[Dict[str, Any]] = None,
) -> LanguageModel:
    """
    Load a pretrained language model by doing one of the following:

    1. Specifying its name and downloading the model.
    2. Pointing to the directory the model is saved in.

    See all supported model variations at: https://huggingface.co/models.

    The appropriate language model class is inferred automatically from model configuration
    or can be manually supplied using `language_model_class`.

    :param pretrained_model_name_or_path: The path of the saved pretrained model or its name.
    :param revision: The version of the model to use from the Hugging Face model hub. This can be a tag name, a branch name, or a commit hash.
    :param language_model_type: (Optional) Name of the language model class to load (for example `Bert`). Overrides any other discovered value.
    """
    logger.info(f" * LOADING MODEL: '{pretrained_model_name_or_path}'")

    config_file = Path(pretrained_model_name_or_path) / "language_model_config.json"

    if model_type is None:

        if os.path.exists(config_file):
            # it's a local directory in Haystack format
            logger.info(f"Model found locally at {pretrained_model_name_or_path}")
            config = json.load(open(config_file))
            model_type = config["name"]

        else:
            # It's from the model hub
            logger.info(f"Could not find '{pretrained_model_name_or_path}' locally.")
            logger.info(f"Looking on Transformers Model Hub (in local cache and online)...")
            model_type = _get_model_type(
                pretrained_model_name_or_path,
                use_auth_token=use_auth_token,
                revision=revision,
                autoconfig_kwargs=autoconfig_kwargs,
            )
            if not model_type:
                raise ModelingError(
                    f"Model not found for '{pretrained_model_name_or_path}'. Either supply the local path for a saved "
                    f"model or one of bert/roberta/xlnet/albert/distilbert models that can be downloaded from remote. "
                    f"Ensure that the model class name can be inferred from the directory name when loading a "
                    f"Transformers' model."
                )

    # Find the class corresponding to this model type
    try:
        language_model_class: Type[LanguageModel] = HUGGINGFACE_TO_HAYSTACK[model_type]
    except KeyError as e:
        raise ValueError(
            f"The type of model supplied ({model_type}) is not supported by Haystack. "
            f"Supported model categories are: {', '.join(HUGGINGFACE_TO_HAYSTACK.keys())}"
        ) from e

    # Instantiate the class for this model
    language_model = language_model_class(
        name=pretrained_model_name_or_path,
        model_type=model_type,
        language=language,
        n_added_tokens=n_added_tokens,
        use_auth_token=use_auth_token,
        model_kwargs=model_kwargs,
    )
    logger.info(f"Loaded '{pretrained_model_name_or_path}' ({model_type} model)")
    return language_model


def _get_model_type(
    model_name_or_path: Union[str, Path],
    use_auth_token: Optional[Union[str, bool]] = None,
    revision: Optional[str] = None,
    autoconfig_kwargs: Optional[Dict[str, Any]] = None,
) -> str:
    """
    Given a model name, try to use AutoConfig to understand which model type it is.
    In case it's not successful, tries to infer the type from the name of the model.
    """
    model_name_or_path = str(model_name_or_path)

    model_type: Optional[str] = None
    # Use AutoConfig to understand the model class
    try:
        config = AutoConfig.from_pretrained(
            pretrained_model_name_or_path=model_name_or_path,
            model_type=model_type,
            use_auth_token=use_auth_token,
            revision=revision,
            **(autoconfig_kwargs or {}),
        )
        # Find if this mode is present in MODEL_TYPE_BY_NAME.keys() even with a different capitalization
        model_type = {key.lower(): key for key in HUGGINGFACE_TO_HAYSTACK.keys()}.get(config.model_type.lower(), None)

    except Exception as e:
        logger.exception(f"AutoConfig failed to load on '{model_name_or_path}'. ")

    if not model_type:
        logger.warning("Could not infer the model type from its config. Looking for clues in the model name.")

        # Look for other patterns and variation that hints at the model type
        for regex, model_name in NAME_HINTS.items():
            if re.match(f".*{regex}.*", model_name_or_path):
                model_type = model_name
                break

    if model_type and model_type.lower() == "roberta" and "mlm" in model_name_or_path.lower():
        logger.error(
            f"MLM part of codebert is currently not supported in Haystack: '{model_name_or_path}' may crash later."
        )

    if not model_type:
        logger.error("Model type not found. Using the AutoModel class. This can cause crashes later!")
        model_type = "Auto"

    return model_type


def _guess_language(name: str) -> str:
    """
    Looks for clues about the model language in the model name.
    """
    languages = [lang for hint, lang in LANGUAGE_HINTS if hint.lower() in name.lower()]
    if len(languages) > 0:
        language = languages[0]
    else:
        language = "english"
    logger.info(f"Auto-detected model language: {language}")
    return language<|MERGE_RESOLUTION|>--- conflicted
+++ resolved
@@ -501,13 +501,9 @@
                         f"Supported model categories are: {', '.join(HUGGINGFACE_TO_HAYSTACK.keys())}"
                     )
                 # Instantiate the class for this model
-<<<<<<< HEAD
-                self.model.base_model.bert_model = language_model_class(name="bert", **kwargs).model
-=======
                 self.model.base_model.bert_model = language_model_class(
                     pretrained_model_name_or_path=pretrained_model_name_or_path, **kwargs
                 ).model
->>>>>>> e78fe2ec
 
             self.language = self.model.config.language
         else:
