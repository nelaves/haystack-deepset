# coding=utf-8
# Copyright 2018 deepset team.
#
# Licensed under the Apache License, Version 2.0 (the "License");
# you may not use this file except in compliance with the License.
# You may obtain a copy of the License at
#
#     http://www.apache.org/licenses/LICENSE-2.0
#
# Unless required by applicable law or agreed to in writing, software
# distributed under the License is distributed on an "AS IS" BASIS,
# WITHOUT WARRANTIES OR CONDITIONS OF ANY KIND, either express or implied.
# See the License for the specific language governing permissions and
# limitations under the License.
"""
Tokenization classes.
"""
from __future__ import absolute_import, division, print_function, unicode_literals
from typing import Dict, Any, Tuple, Optional, List, Union

import re
import logging
import numpy as np
from transformers import (
<<<<<<< HEAD
    AlbertTokenizer, AlbertTokenizerFast,
    BertTokenizer, BertTokenizerFast,
    DistilBertTokenizer, DistilBertTokenizerFast,
    ElectraTokenizer, ElectraTokenizerFast,
    RobertaTokenizer, RobertaTokenizerFast,
    XLMRobertaTokenizer, XLMRobertaTokenizerFast,
    XLNetTokenizer, XLNetTokenizerFast,
    CamembertTokenizer, CamembertTokenizerFast,
    DPRContextEncoderTokenizer, DPRContextEncoderTokenizerFast,
    DPRQuestionEncoderTokenizer, DPRQuestionEncoderTokenizerFast,
    BigBirdTokenizer, BigBirdTokenizerFast,
    AutoTokenizer
=======
    AlbertTokenizer,
    AlbertTokenizerFast,
    BertTokenizer,
    BertTokenizerFast,
    DistilBertTokenizer,
    DistilBertTokenizerFast,
    ElectraTokenizer,
    ElectraTokenizerFast,
    RobertaTokenizer,
    RobertaTokenizerFast,
    XLMRobertaTokenizer,
    XLMRobertaTokenizerFast,
    XLNetTokenizer,
    XLNetTokenizerFast,
    CamembertTokenizer,
    CamembertTokenizerFast,
    DPRContextEncoderTokenizer,
    DPRContextEncoderTokenizerFast,
    DPRQuestionEncoderTokenizer,
    DPRQuestionEncoderTokenizerFast,
    BigBirdTokenizer,
    BigBirdTokenizerFast,
>>>>>>> a59bca36
)
from transformers import AutoConfig

from haystack.modeling.data_handler.samples import SampleBasket


logger = logging.getLogger(__name__)


# Special characters used by the different tokenizers to indicate start of word / whitespace
SPECIAL_TOKENIZER_CHARS = r"^(##|Ġ|▁)"

# TODO analyse if tokenizers can be completely used through HF transformers
class Tokenizer:
    """
    Simple Wrapper for Tokenizers from the transformers package. Enables loading of different Tokenizer classes with a uniform interface.
    """

    @classmethod
    def load(
        cls,
        pretrained_model_name_or_path,
        revision=None,
        tokenizer_class=None,
        use_fast=True,
        use_auth_token: Union[bool, str] = None,
        **kwargs,
    ):
        """
        Enables loading of different Tokenizer classes with a uniform interface. Either infer the class from
        model config or define it manually via `tokenizer_class`.

        :param pretrained_model_name_or_path:  The path of the saved pretrained model or its name (e.g. `bert-base-uncased`)
        :type pretrained_model_name_or_path: str
        :param revision: The version of model to use from the HuggingFace model hub. Can be tag name, branch name, or commit hash.
        :type revision: str
        :param tokenizer_class: (Optional) Name of the tokenizer class to load (e.g. `BertTokenizer`)
        :type tokenizer_class: str
        :param use_fast: (Optional, False by default) Indicate if Haystack should try to load the fast version of the tokenizer (True) or
            use the Python one (False).
            Only DistilBERT, BERT and Electra fast tokenizers are supported.
        :type use_fast: bool
        :param kwargs:
        :return: Tokenizer
        """
        pretrained_model_name_or_path = str(pretrained_model_name_or_path)
        kwargs["revision"] = revision

        if tokenizer_class is None:
            tokenizer_class = cls._infer_tokenizer_class(pretrained_model_name_or_path, use_auth_token=use_auth_token)

        logger.debug(f"Loading tokenizer of type '{tokenizer_class}'")
        # return appropriate tokenizer object
        ret = None
        if "AutoTokenizer" in tokenizer_class:
            ret = AutoTokenizer.from_pretrained(pretrained_model_name_or_path, use_fast=use_fast, **kwargs)
        elif "AlbertTokenizer" in tokenizer_class:
            if use_fast:
                ret = AlbertTokenizerFast.from_pretrained(
                    pretrained_model_name_or_path, keep_accents=True, use_auth_token=use_auth_token, **kwargs
                )
            else:
                ret = AlbertTokenizer.from_pretrained(
                    pretrained_model_name_or_path, keep_accents=True, use_auth_token=use_auth_token, **kwargs
                )
        elif "XLMRobertaTokenizer" in tokenizer_class:
            if use_fast:
                ret = XLMRobertaTokenizerFast.from_pretrained(
                    pretrained_model_name_or_path, use_auth_token=use_auth_token, **kwargs
                )
            else:
                ret = XLMRobertaTokenizer.from_pretrained(
                    pretrained_model_name_or_path, use_auth_token=use_auth_token, **kwargs
                )
        elif "RobertaTokenizer" in tokenizer_class:
            if use_fast:
                ret = RobertaTokenizerFast.from_pretrained(
                    pretrained_model_name_or_path, use_auth_token=use_auth_token, **kwargs
                )
            else:
                ret = RobertaTokenizer.from_pretrained(
                    pretrained_model_name_or_path, use_auth_token=use_auth_token, **kwargs
                )
        elif "DistilBertTokenizer" in tokenizer_class:
            if use_fast:
                ret = DistilBertTokenizerFast.from_pretrained(
                    pretrained_model_name_or_path, use_auth_token=use_auth_token, **kwargs
                )
            else:
                ret = DistilBertTokenizer.from_pretrained(
                    pretrained_model_name_or_path, use_auth_token=use_auth_token, **kwargs
                )
        elif "BertTokenizer" in tokenizer_class:
            if use_fast:
                ret = BertTokenizerFast.from_pretrained(
                    pretrained_model_name_or_path, use_auth_token=use_auth_token, **kwargs
                )
            else:
                ret = BertTokenizer.from_pretrained(
                    pretrained_model_name_or_path, use_auth_token=use_auth_token, **kwargs
                )
        elif "XLNetTokenizer" in tokenizer_class:
            if use_fast:
                ret = XLNetTokenizerFast.from_pretrained(
                    pretrained_model_name_or_path, keep_accents=True, use_auth_token=use_auth_token, **kwargs
                )
            else:
                ret = XLNetTokenizer.from_pretrained(
                    pretrained_model_name_or_path, keep_accents=True, use_auth_token=use_auth_token, **kwargs
                )
        elif "ElectraTokenizer" in tokenizer_class:
            if use_fast:
                ret = ElectraTokenizerFast.from_pretrained(
                    pretrained_model_name_or_path, use_auth_token=use_auth_token, **kwargs
                )
            else:
                ret = ElectraTokenizer.from_pretrained(
                    pretrained_model_name_or_path, use_auth_token=use_auth_token, **kwargs
                )
        elif "CamembertTokenizer" in tokenizer_class:
            if use_fast:
                ret = CamembertTokenizerFast.from_pretrained(
                    pretrained_model_name_or_path, use_auth_token=use_auth_token, **kwargs
                )
            else:
                ret = CamembertTokenizer.from_pretrained(
                    pretrained_model_name_or_path, use_auth_token=use_auth_token, **kwargs
                )
        elif "DPRQuestionEncoderTokenizer" in tokenizer_class:
            if use_fast:
                ret = DPRQuestionEncoderTokenizerFast.from_pretrained(
                    pretrained_model_name_or_path, use_auth_token=use_auth_token, **kwargs
                )
            else:
                ret = DPRQuestionEncoderTokenizer.from_pretrained(
                    pretrained_model_name_or_path, use_auth_token=use_auth_token, **kwargs
                )
        elif "DPRContextEncoderTokenizer" in tokenizer_class:
            if use_fast:
                ret = DPRContextEncoderTokenizerFast.from_pretrained(
                    pretrained_model_name_or_path, use_auth_token=use_auth_token, **kwargs
                )
            else:
                ret = DPRContextEncoderTokenizer.from_pretrained(
                    pretrained_model_name_or_path, use_auth_token=use_auth_token, **kwargs
                )
        elif "BigBirdTokenizer" in tokenizer_class:
            if use_fast:
                ret = BigBirdTokenizerFast.from_pretrained(
                    pretrained_model_name_or_path, use_auth_token=use_auth_token, **kwargs
                )
            else:
                ret = BigBirdTokenizer.from_pretrained(
                    pretrained_model_name_or_path, use_auth_token=use_auth_token, **kwargs
                )
        if ret is None:
            raise Exception("Unable to load tokenizer")
        else:
            return ret

    @staticmethod
    def _infer_tokenizer_class(pretrained_model_name_or_path, use_auth_token: Union[bool, str] = None):
        # Infer Tokenizer from model type in config
        try:
            config = AutoConfig.from_pretrained(pretrained_model_name_or_path, use_auth_token=use_auth_token)
        except OSError:
            # Haystack model (no 'config.json' file)
            try:
                config = AutoConfig.from_pretrained(
                    pretrained_model_name_or_path + "/language_model_config.json", use_auth_token=use_auth_token
                )
            except Exception as e:
                logger.warning("No config file found. Trying to infer Tokenizer type from model name")
                tokenizer_class = Tokenizer._infer_tokenizer_class_from_string(pretrained_model_name_or_path)
                return tokenizer_class

        model_type = config.model_type

        if model_type == "xlm-roberta":
            tokenizer_class = "XLMRobertaTokenizer"
        elif model_type == "roberta":
            if "mlm" in pretrained_model_name_or_path.lower():
                raise NotImplementedError("MLM part of codebert is currently not supported in Haystack")
            tokenizer_class = "RobertaTokenizer"
        elif model_type == "camembert":
            tokenizer_class = "CamembertTokenizer"
        elif model_type == "albert":
            tokenizer_class = "AlbertTokenizer"
        elif model_type == "distilbert":
            tokenizer_class = "DistilBertTokenizer"
        elif model_type == "bert":
            tokenizer_class = "BertTokenizer"
        elif model_type == "xlnet":
            tokenizer_class = "XLNetTokenizer"
        elif model_type == "electra":
            tokenizer_class = "ElectraTokenizer"
        elif model_type == "dpr":
            if config.architectures[0] == "DPRQuestionEncoder":
                tokenizer_class = "DPRQuestionEncoderTokenizer"
            elif config.architectures[0] == "DPRContextEncoder":
                tokenizer_class = "DPRContextEncoderTokenizer"
            elif config.architectures[0] == "DPRReader":
                raise NotImplementedError("DPRReader models are currently not supported.")
        elif model_type == "big_bird":
            tokenizer_class = "BigBirdTokenizer"
        else:
            # Fall back to inferring type from model name
            logger.warning(
                "Could not infer Tokenizer type from config. Trying to infer " "Tokenizer type from model name."
            )
            tokenizer_class = Tokenizer._infer_tokenizer_class_from_string(pretrained_model_name_or_path)

        return tokenizer_class

    @staticmethod
    def _infer_tokenizer_class_from_string(pretrained_model_name_or_path):
        # If inferring tokenizer class from config doesn't succeed,
        # fall back to inferring tokenizer class from model name.
        if "albert" in pretrained_model_name_or_path.lower():
            tokenizer_class = "AlbertTokenizer"
        elif "bigbird" in pretrained_model_name_or_path.lower():
            tokenizer_class = "BigBirdTokenizer"
        elif "xlm-roberta" in pretrained_model_name_or_path.lower():
            tokenizer_class = "XLMRobertaTokenizer"
        elif "roberta" in pretrained_model_name_or_path.lower():
            tokenizer_class = "RobertaTokenizer"
        elif "codebert" in pretrained_model_name_or_path.lower():
            if "mlm" in pretrained_model_name_or_path.lower():
                raise NotImplementedError("MLM part of codebert is currently not supported in Haystack")
            else:
                tokenizer_class = "RobertaTokenizer"
        elif "camembert" in pretrained_model_name_or_path.lower() or "umberto" in pretrained_model_name_or_path.lower():
            tokenizer_class = "CamembertTokenizer"
        elif "distilbert" in pretrained_model_name_or_path.lower():
            tokenizer_class = "DistilBertTokenizer"
        elif "bert" in pretrained_model_name_or_path.lower():
            tokenizer_class = "BertTokenizer"
        elif "xlnet" in pretrained_model_name_or_path.lower():
            tokenizer_class = "XLNetTokenizer"
        elif "electra" in pretrained_model_name_or_path.lower():
            tokenizer_class = "ElectraTokenizer"
        elif "minilm" in pretrained_model_name_or_path.lower():
            tokenizer_class = "BertTokenizer"
        elif "dpr-question_encoder" in pretrained_model_name_or_path.lower():
            tokenizer_class = "DPRQuestionEncoderTokenizer"
        elif "dpr-ctx_encoder" in pretrained_model_name_or_path.lower():
            tokenizer_class = "DPRContextEncoderTokenizer"
        else:
            raise ValueError(
                f"Could not infer tokenizer_class from model config or "
                f"name '{pretrained_model_name_or_path}'. Set arg `tokenizer_class` "
                f"in Tokenizer.load() to one of: AlbertTokenizer, XLMRobertaTokenizer, "
                f"RobertaTokenizer, DistilBertTokenizer, BertTokenizer, XLNetTokenizer, "
                f"CamembertTokenizer, ElectraTokenizer, DPRQuestionEncoderTokenizer,"
                f"DPRContextEncoderTokenizer."
            )

        return tokenizer_class


def tokenize_batch_question_answering(pre_baskets, tokenizer, indices):
    """
    Tokenizes text data for question answering tasks. Tokenization means splitting words into subwords, depending on the
    tokenizer's vocabulary.

    - We first tokenize all documents in batch mode. (When using FastTokenizers Rust multithreading can be enabled by TODO add how to enable rust mt)
    - Then we tokenize each question individually
    - We construct dicts with question and corresponding document text + tokens + offsets + ids

    :param pre_baskets: input dicts with QA info #todo change to input objects
    :param tokenizer: tokenizer to be used
    :param indices: list, indices used during multiprocessing so that IDs assigned to our baskets are unique
    :return: baskets, list containing question and corresponding document information
    """
    assert len(indices) == len(pre_baskets)
    assert tokenizer.is_fast, (
        "Processing QA data is only supported with fast tokenizers for now.\n"
        "Please load Tokenizers with 'use_fast=True' option."
    )
    baskets = []
    # # Tokenize texts in batch mode
    texts = [d["context"] for d in pre_baskets]
    tokenized_docs_batch = tokenizer.batch_encode_plus(
        texts, return_offsets_mapping=True, return_special_tokens_mask=True, add_special_tokens=False, verbose=False
    )

    # Extract relevant data
    tokenids_batch = tokenized_docs_batch["input_ids"]
    offsets_batch = []
    for o in tokenized_docs_batch["offset_mapping"]:
        offsets_batch.append(np.array([x[0] for x in o]))
    start_of_words_batch = []
    for e in tokenized_docs_batch.encodings:
        start_of_words_batch.append(_get_start_of_word_QA(e.words))

    for i_doc, d in enumerate(pre_baskets):
        document_text = d["context"]
        # # Tokenize questions one by one
        for i_q, q in enumerate(d["qas"]):
            question_text = q["question"]
            tokenized_q = tokenizer.encode_plus(
                question_text, return_offsets_mapping=True, return_special_tokens_mask=True, add_special_tokens=False
            )

            # Extract relevant data
            question_tokenids = tokenized_q["input_ids"]
            question_offsets = [x[0] for x in tokenized_q["offset_mapping"]]
            question_sow = _get_start_of_word_QA(tokenized_q.encodings[0].words)

            external_id = q["id"]
            # The internal_id depends on unique ids created for each process before forking
            internal_id = f"{indices[i_doc]}-{i_q}"
            raw = {
                "document_text": document_text,
                "document_tokens": tokenids_batch[i_doc],
                "document_offsets": offsets_batch[i_doc],
                "document_start_of_word": start_of_words_batch[i_doc],
                "question_text": question_text,
                "question_tokens": question_tokenids,
                "question_offsets": question_offsets,
                "question_start_of_word": question_sow,
                "answers": q["answers"],
            }
            # TODO add only during debug mode (need to create debug mode)
            raw["document_tokens_strings"] = tokenized_docs_batch.encodings[i_doc].tokens
            raw["question_tokens_strings"] = tokenized_q.encodings[0].tokens

            baskets.append(SampleBasket(raw=raw, id_internal=internal_id, id_external=external_id, samples=None))
    return baskets


def _get_start_of_word_QA(word_ids):
    words = np.array(word_ids)
    start_of_word_single = [1] + list(np.ediff1d(words))
    return start_of_word_single


def tokenize_with_metadata(text: str, tokenizer) -> Dict[str, Any]:
    """
    Performing tokenization while storing some important metadata for each token:

    * offsets: (int) Character index where the token begins in the original text
    * start_of_word: (bool) If the token is the start of a word. Particularly helpful for NER and QA tasks.

    We do this by first doing whitespace tokenization and then applying the model specific tokenizer to each "word".

    .. note::  We don't assume to preserve exact whitespaces in the tokens!
               This means: tabs, new lines, multiple whitespace etc will all resolve to a single " ".
               This doesn't make a difference for BERT + XLNet but it does for RoBERTa.
               For RoBERTa it has the positive effect of a shorter sequence length, but some information about whitespace
               type is lost which might be helpful for certain NLP tasks ( e.g tab for tables).

    :param text: Text to tokenize
    :param tokenizer: Tokenizer (e.g. from Tokenizer.load())
    :return: Dictionary with "tokens", "offsets" and "start_of_word"
    """
    # normalize all other whitespace characters to " "
    # Note: using text.split() directly would destroy the offset,
    # since \n\n\n would be treated similarly as a single \n
    text = re.sub(r"\s", " ", text)
    # Fast Tokenizers return offsets, so we don't need to calculate them ourselves
    if tokenizer.is_fast:
        # tokenized = tokenizer(text, return_offsets_mapping=True, return_special_tokens_mask=True)
        tokenized2 = tokenizer.encode_plus(text, return_offsets_mapping=True, return_special_tokens_mask=True)

        tokens2 = tokenized2["input_ids"]
        offsets2 = np.array([x[0] for x in tokenized2["offset_mapping"]])
        # offsets2 = [x[0] for x in tokenized2["offset_mapping"]]
        words = np.array(tokenized2.encodings[0].words)

        # TODO check for validity for all tokenizer and special token types
        words[0] = -1
        words[-1] = words[-2]
        words += 1
        start_of_word2 = [0] + list(np.ediff1d(words))
        #######

        # start_of_word3 = []
        # last_word = -1
        # for word_id in tokenized2.encodings[0].words:
        #     if word_id is None or word_id == last_word:
        #         start_of_word3.append(0)
        #     else:
        #         start_of_word3.append(1)
        #         last_word = word_id

        tokenized_dict = {"tokens": tokens2, "offsets": offsets2, "start_of_word": start_of_word2}
    else:
        # split text into "words" (here: simple whitespace tokenizer).
        words = text.split(" ")
        word_offsets = []
        cumulated = 0
        for idx, word in enumerate(words):
            word_offsets.append(cumulated)
            cumulated += len(word) + 1  # 1 because we so far have whitespace tokenizer

        # split "words" into "subword tokens"
        tokens, offsets, start_of_word = _words_to_tokens(words, word_offsets, tokenizer)
        tokenized_dict = {"tokens": tokens, "offsets": offsets, "start_of_word": start_of_word}
    return tokenized_dict


def truncate_sequences(
    seq_a: list,
    seq_b: Optional[list],
    tokenizer,
    max_seq_len: int,
    truncation_strategy: str = "longest_first",
    with_special_tokens: bool = True,
    stride: int = 0,
) -> Tuple[List[Any], Optional[List[Any]], List[Any]]:
    """
    Reduces a single sequence or a pair of sequences to a maximum sequence length.
    The sequences can contain tokens or any other elements (offsets, masks ...).
    If `with_special_tokens` is enabled, it'll remove some additional tokens to have exactly enough space for later adding special tokens (CLS, SEP etc.)

    Supported truncation strategies:

    - longest_first: (default) Iteratively reduce the inputs sequence until the input is under max_length starting from the longest one at each token (when there is a pair of input sequences). Overflowing tokens only contains overflow from the first sequence.
    - only_first: Only truncate the first sequence. raise an error if the first sequence is shorter or equal to than num_tokens_to_remove.
    - only_second: Only truncate the second sequence
    - do_not_truncate: Does not truncate (raise an error if the input sequence is longer than max_length)

    :param seq_a: First sequence of tokens/offsets/...
    :param seq_b: Optional second sequence of tokens/offsets/...
    :param tokenizer: Tokenizer (e.g. from Tokenizer.load())
    :param max_seq_len:
    :param truncation_strategy: how the sequence(s) should be truncated down. Default: "longest_first" (see above for other options).
    :param with_special_tokens: If true, it'll remove some additional tokens to have exactly enough space for later adding special tokens (CLS, SEP etc.)
    :param stride: optional stride of the window during truncation
    :return: truncated seq_a, truncated seq_b, overflowing tokens
    """
    pair = seq_b is not None
    len_a = len(seq_a)
    len_b = len(seq_b) if seq_b is not None else 0
    num_special_tokens = tokenizer.num_special_tokens_to_add(pair=pair) if with_special_tokens else 0
    total_len = len_a + len_b + num_special_tokens
    overflowing_tokens = []

    if max_seq_len and total_len > max_seq_len:
        seq_a, seq_b, overflowing_tokens = tokenizer.truncate_sequences(
            seq_a,
            pair_ids=seq_b,
            num_tokens_to_remove=total_len - max_seq_len,
            truncation_strategy=truncation_strategy,
            stride=stride,
        )
    return (seq_a, seq_b, overflowing_tokens)


def _words_to_tokens(words, word_offsets, tokenizer):
    """
    Tokenize "words" into subword tokens while keeping track of offsets and if a token is the start of a word.
    :param words: list of words.
    :type words: list
    :param word_offsets: Character indices where each word begins in the original text
    :type word_offsets: list
    :param tokenizer: Tokenizer (e.g. from Tokenizer.load())
    :return: tokens, offsets, start_of_word
    """
    tokens = []
    token_offsets = []
    start_of_word = []
    idx = 0
    for w, w_off in zip(words, word_offsets):
        idx += 1
        if idx % 500000 == 0:
            logger.info(idx)
        # Get (subword) tokens of single word.

        # empty / pure whitespace
        if len(w) == 0:
            continue
        # For the first word of a text: we just call the regular tokenize function.
        # For later words: we need to call it with add_prefix_space=True to get the same results with roberta / gpt2 tokenizer
        # see discussion here. https://github.com/huggingface/transformers/issues/1196
        elif len(tokens) == 0:
            tokens_word = tokenizer.tokenize(w)
        else:
            if type(tokenizer) == RobertaTokenizer:
                tokens_word = tokenizer.tokenize(w, add_prefix_space=True)
            else:
                tokens_word = tokenizer.tokenize(w)
        # Sometimes the tokenizer returns no tokens
        if len(tokens_word) == 0:
            continue
        tokens += tokens_word

        # get global offset for each token in word + save marker for first tokens of a word
        first_tok = True
        for tok in tokens_word:
            token_offsets.append(w_off)
            # Depending on the tokenizer type special chars are added to distinguish tokens with preceeding
            # whitespace (=> "start of a word"). We need to get rid of these to calculate the original length of the token
            orig_tok = re.sub(SPECIAL_TOKENIZER_CHARS, "", tok)
            # Don't use length of unk token for offset calculation
            if orig_tok == tokenizer.special_tokens_map["unk_token"]:
                w_off += 1
            else:
                w_off += len(orig_tok)
            if first_tok:
                start_of_word.append(True)
                first_tok = False
            else:
                start_of_word.append(False)

    return tokens, token_offsets, start_of_word<|MERGE_RESOLUTION|>--- conflicted
+++ resolved
@@ -22,20 +22,6 @@
 import logging
 import numpy as np
 from transformers import (
-<<<<<<< HEAD
-    AlbertTokenizer, AlbertTokenizerFast,
-    BertTokenizer, BertTokenizerFast,
-    DistilBertTokenizer, DistilBertTokenizerFast,
-    ElectraTokenizer, ElectraTokenizerFast,
-    RobertaTokenizer, RobertaTokenizerFast,
-    XLMRobertaTokenizer, XLMRobertaTokenizerFast,
-    XLNetTokenizer, XLNetTokenizerFast,
-    CamembertTokenizer, CamembertTokenizerFast,
-    DPRContextEncoderTokenizer, DPRContextEncoderTokenizerFast,
-    DPRQuestionEncoderTokenizer, DPRQuestionEncoderTokenizerFast,
-    BigBirdTokenizer, BigBirdTokenizerFast,
-    AutoTokenizer
-=======
     AlbertTokenizer,
     AlbertTokenizerFast,
     BertTokenizer,
@@ -58,7 +44,6 @@
     DPRQuestionEncoderTokenizerFast,
     BigBirdTokenizer,
     BigBirdTokenizerFast,
->>>>>>> a59bca36
 )
 from transformers import AutoConfig
 
