--- conflicted
+++ resolved
@@ -258,18 +258,14 @@
             # Need to save config and pipeline
 
     @classmethod
-    def load(    # type: ignore
+    def load(  # type: ignore
         cls,
         load_dir: Union[str, Path],
         device: torch.device,
         strict: bool = True,
         lm_name: Optional[str] = None,
         processor: Optional[Processor] = None,
-<<<<<<< HEAD
     ):
-=======
-    ):  # type: ignore
->>>>>>> 8aa7e0d5
         """
         Loads an AdaptiveModel from a directory. The directory must contain:
 
