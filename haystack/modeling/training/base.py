from typing import Optional, Union, List, Callable

import sys
import shutil
import logging
from pathlib import Path

import dill
import numpy
from tqdm.auto import tqdm
import torch
from torch.optim.lr_scheduler import _LRScheduler
from torch.nn import MSELoss, Linear, Module, ModuleList, DataParallel
import torch.nn.functional as F
from torch.optim import Optimizer

from haystack.modeling.data_handler.data_silo import DataSilo, DistillationDataSilo
from haystack.modeling.evaluation.eval import Evaluator
from haystack.modeling.model.adaptive_model import AdaptiveModel
from haystack.modeling.model.biadaptive_model import BiAdaptiveModel
from haystack.modeling.model.optimization import get_scheduler, WrappedDataParallel
from haystack.modeling.utils import GracefulKiller
from haystack.utils.experiment_tracking import Tracker as tracker
from haystack.utils.early_stopping import EarlyStopping


logger = logging.getLogger(__name__)


class Trainer:
    """
    Handles the main model training procedure. This includes performing evaluation on the dev set at regular
    intervals during training as well as evaluation on the test set at the end of training.
    """

    def __init__(
        self,
        model,
        optimizer,
        data_silo: DataSilo,
        epochs: int,
        n_gpu: int,
        device: torch.device,
        lr_schedule=None,
        evaluate_every: int = 100,
        eval_report: bool = True,
        use_amp: bool = False,
        grad_acc_steps: int = 1,
        local_rank: int = -1,
        early_stopping: Optional[EarlyStopping] = None,
        log_learning_rate: bool = False,
        log_loss_every: int = 10,
        checkpoint_on_sigterm: bool = False,
        checkpoint_every: Optional[int] = None,
        checkpoint_root_dir: Optional[Path] = None,
        checkpoints_to_keep: int = 3,
        from_epoch: int = 0,
        from_step: int = 0,
        global_step: int = 0,
        evaluator_test: bool = True,
        disable_tqdm: bool = False,
        max_grad_norm: float = 1.0,
    ):
        """
        :param optimizer: An optimizer object that determines the learning strategy to be used during training
        :param data_silo: A DataSilo object that will contain the train, dev and test datasets as PyTorch DataLoaders
        :param epochs: How many times the training procedure will loop through the train dataset
        :param n_gpu: The number of gpus available for training and evaluation.
        :param device: The device on which the train, dev and test tensors should be hosted. Choose from torch.device("cpu") and torch.device("cuda").
        :param lr_schedule: An optional scheduler object that can regulate the learning rate of the optimizer
        :param evaluate_every: Perform dev set evaluation after this many steps of training.
        :param eval_report: If evaluate_every is not 0, specifies if an eval report should be generated when evaluating
        :param use_amp: Whether to use automatic mixed precision (AMP) natively implemented in PyTorch to improve
                        training speed and reduce GPU memory usage.
                        For more information, see (Haystack Optimization)[https://haystack.deepset.ai/guides/optimization]
                        and (Automatic Mixed Precision Package - Torch.amp)[https://pytorch.org/docs/stable/amp.html].
        :param grad_acc_steps: Number of training steps for which the gradients should be accumulated.
                               Useful to achieve larger effective batch sizes that would not fit in GPU memory.
        :param local_rank: Local rank of process when distributed training via DDP is used.
        :param early_stopping: An initialized EarlyStopping object to control early stopping and saving of the best models.
        :param log_learning_rate: Whether to log learning rate to experiment tracker (e.g. Mlflow)
        :param log_loss_every: Log current train loss after this many train steps.
        :param checkpoint_on_sigterm: save a checkpoint for the Trainer when a SIGTERM signal is sent. The checkpoint
               can be used to resume training. It is useful in frameworks like AWS SageMaker with Spot instances where
               a SIGTERM notifies to save the training state and subsequently the instance is terminated.
        :param checkpoint_every: Save a training checkpoint after this many steps of training.
        :param checkpoint_root_dir: The directory Path where all training checkpoints are saved. For each individual
               checkpoint, a subdirectory with the name epoch_{epoch_num}_step_{step_num} is created.
        :param checkpoints_to_keep: The maximum number of training checkpoints to save.
        :param from_epoch: the epoch number to start the training from. In the case when training resumes from a saved
               checkpoint, it is used to fast-forward training to the last epoch in the checkpoint.
        :param from_step: the step number to start the training from. In the case when training resumes from a saved
               checkpoint, it is used to fast-forward training to the last step in the checkpoint.
        :param global_step: the global step number across the training epochs.
        :param evaluator_test: whether to perform evaluation on the test set
        :param disable_tqdm: Disable tqdm progress bar (helps to reduce verbosity in some environments)
        :param max_grad_norm: Max gradient norm for clipping, default 1.0, set to None to disable
        """
        amp_mapping = {"O0": False, "O1": True, "O2": True, "O3": True}
        self.model = model
        self.data_silo = data_silo
        self.epochs = int(epochs)
        if isinstance(use_amp, str):
            if use_amp in amp_mapping:
                logger.warning(
                    "The Trainer only supports native PyTorch automatic mixed precision and no longer supports the Apex library.\n"
                    "Because you provided Apex optimization level %s, automatic mixed precision was set to %s.\n"
                    "In the future, set `use_amp=True` to turn on automatic mixed precision.",
                    use_amp,
                    amp_mapping[use_amp],
                )
                use_amp = amp_mapping[use_amp]
            else:
                raise Exception(
                    f"use_amp value {use_amp} is not supported. Please provide use_amp=True to turn on automatic mixed precision."
                )
        self.use_amp = use_amp
        self.optimizer = optimizer
        self.scaler = torch.cuda.amp.GradScaler(enabled=self.use_amp)
        self.evaluate_every = evaluate_every
        self.eval_report = eval_report
        self.evaluator_test = evaluator_test
        self.n_gpu = n_gpu
        self.grad_acc_steps = grad_acc_steps
        self.lr_schedule = lr_schedule
        self.device = device
        self.local_rank = local_rank
        self.log_params()
        self.early_stopping = early_stopping
        self.log_learning_rate = log_learning_rate
        self.log_loss_every = log_loss_every
        self.disable_tqdm = disable_tqdm
        self.max_grad_norm = max_grad_norm
        self.test_result = None

        self.checkpoint_on_sigterm = checkpoint_on_sigterm
        if checkpoint_on_sigterm:
            self.sigterm_handler = GracefulKiller()  # type: Optional[GracefulKiller]
        else:
            self.sigterm_handler = None
        self.checkpoint_root_dir = checkpoint_root_dir
        self.checkpoints_to_keep = checkpoints_to_keep
        self.checkpoint_every = checkpoint_every
        if self.checkpoint_every and not checkpoint_root_dir:
            raise Exception("checkpoint_path needs to be supplied when using checkpoint_every.")
        if checkpoint_on_sigterm and not checkpoint_root_dir:
            raise Exception("checkpoint_path needs to be supplied when using checkpoint_on_sigterm.")

        self.from_epoch = from_epoch
        self.from_step = from_step
        self.global_step = global_step

    def train(self):
        """
        Perform the training procedure.

        The training is visualized by a progress bar. It counts the epochs in a zero based manner.
        For example, when you specify ``epochs=20`` it starts to count from 0 to 19.

        If trainer evaluates the model with a test set the result of the
        evaluation is stored in ``test_result``.

        :return: Returns the model after training. When you do ``early_stopping``
            with a ``save_dir`` the best model is loaded and returned.
        """
        # connect the prediction heads with the right output from processor
        self.model.connect_heads_with_processor(self.data_silo.processor.tasks, require_labels=True)
        # Check that the tokenizer(s) fits the language model(s)
        if hasattr(self.model, "language_model3"):
            self.model.verify_vocab_size(
                vocab_size1=len(self.data_silo.processor.query_tokenizer),
                vocab_size2=len(self.data_silo.processor.passage_tokenizer),
                vocab_size3=len(self.data_silo.processor.table_tokenizer),
            )
        elif hasattr(self.model, "language_model2"):
            self.model.verify_vocab_size(
                vocab_size1=len(self.data_silo.processor.query_tokenizer),
                vocab_size2=len(self.data_silo.processor.passage_tokenizer),
            )
        elif (
            self.model.language_model.name != "DebertaV2"
        ):  # DebertaV2 has mismatched vocab size on purpose (see https://github.com/huggingface/transformers/issues/12428)
            self.model.verify_vocab_size(vocab_size=len(self.data_silo.processor.tokenizer))
        self.model.train()

        do_stopping = False
        evalnr = 0
        loss = 0
        resume_from_step = self.from_step

        for epoch in range(self.from_epoch, self.epochs):
            early_break = False
            self.from_epoch = epoch
            train_data_loader = self.data_silo.get_data_loader("train")
            progress_bar = tqdm(train_data_loader, disable=self.local_rank not in [0, -1] or self.disable_tqdm)
            for step, batch in enumerate(progress_bar):
                # when resuming training from a checkpoint, we want to fast forward to the step of the checkpoint
                if resume_from_step and step <= resume_from_step:
                    if step % 10000 == 0:
                        logger.info("Skipping %s out of %s steps ...", step, resume_from_step)
                    if resume_from_step == step:
                        logger.info("Finished skipping %s steps ...", resume_from_step)
                        resume_from_step = None
                    else:
                        continue

                progress_bar.set_description(f"Train epoch {epoch}/{self.epochs-1} (Cur. train loss: {loss:.4f})")

                # Only for distributed training: we need to ensure that all ranks still have a batch left for training
                if self.local_rank != -1:
                    if not self._all_ranks_have_data(has_data=True, step=step):
                        early_break = True
                        break

                # Move batch of samples to device
                batch = {key: batch[key].to(self.device) for key in batch}
                loss = self.compute_loss(batch, step)

                # Perform  evaluation
                if (
                    self.evaluate_every != 0
                    and self.global_step % self.evaluate_every == 0
                    and self.global_step != 0
                    and self.local_rank in [0, -1]
                ):
                    dev_data_loader = self.data_silo.get_data_loader("dev")
                    if dev_data_loader is not None:
                        evaluator_dev = Evaluator(
                            data_loader=dev_data_loader,
                            tasks=self.data_silo.processor.tasks,
                            device=self.device,
                            report=self.eval_report,
                        )
                        evalnr += 1
                        result = evaluator_dev.eval(self.model)
                        evaluator_dev.log_results(result, "Dev", self.global_step)
                        if self.early_stopping:
                            do_stopping, save_model, eval_value = self.early_stopping.check_stopping(result)
                            if save_model:
                                logger.info(
                                    "Saving current best model to %s, eval=%s", self.early_stopping.save_dir, eval_value
                                )
                                self.model.save(self.early_stopping.save_dir)
                                self.data_silo.processor.save(self.early_stopping.save_dir)
                            if do_stopping:
                                # log the stopping
                                logger.info("STOPPING EARLY AT EPOCH %s, STEP %s, EVALUATION %s", epoch, step, evalnr)
                if do_stopping:
                    break

                self.global_step += 1
                self.from_step = step + 1

                # save the current state as a checkpoint before exiting if a SIGTERM signal is received
                if self.sigterm_handler and self.sigterm_handler.kill_now:
                    logger.info("Received a SIGTERM signal. Saving the current train state as a checkpoint ...")
                    if self.local_rank in [0, -1]:
                        self._save()
                        torch.distributed.destroy_process_group()
                        sys.exit(0)

                # save a checkpoint and continue train
                if self.checkpoint_every and step % self.checkpoint_every == 0:
                    if self.local_rank in [0, -1]:
                        self._save()
                    # Let other ranks wait until rank 0 has finished saving
                    if self.local_rank != -1:
                        torch.distributed.barrier()

            if do_stopping:
                break

            # Only for distributed training: we need to ensure that all ranks still have a batch left for training
            if self.local_rank != -1 and not early_break:
                self._all_ranks_have_data(has_data=False)

        # With early stopping we want to restore the best model
        if self.early_stopping and self.early_stopping.save_dir:
<<<<<<< HEAD
            logger.info("Restoring best model so far from %s", self.early_stopping.save_dir)
            self.model = AdaptiveModel.load(self.early_stopping.save_dir, self.device)
=======
            logger.info("Restoring best model so far from {}".format(self.early_stopping.save_dir))
            self.model = self.model.load(self.early_stopping.save_dir, self.device)
>>>>>>> f006eded
            self.model.connect_heads_with_processor(self.data_silo.processor.tasks, require_labels=True)

        # Eval on test set
        if self.evaluator_test and self.local_rank in [0, -1]:
            test_data_loader = self.data_silo.get_data_loader("test")
            if test_data_loader is not None:
                evaluator_test = Evaluator(
                    data_loader=test_data_loader, tasks=self.data_silo.processor.tasks, device=self.device
                )
                self.test_result = evaluator_test.eval(self.model)
                evaluator_test.log_results(self.test_result, "Test", self.global_step)
        return self.model

    def compute_loss(self, batch: dict, step: int) -> torch.Tensor:
        # Forward & backward pass through model
        if isinstance(self.model, (DataParallel, WrappedDataParallel)):
            module = self.model.module
        else:
            module = self.model

        with torch.cuda.amp.autocast(enabled=self.use_amp):
            if isinstance(module, AdaptiveModel):
                logits = self.model.forward(
                    input_ids=batch["input_ids"], segment_ids=None, padding_mask=batch["padding_mask"]
                )

            elif isinstance(module, BiAdaptiveModel):
                logits = self.model.forward(
                    query_input_ids=batch["query_input_ids"],
                    query_segment_ids=batch["query_segment_ids"],
                    query_attention_mask=batch["query_attention_mask"],
                    passage_input_ids=batch["passage_input_ids"],
                    passage_segment_ids=batch["passage_segment_ids"],
                    passage_attention_mask=batch["passage_attention_mask"],
                )

            else:
                logits = self.model.forward(**batch)

            per_sample_loss = self.model.logits_to_loss(logits=logits, global_step=self.global_step, **batch)
            loss = self.adjust_loss(per_sample_loss)
        return self.backward_propagate(loss, step)

    def backward_propagate(self, loss: torch.Tensor, step: int):
        if self.global_step % self.log_loss_every == 0 and self.local_rank in [-1, 0]:
            if self.local_rank in [-1, 0]:
                tracker.track_metrics({"Train_loss_total": float(loss.detach().cpu().numpy())}, step=self.global_step)
                if self.log_learning_rate:
                    tracker.track_metrics({"learning_rate": self.lr_schedule.get_last_lr()[0]}, step=self.global_step)

        self.scaler.scale(loss).backward()

        if step % self.grad_acc_steps == 0:
            if self.max_grad_norm is not None:
                self.scaler.unscale_(self.optimizer)
                torch.nn.utils.clip_grad_norm_(self.model.parameters(), self.max_grad_norm)
            self.scaler.step(self.optimizer)
            self.scaler.update()
            self.optimizer.zero_grad()
            if self.lr_schedule:
                self.lr_schedule.step()
        return loss

    def adjust_loss(self, loss: torch.Tensor):
        loss = loss.mean()
        if self.grad_acc_steps > 1:
            loss = loss / self.grad_acc_steps
        return loss

    def log_params(self):
        params = {"epochs": self.epochs, "n_gpu": self.n_gpu, "device": self.device, "use_amp": self.use_amp}
        tracker.track_params(params)

    @classmethod
    def create_or_load_checkpoint(
        cls,
        data_silo: DataSilo,
        checkpoint_root_dir: Path,
        model,
        optimizer,
        local_rank: int = -1,
        resume_from_checkpoint: str = "latest",
        **kwargs,
    ):
        """
        Try loading a saved Trainer checkpoint. If no checkpoint found, it creates a new instance of Trainer.

        :param data_silo: A DataSilo object that will contain the train, dev and test datasets as PyTorch DataLoaders
        :param checkpoint_root_dir: Path of the directory where all train checkpoints are saved. Each individual
               checkpoint is stored in a sub-directory under it.
        :param resume_from_checkpoint: the checkpoint name to start training from, e.g., "epoch_1_step_4532". It
               defaults to "latest", using the checkpoint with the highest train steps.
        """
        checkpoint_to_load = None
        if checkpoint_root_dir:
            if checkpoint_root_dir.exists():
                if resume_from_checkpoint == "latest":
                    saved_checkpoints = cls._get_checkpoints(checkpoint_root_dir)
                    if saved_checkpoints:
                        checkpoint_to_load = saved_checkpoints[0]  # latest checkpoint
                    else:
                        checkpoint_to_load = None
                else:
                    checkpoint_to_load = checkpoint_root_dir / resume_from_checkpoint

        if checkpoint_to_load:
            # TODO load empty model class from config instead of passing here?
            trainer = cls._load_checkpoint(
                path=checkpoint_to_load, data_silo=data_silo, model=model, optimizer=optimizer, local_rank=local_rank
            )
            logging.info("Resuming training from the train checkpoint at %s ...", checkpoint_to_load)
        else:
            logging.info("No train checkpoints found. Starting a new training ...")
            trainer = cls(
                data_silo=data_silo,
                model=model,
                optimizer=optimizer,
                local_rank=local_rank,
                checkpoint_root_dir=checkpoint_root_dir,
                **kwargs,
            )
        return trainer

    @classmethod
    def _load_checkpoint(cls, path: Path, data_silo: DataSilo, model, optimizer, local_rank: int = -1):
        """
        Load the train checkpoint at given path.

        :param path: The checkpoint path is subdirectory under checkpoint_root_dir. The individual checkpoint dirs have
               a default naming convention of "epoch_{epoch_num}_step_{step_num}".
        :param data_silo: A DataSilo object that will contain the train, dev and test datasets as PyTorch DataLoaders
        """
        if not path.exists():
            raise Exception(f"The checkpoint path {path} does not exists.")

        # In distributed mode, we save the model only once from process 0 (using cuda:0)
        # At loading time, we need to load the model to the current cuda device (instead of back to cuda:0)
        # Note: This assumes exactly one GPU per process (as recommended by PyTorch)
        if local_rank == -1:
            map_location = None
        else:
            device = torch.device(f"cuda:{local_rank}")
            map_location = {"cuda:0": f"cuda:{local_rank}"}

        trainer_checkpoint = torch.load(path / "trainer", map_location=map_location)
        trainer_state_dict = trainer_checkpoint["trainer_state"]
        if local_rank != -1:
            trainer_state_dict["device"] = device
            trainer_state_dict["local_rank"] = local_rank

        # Just setting seeds is not sufficient to have deterministic results when resuming
        # training from a checkpoint. Additionally, the previous states of Random Number
        # Generators also need to be restored from the saved checkpoint.
        numpy_rng_state = trainer_checkpoint["numpy_rng_state"]
        numpy.random.set_state(numpy_rng_state)
        rng_state = trainer_checkpoint["rng_state"]
        cuda_rng_state = trainer_checkpoint["cuda_rng_state"]
        torch.set_rng_state(rng_state)
        torch.cuda.set_rng_state(cuda_rng_state)

        model.load_state_dict(trainer_checkpoint["model_state"], strict=True)
        optimizer.load_state_dict(trainer_checkpoint["optimizer_state"])

        scheduler_state_dict = trainer_checkpoint["scheduler_state"]
        scheduler_opts = trainer_checkpoint["scheduler_opts"]
        scheduler = get_scheduler(optimizer, scheduler_opts)
        scheduler.load_state_dict(scheduler_state_dict)

        trainer = Trainer(
            data_silo=data_silo, model=model, optimizer=optimizer, lr_schedule=scheduler, **trainer_state_dict
        )

        logger.info("Loaded a train checkpoint from %s", path)
        return trainer

    @classmethod
    def _get_checkpoints(cls, checkpoint_root_dir: Path):
        """
        Get a list of checkpoint dirs sorted by the number of training steps.
        """
        dirs = [d for d in checkpoint_root_dir.iterdir() if d.is_dir() and d.name.startswith("epoch")]

        checkpoints_with_epoch_and_step = []  # list of tuple(checkpoint_dir, epoch, step)
        for d in dirs:
            epoch, step = [int(s) for s in str(d).split("_") if s.isdigit()]
            checkpoints_with_epoch_and_step.append((d, epoch, step))

        sorted_checkpoints_with_epoch_and_step = sorted(
            checkpoints_with_epoch_and_step, key=lambda tup: (tup[1], tup[2]), reverse=True  # sort by epoch and step
        )
        sorted_checkpoints = [tup[0] for tup in sorted_checkpoints_with_epoch_and_step]

        return sorted_checkpoints

    def _save(self):
        """
        Save a train checkpoint at the Trainer's checkpoint_path.

        Some objects(eg, scheduler) in the Trainer are not serializable using the Pickle module. For these objects,
        the state_dict is stored for the checkpoint, that can be used to reconstruct a similar state upon resuming
        train from the checkpoint.

        #TODO The model is currently saved as a whole serialized object. The disadvantage of this approach is that it is
        bound to specifics Python version, haystack version, directory structures etc. A more modular and reusable approach
        is to save using AdaptiveModel's save() method where the model and the state_dict are stored separately.

        # TODO custom defined evaluators are not saved in the checkpoint.
        """
        logger.info("Saving a train checkpoint ...")
        checkpoint_path = self.checkpoint_root_dir / "checkpoint_in_progress"
        checkpoint_path.mkdir(parents=True, exist_ok=True)

        trainer_state_dict = self._get_state_dict()

        # save as a regular AdaptiveModel (e.g. for down-stream eval during training from scratch)
        self.model.save(checkpoint_path)

        # save all state dicst (incl. the model) to have full reproducibility
        torch.save(
            {
                "trainer_state": trainer_state_dict,
                "model_state": self.model.state_dict(),
                "optimizer_state": self.optimizer.state_dict(),
                "scheduler_opts": self.lr_schedule.opts,
                "scheduler_state": self.lr_schedule.state_dict(),
                "numpy_rng_state": numpy.random.get_state(),
                "rng_state": torch.get_rng_state(),
                "cuda_rng_state": torch.cuda.get_rng_state(),
            },
            checkpoint_path / "trainer",
            pickle_module=dill,
        )

        checkpoint_name = f"epoch_{self.from_epoch}_step_{self.from_step-1}"
        checkpoint_path.replace(Path(checkpoint_path.parent) / checkpoint_name)

        saved_checkpoints = self._get_checkpoints(self.checkpoint_root_dir)
        if len(saved_checkpoints) > self.checkpoints_to_keep:
            for cp in saved_checkpoints[self.checkpoints_to_keep :]:
                shutil.rmtree(cp)

        logger.info("Saved a training checkpoint after %s", checkpoint_name)

    def _get_state_dict(self):
        """
        Serializable state dictionary of a Trainer object
        """
        state_dict = {
            "evaluate_every": self.evaluate_every,
            "n_gpu": self.n_gpu,
            "grad_acc_steps": self.grad_acc_steps,
            "device": self.device,
            "local_rank": self.local_rank,
            "early_stopping": self.early_stopping,
            "epochs": self.epochs,
            "checkpoint_on_sigterm": self.checkpoint_on_sigterm,
            "checkpoint_root_dir": self.checkpoint_root_dir,
            "checkpoint_every": self.checkpoint_every,
            "checkpoints_to_keep": self.checkpoints_to_keep,
            "from_epoch": self.from_epoch,
            "from_step": self.from_step,
            "global_step": self.global_step,
            "log_learning_rate": self.log_learning_rate,
            "log_loss_every": self.log_loss_every,
            "disable_tqdm": self.disable_tqdm,
            "use_amp": self.use_amp,
        }

        return state_dict

    def _all_ranks_have_data(self, has_data: bool, step: Optional[int] = None):
        """
        Verify in distributed training if all ranks still have data left. We send a "1" from here if this rank has data
        and a "0" if a process has none .
        If all ranks have data, they'll all send a 1, our sum equals world_size and we continue training.
        If not, we must break the loop for those who still have data to synchronize again.
        :param has_data: bool, whether the current rank has still data
        :param step: int, current step (only used for logging)
        :return: bool, whether all ranks have training data left
        """
        if has_data:
            ranks_with_data = torch.ones(1).to(self.device)
        else:
            ranks_with_data = torch.zeros(1).to(self.device)

        torch.distributed.all_reduce(ranks_with_data, op=torch.distributed.ReduceOp.SUM)

        if ranks_with_data < torch.distributed.get_world_size():
            if step is not None:
                logger.info(
                    "Stopping epoch %s at step %s for rank %s since at least one other rank "
                    "(~ one GPU) in distributed training doesn't have any more batches... ",
                    self.from_epoch,
                    step,
                    self.local_rank,
                )
            return False
        else:
            return True


class DistillationTrainer(Trainer):
    """
    This trainer uses the teacher logits from DistillationDataSilo
    to compute a distillation loss in addition to the loss based on the labels.

    **Example**
    ```python
    student = FARMReader(model_name_or_path="prajjwal1/bert-medium")
    teacher = FARMReader(model_name_or_path="deepset/bert-large-uncased-whole-word-masking-squad2")

    processor = SquadProcessor(tokenizer=student.inferencer.processor.tokenizer, max_seq_len=384)
    student, optimizer, _ = initialize_optimizer(student, n_batches=len(data_silo.loaders["train"]), n_epochs=3, device="cuda:0", learning_rate=3e-5)

    data_silo = DistillationDataSilo(teacher_model=teacher, teacher_batch_size=2, batch_size=8, device="cuda:0", processor=processor)
    trainer = DistillationTrainer(student=student, optimizer=optimizer, data_silo=data_silo, epochs=3, n_gpu=1, device="cuda:0")

    trainer.train()
    ```
    """

    def __init__(
        self,
        model: "AdaptiveModel",
        optimizer: Optimizer,
        data_silo: DistillationDataSilo,
        epochs: int,
        n_gpu: int,
        device: torch.device,
        lr_schedule: Optional[_LRScheduler] = None,
        evaluate_every: int = 100,
        eval_report: bool = True,
        use_amp: bool = False,
        grad_acc_steps: int = 1,
        local_rank: int = -1,
        early_stopping: Optional[EarlyStopping] = None,
        log_learning_rate: bool = False,
        log_loss_every: int = 10,
        checkpoint_on_sigterm: bool = False,
        checkpoint_every: Optional[int] = None,
        checkpoint_root_dir: Optional[Path] = None,
        checkpoints_to_keep: int = 3,
        from_epoch: int = 0,
        from_step: int = 0,
        global_step: int = 0,
        evaluator_test: bool = True,
        disable_tqdm: bool = False,
        max_grad_norm: float = 1.0,
        distillation_loss_weight: float = 0.5,
        distillation_loss: Union[str, Callable[[torch.Tensor, torch.Tensor], torch.Tensor]] = "kl_div",
        temperature: float = 1.0,
    ):
        """
        :param optimizer: An optimizer object that determines the learning strategy to be used during training
        :param model: The model to be trained
        :param data_silo: A DataSilo object that will contain the train, dev and test datasets as PyTorch DataLoaders
        :param epochs: How many times the training procedure will loop through the train dataset
        :param n_gpu: The number of gpus available for training and evaluation.
        :param device: The device on which the train, dev and test tensors should be hosted. Choose from torch.device("cpu") and torch.device("cuda").
        :param lr_schedule: An optional scheduler object that can regulate the learning rate of the optimizer
        :param evaluate_every: Perform dev set evaluation after this many steps of training.
        :param eval_report: If evaluate_every is not 0, specifies if an eval report should be generated when evaluating
        :param use_amp: Whether to use automatic mixed precision (AMP) natively implemented in PyTorch to improve
                        training speed and reduce GPU memory usage.
                        For more information, see (Haystack Optimization)[https://haystack.deepset.ai/guides/optimization]
                        and (Automatic Mixed Precision Package - Torch.amp)[https://pytorch.org/docs/stable/amp.html].
        :param grad_acc_steps: Number of training steps for which the gradients should be accumulated.
                               Useful to achieve larger effective batch sizes that would not fit in GPU memory.
        :param local_rank: Local rank of process when distributed training via DDP is used.
        :param early_stopping: An initialized EarlyStopping object to control early stopping and saving of the best models.
        :param log_learning_rate: Whether to log learning rate to experiment tracker (e.g. Mlflow)
        :param log_loss_every: Log current train loss after this many train steps.
        :param checkpoint_on_sigterm: save a checkpoint for the Trainer when a SIGTERM signal is sent. The checkpoint
               can be used to resume training. It is useful in frameworks like AWS SageMaker with Spot instances where
               a SIGTERM notifies to save the training state and subsequently the instance is terminated.
        :param checkpoint_every: save a train checkpoint after this many steps of training.
        :param checkpoint_root_dir: the Path of directory where all train checkpoints are saved. For each individual
               checkpoint, a subdirectory with the name epoch_{epoch_num}_step_{step_num} is created.
        :param checkpoints_to_keep: maximum number of train checkpoints to save.
        :param from_epoch: the epoch number to start the training from. In the case when training resumes from a saved
               checkpoint, it is used to fast-forward training to the last epoch in the checkpoint.
        :param from_step: the step number to start the training from. In the case when training resumes from a saved
               checkpoint, it is used to fast-forward training to the last step in the checkpoint.
        :param global_step: the global step number across the training epochs.
        :param evaluator_test: whether to perform evaluation on the test set
        :param disable_tqdm: Disable tqdm progress bar (helps to reduce verbosity in some environments)
        :param max_grad_norm: Max gradient norm for clipping, default 1.0, set to None to disable
        :param distillation_loss_weight: The weight of the distillation loss. A higher weight means the teacher outputs are more important.
        :param distillation_loss: Specifies how teacher and model logits should be compared. Can either be a string ("mse" for mean squared error or "kl_div" for kl divergence loss) or a callable loss function (needs to have named paramters student_logits and teacher_logits)
        :param temperature: The temperature for distillation. A higher temperature will result in less certainty of teacher outputs. A lower temperature means more certainty. A temperature of 1.0 does not change the certainty of the model.
        """
        super().__init__(
            model=model,
            optimizer=optimizer,
            data_silo=data_silo,
            epochs=epochs,
            n_gpu=n_gpu,
            device=device,
            lr_schedule=lr_schedule,
            evaluate_every=evaluate_every,
            eval_report=eval_report,
            use_amp=use_amp,
            grad_acc_steps=grad_acc_steps,
            local_rank=local_rank,
            early_stopping=early_stopping,
            log_learning_rate=log_learning_rate,
            log_loss_every=log_loss_every,
            checkpoint_on_sigterm=checkpoint_on_sigterm,
            checkpoint_every=checkpoint_every,
            checkpoint_root_dir=checkpoint_root_dir,
            checkpoints_to_keep=checkpoints_to_keep,
            from_epoch=from_epoch,
            from_step=from_step,
            global_step=global_step,
            evaluator_test=evaluator_test,
            disable_tqdm=disable_tqdm,
            max_grad_norm=max_grad_norm,
        )
        self.distillation_loss_weight = distillation_loss_weight
        if distillation_loss == "mse":
            self.distillation_loss_fn = MSELoss()
        elif distillation_loss == "kl_div":
            self.distillation_loss_fn = self._kl_div  # type: ignore [assignment]
        self.temperature = temperature

    def _kl_div(self, student_logits, teacher_logits):
        student_log_probs = F.log_softmax(student_logits, dim=-2)
        teacher_probs = F.softmax(teacher_logits, dim=-2)
        return F.kl_div(student_log_probs, teacher_probs, reduction="batchmean")

    def compute_loss(self, batch: dict, step: int) -> torch.Tensor:
        keys = list(batch.keys())
        keys = [key for key in keys if key.startswith("teacher_output")]
        teacher_logits = [batch.pop(key) for key in keys]
        with torch.cuda.amp.autocast(enabled=self.use_amp):
            logits = self.model.forward(
                input_ids=batch.get("input_ids"),
                segment_ids=batch.get("segment_ids"),
                padding_mask=batch.get("padding_mask"),
                output_hidden_states=batch.get("output_hidden_states"),
                output_attentions=batch.get("output_attentions"),
            )
            student_loss = self.model.logits_to_loss(logits=logits, global_step=self.global_step, **batch)
            distillation_loss = self.distillation_loss_fn(
                student_logits=logits[0] / self.temperature, teacher_logits=teacher_logits[0] / self.temperature
            )
            combined_loss = distillation_loss * self.distillation_loss_weight * (
                self.temperature**2
            ) + student_loss * (1 - self.distillation_loss_weight)
            loss = self.adjust_loss(combined_loss)
        return self.backward_propagate(loss, step)


class TinyBERTDistillationTrainer(Trainer):
    """
    This Trainer implements the first stage of task specific distillation as described in the TinyBERT paper.
    The standard DistillationTrainer can be used for the second stage. Unlike the DistillationTrainer, this Trainer does not use
    cached teacher outputs as it would be too memory expensive. This means it is much slower than the DistillationTrainer.

    **Example**
    ```python
    student = FARMReader(model_name_or_path="huawei-noah/TinyBERT_General_6L_768D")
    teacher = FARMReader(model_name_or_path="twmkn9/bert-base-uncased-squad2")

    processor = SquadProcessor(tokenizer=student.inferencer.processor.tokenizer, max_seq_len=384)
    student, optimizer, _ = initialize_optimizer(student, n_batches=len(data_silo.loaders["train"]), n_epochs=3, device="cuda:0", learning_rate=3e-5)

    data_silo = DataSilo(teacher_model=teacher, batch_size=8, device="cuda:0", processor=processor)
    trainer = TinyBertDistillationTrainer(student=student, optimizer=optimizer, data_silo=data_silo, epochs=3, n_gpu=1, device="cuda:0")

    trainer.train()
    ```
    """

    def __init__(
        self,
        model: AdaptiveModel,
        teacher_model: AdaptiveModel,
        optimizer: Optimizer,
        data_silo: DistillationDataSilo,
        epochs: int,
        n_gpu: int,
        device: torch.device,
        lr_schedule: Optional[_LRScheduler] = None,
        evaluate_every: int = 100,
        eval_report: bool = True,
        use_amp: bool = False,
        grad_acc_steps: int = 1,
        local_rank: int = -1,
        early_stopping: Optional[EarlyStopping] = None,
        log_learning_rate: bool = False,
        log_loss_every: int = 10,
        checkpoint_on_sigterm: bool = False,
        checkpoint_every: Optional[int] = None,
        checkpoint_root_dir: Optional[Path] = None,
        checkpoints_to_keep: int = 3,
        from_epoch: int = 0,
        from_step: int = 0,
        global_step: int = 0,
        evaluator_test: bool = True,
        disable_tqdm: bool = False,
        max_grad_norm: float = 1.0,
    ):
        """
        :param optimizer: An optimizer object that determines the learning strategy to be used during training
        :param model: The model to be trained. It needs to be a TinyBERT model.
        :param teacher_model: The teacher model used for distillation. This has to be based on bert-base-uncased.
        :param data_silo: A DataSilo object that will contain the train, dev and test datasets as PyTorch DataLoaders
        :param epochs: How many times the training procedure will loop through the train dataset
        :param n_gpu: The number of gpus available for training and evaluation.
        :param device: The device on which the train, dev and test tensors should be hosted. Choose from torch.device("cpu") and torch.device("cuda").
        :param lr_schedule: An optional scheduler object that can regulate the learning rate of the optimizer
        :param evaluate_every: Perform dev set evaluation after this many steps of training.
        :param eval_report: If evaluate_every is not 0, specifies if an eval report should be generated when evaluating
        :param use_amp: Whether to use automatic mixed precision (AMP) natively implemented in PyTorch to improve
                        training speed and reduce GPU memory usage.
                        For more information, see (Haystack Optimization)[https://haystack.deepset.ai/guides/optimization]
                        and (Automatic Mixed Precision Package - Torch.amp)[https://pytorch.org/docs/stable/amp.html].
        :param grad_acc_steps: Number of training steps for which the gradients should be accumulated.
                               Useful to achieve larger effective batch sizes that would not fit in GPU memory.
        :param local_rank: Local rank of process when distributed training via DDP is used.
        :param early_stopping: An initialized EarlyStopping object to control early stopping and saving of the best models.
        :param log_learning_rate: Whether to log learning rate to experiment tracker (e.g. Mlflow)
        :param log_loss_every: Log current train loss after this many train steps.
        :param checkpoint_on_sigterm: save a checkpoint for the Trainer when a SIGTERM signal is sent. The checkpoint
               can be used to resume training. It is useful in frameworks like AWS SageMaker with Spot instances where
               a SIGTERM notifies to save the training state and subsequently the instance is terminated.
        :param checkpoint_every: save a train checkpoint after this many steps of training.
        :param checkpoint_root_dir: the Path of directory where all train checkpoints are saved. For each individual
               checkpoint, a subdirectory with the name epoch_{epoch_num}_step_{step_num} is created.
        :param checkpoints_to_keep: maximum number of train checkpoints to save.
        :param from_epoch: the epoch number to start the training from. In the case when training resumes from a saved
               checkpoint, it is used to fast-forward training to the last epoch in the checkpoint.
        :param from_step: the step number to start the training from. In the case when training resumes from a saved
               checkpoint, it is used to fast-forward training to the last step in the checkpoint.
        :param global_step: the global step number across the training epochs.
        :param evaluator_test: whether to perform evaluation on the test set
        :param disable_tqdm: Disable tqdm progress bar (helps to reduce verbosity in some environments)
        :param max_grad_norm: Max gradient norm for clipping, default 1.0, set to None to disable
        :param distillation_loss_weight: The weight of the distillation loss. A higher weight means the teacher outputs are more important.
        :param distillation_loss: Specifies how teacher and model logits should be compared. Can either be a string ("mse" for mean squared error or "kl_div" for kl divergence loss) or a callable loss function (needs to have named paramters student_logits and teacher_logits)
        :param temperature: The temperature for distillation. A higher temperature will result in less certainty of teacher outputs. A lower temperature means more certainty. A temperature of 1.0 does not change the certainty of the model.
        """
        super().__init__(
            model=model,
            optimizer=optimizer,
            data_silo=data_silo,
            epochs=epochs,
            n_gpu=n_gpu,
            device=device,
            lr_schedule=lr_schedule,
            evaluate_every=evaluate_every,
            eval_report=eval_report,
            use_amp=use_amp,
            grad_acc_steps=grad_acc_steps,
            local_rank=local_rank,
            early_stopping=early_stopping,
            log_learning_rate=log_learning_rate,
            log_loss_every=log_loss_every,
            checkpoint_on_sigterm=checkpoint_on_sigterm,
            checkpoint_every=checkpoint_every,
            checkpoint_root_dir=checkpoint_root_dir,
            checkpoints_to_keep=checkpoints_to_keep,
            from_epoch=from_epoch,
            from_step=from_step,
            global_step=global_step,
            evaluator_test=evaluator_test,
            disable_tqdm=disable_tqdm,
            max_grad_norm=max_grad_norm,
        )

        self.loss = DistillationLoss(model, teacher_model, device)
        if torch.cuda.device_count() > 1 and device.type == "cuda":
            self.loss = DataParallel(self.loss).to(device)  # type: ignore [assignment]

    def compute_loss(self, batch: dict, step: int) -> torch.Tensor:
        with torch.cuda.amp.autocast(enabled=self.use_amp):
            loss = torch.sum(
                self.loss(
                    input_ids=batch.get("input_ids"),
                    segment_ids=batch.get("segment_ids"),
                    padding_mask=batch.get("padding_mask"),
                )
            )
            loss = self.adjust_loss(loss)
        return self.backward_propagate(loss, step)


class DistillationLoss(Module):
    """
    Calculates the distillation loss in a separate module to allow for data parallelization.
    """

    def __init__(self, model: Union[DataParallel, AdaptiveModel], teacher_model: Module, device: torch.device):
        super().__init__()
        self.model = model.module.to(device) if isinstance(model, DataParallel) else model.to(device)
        self.teacher_model = teacher_model.to(device)

        # creating dummy inputs to get the shapes of hidden states and attention of teacher and student model
        dummy_inputs = teacher_model.language_model.model.dummy_inputs  # type: ignore [union-attr]
        dummy_inputs["input_ids"] = dummy_inputs["input_ids"].to(device)  # type: ignore [operator,index]
        dummy_inputs["padding_mask"] = torch.ones_like(dummy_inputs["input_ids"], device=device)  # type: ignore [operator,index]
        dummy_inputs["segment_ids"] = torch.zeros_like(dummy_inputs["input_ids"], device=device)  # type: ignore [operator,index]

        with torch.no_grad():
            _, teacher_hidden_states, teacher_attentions = self.teacher_model.forward(  # type: ignore [arg-type]
                **dummy_inputs, output_attentions=True, output_hidden_states=True
            )
            _, hidden_states, attentions = self.model.forward(  # type: ignore [arg-type]
                **dummy_inputs, output_attentions=True, output_hidden_states=True
            )

        if len(teacher_attentions) % len(attentions) != 0:
            raise ValueError(
                "Teacher and student model do not seem to be compatible. Have you made sure that the student is a TinyBERT model and that the teacher is a BERT model?"
            )

        self.teacher_block_size = len(teacher_attentions) // len(attentions)

        teacher_dims = [hidden_state.shape[-1] for hidden_state in teacher_hidden_states]
        student_dims = [hidden_state.shape[-1] for hidden_state in hidden_states]

        # creating linear mappings in case the teacher and student model have different hidden state dimensions
        self.dim_mappings: List[Optional[Linear]] = ModuleList([])  # type: ignore [assignment]

        for teacher_dim, student_dim in zip(teacher_dims, student_dims):
            if teacher_dim != student_dim:
                self.dim_mappings.append(Linear(student_dim, teacher_dim, bias=False).to(device))
            else:
                self.dim_mappings.append(None)

    def forward(self, input_ids: torch.Tensor, segment_ids: torch.Tensor, padding_mask: torch.Tensor):
        with torch.no_grad():
            _, teacher_hidden_states, teacher_attentions = self.teacher_model.forward(
                input_ids=input_ids,
                segment_ids=segment_ids,
                padding_mask=padding_mask,
                output_attentions=True,
                output_hidden_states=True,
            )
        _, hidden_states, attentions = self.model.forward(
            input_ids=input_ids,
            segment_ids=segment_ids,
            padding_mask=padding_mask,
            output_attentions=True,
            output_hidden_states=True,
        )
        loss = torch.tensor(0.0, device=input_ids.device)

        # calculating attention loss
        for student_attention, teacher_attention, dim_mapping in zip(
            attentions, teacher_attentions[self.teacher_block_size - 1 :: self.teacher_block_size], self.dim_mappings
        ):

            # this wasn't described in the paper, but it was used in the original implementation
            student_attention = torch.where(
                student_attention <= -1e2, torch.zeros_like(student_attention), student_attention
            )
            teacher_attention = torch.where(
                teacher_attention <= -1e2, torch.zeros_like(teacher_attention), teacher_attention
            )

            loss += F.mse_loss(student_attention, teacher_attention)

        # calculating hidden state loss
        for student_hidden_state, teacher_hidden_state in zip(
            hidden_states, teacher_hidden_states[:: self.teacher_block_size]
        ):
            # linear mapping in case the teacher and student model have different hidden state dimensions, not necessary for attention as attention shape is determined by number of attention heads and sequence length
            if dim_mapping:
                student_hidden_state = dim_mapping(student_hidden_state)

            loss += F.mse_loss(student_hidden_state, teacher_hidden_state)

        return torch.unsqueeze(loss, -1)<|MERGE_RESOLUTION|>--- conflicted
+++ resolved
@@ -276,13 +276,8 @@
 
         # With early stopping we want to restore the best model
         if self.early_stopping and self.early_stopping.save_dir:
-<<<<<<< HEAD
             logger.info("Restoring best model so far from %s", self.early_stopping.save_dir)
-            self.model = AdaptiveModel.load(self.early_stopping.save_dir, self.device)
-=======
-            logger.info("Restoring best model so far from {}".format(self.early_stopping.save_dir))
             self.model = self.model.load(self.early_stopping.save_dir, self.device)
->>>>>>> f006eded
             self.model.connect_heads_with_processor(self.data_silo.processor.tasks, require_labels=True)
 
         # Eval on test set
