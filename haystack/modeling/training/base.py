--- conflicted
+++ resolved
@@ -663,13 +663,8 @@
         data_silo: DistillationDataSilo,
         epochs: int,
         n_gpu: int,
-<<<<<<< HEAD
         device: torch.device,
         lr_schedule: Optional["_LRScheduler"]=None,
-=======
-        device: str,
-        lr_schedule: Optional["_LRScheduler"] = None,
->>>>>>> a59bca36
         evaluate_every: int = 100,
         eval_report: bool = True,
         use_amp: Optional[str] = None,
@@ -814,11 +809,7 @@
         epochs: int,
         n_gpu: int,
         device: torch.device,
-<<<<<<< HEAD
-        lr_schedule: Optional["_LRScheduler"]=None,
-=======
         lr_schedule: Optional["_LRScheduler"] = None,
->>>>>>> a59bca36
         evaluate_every: int = 100,
         eval_report: bool = True,
         use_amp: Optional[str] = None,
