--- conflicted
+++ resolved
@@ -186,15 +186,9 @@
         if tokenizer_args is None:
             tokenizer_args = {}
 
-<<<<<<< HEAD
-        devices, n_gpu = initialize_device_settings(devices=devices, use_cuda=gpu, multi_gpu=False)  # type: ignore [assignment]
-        if len(devices) > 1:  # type: ignore [arg-type]
+        devices, _ = initialize_device_settings(devices=devices, use_cuda=gpu, multi_gpu=False)  # type: ignore [assignment]
+        if len(devices) > 1:
             logger.warning("Multiple devices are not supported in Inferencer, using the first device %s.", devices[0])  # type: ignore [index]
-=======
-        devices, _ = initialize_device_settings(devices=devices, use_cuda=gpu, multi_gpu=False)
-        if len(devices) > 1:
-            logger.warning("Multiple devices are not supported in Inferencer, using the first device %s.", devices[0])
->>>>>>> 62935bde
 
         name = os.path.basename(model_name_or_path)
 
