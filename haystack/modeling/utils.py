<<<<<<< HEAD
from typing import Tuple, List
=======
from typing import Any, Iterator, Tuple, List, Optional
>>>>>>> 4862bbcd

import logging
import os
import pickle
import random
import signal
from copy import deepcopy
from itertools import islice
import numpy as np
import torch
import torch.distributed as dist
from torch import multiprocessing as mp

from haystack.modeling.visual import WORKER_M, WORKER_F, WORKER_X


logger = logging.getLogger(__name__)


class GracefulKiller:
    kill_now = False

    def __init__(self):
        signal.signal(signal.SIGTERM, self.exit_gracefully)

    def exit_gracefully(self, signum, frame):
        self.kill_now = True


def set_all_seeds(seed: int, deterministic_cudnn: bool = False) -> None:
    """
    Setting multiple seeds to make runs reproducible.

    Important: Enabling `deterministic_cudnn` gives you full reproducibility with CUDA,
    but might slow down your training (see https://pytorch.org/docs/stable/notes/randomness.html#cudnn) !

    :param seed:number to use as seed
    :param deterministic_torch: Enable for full reproducibility when using CUDA. Caution: might slow down training.
    """
    random.seed(seed)
    np.random.seed(seed)
    torch.manual_seed(seed)
    os.environ["PYTHONHASHSEED"] = str(seed)
    torch.cuda.manual_seed_all(seed)
    if deterministic_cudnn:
        torch.backends.cudnn.deterministic = True
        torch.backends.cudnn.benchmark = False


def initialize_device_settings(
    use_cuda: Optional[bool] = None,
    local_rank: int = -1,
    multi_gpu: bool = True,
    devices: Optional[List[torch.device]] = None,
) -> Tuple[List[torch.device], int]:
    """
    Returns a list of available devices.

    :param use_cuda: Whether to make use of CUDA GPUs (if available).
    :param local_rank: Ordinal of device to be used. If -1 and `multi_gpu` is True, all devices will be used.
                       Unused if `devices` is set or `use_cuda` is False.
    :param multi_gpu: Whether to make use of all GPUs (if available).
                      Unused if `devices` is set or `use_cuda` is False.
    :param devices: an explicit list of which GPUs to use. Unused if `use_cuda` is False.
    """
    if use_cuda is False:  # Note that it could be None, in which case we also want to just skip this step.
        devices_to_use = [torch.device("cpu")]
        n_gpu = 0
    elif devices:
        devices_to_use = devices
        n_gpu = sum([1 for device in devices if "cpu" not in device.type])
    elif local_rank == -1:
        if torch.cuda.is_available():
            if multi_gpu:
                devices_to_use = [torch.device(device) for device in range(torch.cuda.device_count())]
                n_gpu = torch.cuda.device_count()
            else:
                devices_to_use = [torch.device("cuda")]
                n_gpu = 1
        else:
            devices_to_use = [torch.device("cpu")]
            n_gpu = 0
    else:
        devices_to_use = [torch.device("cuda", local_rank)]
        torch.cuda.set_device(devices_to_use[0])
        n_gpu = 1
        # Initializes the distributed backend which will take care of sychronizing nodes/GPUs
        torch.distributed.init_process_group(backend="nccl")
    logger.info(f"Using devices: {', '.join([str(device) for device in devices_to_use]).upper()}")
    logger.info(f"Number of GPUs: {n_gpu}")
    return devices_to_use, n_gpu


def flatten_list(nested_list):
    """Flatten an arbitrarily nested list, without recursion (to avoid
    stack overflows). Returns a new list, the original list is unchanged.
    >> list(flatten_list([1, 2, 3, [4], [], [[[[[[[[[5]]]]]]]]]]))
    [1, 2, 3, 4, 5]
    >> list(flatten_list([[1, 2], 3]))
    [1, 2, 3]
    """
    nested_list = deepcopy(nested_list)

    while nested_list:
        sublist = nested_list.pop(0)

        if isinstance(sublist, list):
            nested_list = sublist + nested_list
        else:
            yield sublist


def try_get(keys, dictionary):
    try:
        for key in keys:
            if key in dictionary:
                ret = dictionary[key]
                if type(ret) == list:
                    ret = ret[0]
                return ret
    except Exception as e:
        logger.warning(f"Cannot extract from dict {dictionary} with error: {e}")
    return None


# DDP utils
def all_reduce(tensor, group=None):
    if group is None:
        group = dist.group.WORLD
    return dist.all_reduce(tensor, group=group)


def all_gather_list(data, group=None, max_size=16384):
    """Gathers arbitrary data from all nodes into a list.
    Similar to :func:`~torch.distributed.all_gather` but for arbitrary Python
    data. Note that *data* must be picklable.
    Args:
        data (Any): data from the local worker to be gathered on other workers
        group (optional): group of the collective
    """
    SIZE_STORAGE_BYTES = 4  # int32 to encode the payload size

    enc = pickle.dumps(data)
    enc_size = len(enc)

    if enc_size + SIZE_STORAGE_BYTES > max_size:
        raise ValueError(
            "encoded data exceeds max_size, this can be fixed by increasing buffer size: {}".format(enc_size)
        )

    rank = dist.get_rank()
    world_size = dist.get_world_size()
    buffer_size = max_size * world_size

    if not hasattr(all_gather_list, "_buffer") or all_gather_list._buffer.numel() < buffer_size:
        all_gather_list._buffer = torch.cuda.ByteTensor(buffer_size)
        all_gather_list._cpu_buffer = torch.ByteTensor(max_size).pin_memory()

    buffer = all_gather_list._buffer
    buffer.zero_()
    cpu_buffer = all_gather_list._cpu_buffer

    assert enc_size < 256**SIZE_STORAGE_BYTES, "Encoded object size should be less than {} bytes".format(
        256**SIZE_STORAGE_BYTES
    )

    size_bytes = enc_size.to_bytes(SIZE_STORAGE_BYTES, byteorder="big")

    cpu_buffer[0:SIZE_STORAGE_BYTES] = torch.ByteTensor(list(size_bytes))
    cpu_buffer[SIZE_STORAGE_BYTES : enc_size + SIZE_STORAGE_BYTES] = torch.ByteTensor(list(enc))

    start = rank * max_size
    size = enc_size + SIZE_STORAGE_BYTES
    buffer[start : start + size].copy_(cpu_buffer[:size])

    all_reduce(buffer, group=group)

    try:
        result = []
        for i in range(world_size):
            out_buffer = buffer[i * max_size : (i + 1) * max_size]
            size = int.from_bytes(out_buffer[0:SIZE_STORAGE_BYTES], byteorder="big")
            if size > 0:
                result.append(pickle.loads(bytes(out_buffer[SIZE_STORAGE_BYTES : size + SIZE_STORAGE_BYTES].tolist())))
        return result
    except pickle.UnpicklingError:
        raise Exception(
            "Unable to unpickle data from other workers. all_gather_list requires all "
            "workers to enter the function together, so this error usually indicates "
            "that the workers have fallen out of sync somehow. Workers can fall out of "
            "sync if one of them runs out of memory, or if there are other conditions "
            "in your training script that can cause one worker to finish an epoch "
            "while other workers are still iterating over their portions of the data."
        )


def grouper(iterable, n: int, worker_id: int = 0, total_workers: int = 1):
    """
    Split an iterable into a list of n-sized chunks. Each element in the chunk is a tuple of (index_num, element).

    Example:

    >>> list(grouper('ABCDEFG', 3))
    [[(0, 'A'), (1, 'B'), (2, 'C')], [(3, 'D'), (4, 'E'), (5, 'F')], [(6, 'G')]]


    Use with the StreamingDataSilo

    When StreamingDataSilo is used with multiple PyTorch DataLoader workers, the generator
    yielding dicts(that gets converted to datasets) is replicated across the workers.

    To avoid duplicates, we split the dicts across workers by creating a new generator for
    each worker using this method.

    Input --> [dictA, dictB, dictC, dictD, dictE, ...] with total worker=3 and n=2

    Output for worker 1: [(dictA, dictB), (dictG, dictH), ...]
    Output for worker 2: [(dictC, dictD), (dictI, dictJ), ...]
    Output for worker 3: [(dictE, dictF), (dictK, dictL), ...]

    This method also adds an index number to every dict yielded.

    :param iterable: a generator object that yields dicts
    :param n: the dicts are grouped in n-sized chunks that gets converted to datasets
    :param worker_id: the worker_id for the PyTorch DataLoader
    :param total_workers: total number of workers for the PyTorch DataLoader
    """
    # TODO make me comprehensible :)
    def get_iter_start_pos(gen):
        start_pos = worker_id * n
        for i in gen:
            if start_pos:
                start_pos -= 1
                continue
            yield i

    def filter_elements_per_worker(gen):
        x = n
        y = (total_workers - 1) * n
        for i in gen:
            if x:
                yield i
                x -= 1
            else:
                if y != 1:
                    y -= 1
                else:
                    x = n
                    y = (total_workers - 1) * n

    iterable = iter(enumerate(iterable))
    iterable = get_iter_start_pos(iterable)
    if total_workers > 1:
        iterable = filter_elements_per_worker(iterable)

    return iter(lambda: list(islice(iterable, n)), [])


def calc_chunksize(num_dicts, min_chunksize=4, max_chunksize=2000, max_processes=128):
    if mp.cpu_count() > 3:
        num_cpus = min(mp.cpu_count() - 1 or 1, max_processes)  # -1 to keep a CPU core free for xxx
    else:
        num_cpus = min(mp.cpu_count(), max_processes)  # when there are few cores, we use all of them

    dicts_per_cpu = np.ceil(num_dicts / num_cpus)
    # automatic adjustment of multiprocessing chunksize
    # for small files (containing few dicts) we want small chunksize to ulitize all available cores but never less
    # than 2, because we need it to sample another random sentence in LM finetuning
    # for large files we want to minimize processor spawning without giving too much data to one process, so we
    # clip it at 5k
    multiprocessing_chunk_size = int(np.clip((np.ceil(dicts_per_cpu / 5)), a_min=min_chunksize, a_max=max_chunksize))
    # This lets us avoid cases in lm_finetuning where a chunk only has a single doc and hence cannot pick
    # a valid next sentence substitute from another document
    if num_dicts != 1:
        while num_dicts % multiprocessing_chunk_size == 1:
            multiprocessing_chunk_size -= -1
    dict_batches_to_process = int(num_dicts / multiprocessing_chunk_size)
    num_processes = min(num_cpus, dict_batches_to_process) or 1

    return multiprocessing_chunk_size, num_processes


def log_ascii_workers(n, logger):
    m_worker_lines = WORKER_M.split("\n")
    f_worker_lines = WORKER_F.split("\n")
    x_worker_lines = WORKER_X.split("\n")
    all_worker_lines = []
    for i in range(n):
        rand = np.random.randint(low=0, high=3)
        if rand % 3 == 0:
            all_worker_lines.append(f_worker_lines)
        elif rand % 3 == 1:
            all_worker_lines.append(m_worker_lines)
        else:
            all_worker_lines.append(x_worker_lines)
    zipped = zip(*all_worker_lines)
    for z in zipped:
        logger.info("  ".join(z))<|MERGE_RESOLUTION|>--- conflicted
+++ resolved
@@ -1,8 +1,4 @@
-<<<<<<< HEAD
 from typing import Tuple, List
-=======
-from typing import Any, Iterator, Tuple, List, Optional
->>>>>>> 4862bbcd
 
 import logging
 import os
