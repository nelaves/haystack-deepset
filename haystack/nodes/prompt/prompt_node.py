import ast
from collections import defaultdict
import copy
import logging
from abc import ABC
import os
from typing import Dict, List, Optional, Tuple, Union, Any, Iterator, Type, overload
from uuid import uuid4

import torch

from haystack import MultiLabel
from haystack.environment import HAYSTACK_PROMPT_TEMPLATE_ALLOWED_FUNCTIONS
from haystack.errors import NodeError
from haystack.nodes.base import BaseComponent
from haystack.nodes.other.shaper import (  # pylint: disable=unused-import
    Shaper,
    join_documents_to_string as join,  # used as shaping function
    format_document,
    format_answer,
    format_string,
)
from haystack.nodes.prompt.providers import PromptModelInvocationLayer, instruction_following_models
from haystack.schema import Answer, Document
from haystack.telemetry import send_event

logger = logging.getLogger(__name__)


class BasePromptTemplate(BaseComponent):
    outgoing_edges = 1

    def run(
        self,
        query: Optional[str] = None,
        file_paths: Optional[List[str]] = None,
        labels: Optional[MultiLabel] = None,
        documents: Optional[List[Document]] = None,
        meta: Optional[dict] = None,
    ) -> Tuple[Dict, str]:
        raise NotImplementedError("This method should never be implemented in the derived class")

    def run_batch(
        self,
        queries: Optional[Union[str, List[str]]] = None,
        file_paths: Optional[List[str]] = None,
        labels: Optional[Union[MultiLabel, List[MultiLabel]]] = None,
        documents: Optional[Union[List[Document], List[List[Document]]]] = None,
        meta: Optional[Union[Dict[str, Any], List[Dict[str, Any]]]] = None,
        params: Optional[dict] = None,
        debug: Optional[bool] = None,
    ):
        raise NotImplementedError("This method should never be implemented in the derived class")


PROMPT_TEMPLATE_ALLOWED_FUNCTIONS = ast.literal_eval(
    os.environ.get(HAYSTACK_PROMPT_TEMPLATE_ALLOWED_FUNCTIONS, '["join", "to_strings", "replace", "enumerate", "str"]')
)
PROMPT_TEMPLATE_SPECIAL_CHAR_ALIAS = {"new_line": "\n", "tab": "\t", "double_quote": '"', "carriage_return": "\r"}
PROMPT_TEMPLATE_STRIPS = ["'", '"']
PROMPT_TEMPLATE_STR_REPLACE = {'"': "'"}


def to_strings(items: List[Union[str, Document, Answer]], pattern=None, str_replace=None) -> List[str]:
    results = []
    for idx, item in enumerate(items, start=1):
        if isinstance(item, str):
            results.append(format_string(item, str_replace=str_replace))
        elif isinstance(item, Document):
            results.append(format_document(document=item, pattern=pattern, str_replace=str_replace, idx=idx))
        elif isinstance(item, Answer):
            results.append(format_answer(answer=item, pattern=pattern, str_replace=str_replace, idx=idx))
        else:
            raise ValueError(f"Unsupported item type: {type(item)}")
    return results


class PromptTemplateValidationError(NodeError):
    """
    Error raised when a prompt template is invalid.
    """

    pass


class _ValidationVisitor(ast.NodeVisitor):
    """
    This class is used to validate the prompt text for a prompt template.
    It checks that the prompt text is a valid f-string and that it only uses allowed functions.
    Useful information extracted from the AST is stored in the class attributes (e.g. `prompt_params` and `used_functions`)
    """

    def __init__(self, prompt_template_name: str):
        self.used_names: List[str] = []
        self.comprehension_targets: List[str] = []
        self.used_functions: List[str] = []
        self.prompt_template_name = prompt_template_name

    @property
    def prompt_params(self) -> List[str]:
        """
        The names of the variables used in the prompt text.
        E.g. for the prompt text `f"Hello {name}"`, the prompt_params would be `["name"]`
        """
        return list(set(self.used_names) - set(self.used_functions) - set(self.comprehension_targets))

    def visit_Name(self, node: ast.Name) -> None:
        """
        Stores the name of the variable used in the prompt text. This also includes function and method names.
        E.g. for the prompt text `f"Hello {func(name)}"`, the used_names would be `["func", "name"]`
        """
        self.used_names.append(node.id)

    def visit_comprehension(self, node: ast.comprehension) -> None:
        """
        Stores the name of the variable used in comprehensions.
        E.g. for the prompt text `f"Hello {[name for name in names]}"`, the comprehension_targets would be `["name"]`
        """
        super().generic_visit(node)
        if isinstance(node.target, ast.Name):
            self.comprehension_targets.append(node.target.id)
        elif isinstance(node.target, ast.Tuple):
            self.comprehension_targets.extend([elt.id for elt in node.target.elts if isinstance(elt, ast.Name)])

    def visit_Call(self, node: ast.Call) -> None:
        """
        Stores the name of functions and methods used in the prompt text and validates that only allowed functions are used.
        E.g. for the prompt text `f"Hello {func(name)}"`, the used_functions would be `["func"]`

        raises: PromptTemplateValidationError if an invalid function is used in the prompt text
        """
        super().generic_visit(node)
        if isinstance(node.func, ast.Name) and node.func.id in PROMPT_TEMPLATE_ALLOWED_FUNCTIONS:
            # functions: func(args, kwargs)
            self.used_functions.append(node.func.id)
        elif isinstance(node.func, ast.Attribute) and node.func.attr in PROMPT_TEMPLATE_ALLOWED_FUNCTIONS:
            # methods: instance.method(args, kwargs)
            self.used_functions.append(node.func.attr)
        else:
            raise PromptTemplateValidationError(
                f"Invalid function in prompt text for prompt template {self.prompt_template_name}. "
                f"Allowed functions are {PROMPT_TEMPLATE_ALLOWED_FUNCTIONS}."
            )


class _FstringParamsTransformer(ast.NodeTransformer):
    """
    This class is used to transform an AST for f-strings into a format that can be used by the PromptTemplate.
    It replaces all f-string expressions with a unique id and stores the corresponding expression in a dictionary.

    The stored expressions can be evaluated using the `eval` function given the `prompt_params` (see _ValidatorVisitor) .
    PromptTemplate determines the number of prompts to generate and renders them using the evaluated expressions.
    """

    def __init__(self):
        self.prompt_params_functions: Dict[str, ast.Expression] = {}

    def visit_FormattedValue(self, node: ast.FormattedValue) -> Optional[ast.AST]:
        """
        Replaces the f-string expression with a unique id and stores the corresponding expression in a dictionary.
        If the expression is the raw `documents` variable, it is encapsulated into a call to `documents_to_strings` to ensure that the documents get rendered correctly.
        """
        super().generic_visit(node)

        # Keep special char variables as is. They are available via globals.
        if isinstance(node.value, ast.Name) and node.value.id in PROMPT_TEMPLATE_SPECIAL_CHAR_ALIAS:
            return node

        id = uuid4().hex
        if isinstance(node.value, ast.Name) and node.value.id in ["documents", "answers"]:
            call = ast.Call(func=ast.Name(id="to_strings", ctx=ast.Load()), args=[node.value], keywords=[])
            self.prompt_params_functions[id] = ast.fix_missing_locations(ast.Expression(body=call))
        else:
            self.prompt_params_functions[id] = ast.fix_missing_locations(ast.Expression(body=node.value))
        return ast.FormattedValue(
            value=ast.Name(id=id, ctx=ast.Load()), conversion=node.conversion, format_spec=node.format_spec
        )


class BaseOutputParser(Shaper):
    """
    A output parser defines in `PromptTemplate` how to parse the model output and convert it into Haystack primitives.
    BaseOutputParser is the base class for output parser implementations.
    """

    @property
    def output_variable(self) -> Optional[str]:
        return self.outputs[0]


class AnswerParser(BaseOutputParser):
    """
    AnswerParser is used to parse the model output to extract the answer into a proper `Answer` object using regex patterns.
    AnswerParser enriches the `Answer` object with the used prompts and the document_ids of the documents that were used to generate the answer.
    You can pass a reference_pattern to extract the document_ids of the answer from the model output.
    """

    def __init__(self, pattern: Optional[str] = None, reference_pattern: Optional[str] = None):
        """
         :param pattern: The regex pattern to use for parsing the answer.
            Examples:
                `[^\\n]+$` will find "this is an answer" in string "this is an argument.\nthis is an answer".
                `Answer: (.*)` will find "this is an answer" in string "this is an argument. Answer: this is an answer".
            If None, the whole string is used as the answer. If not None, the first group of the regex is used as the answer. If there is no group, the whole match is used as the answer.
        :param reference_pattern: The regex pattern to use for parsing the document references.
            Example: `\\[(\\d+)\\]` will find "1" in string "this is an answer[1]".
            If None, no parsing is done and all documents are referenced.
        """
        self.pattern = pattern
        self.reference_pattern = reference_pattern
        super().__init__(
            func="strings_to_answers",
            inputs={"strings": "results"},
            outputs=["answers"],
            params={"pattern": pattern, "reference_pattern": reference_pattern},
        )


class PromptTemplate(BasePromptTemplate, ABC):
    """
    PromptTemplate is a template for a prompt you feed to the model to instruct it what to do. For example, if you want the model to perform sentiment analysis, you simply tell it to do that in a prompt. Here's what such prompt template may look like:

    ```python
        PromptTemplate(name="sentiment-analysis",
                   prompt_text="Give a sentiment for this context. Answer with positive, negative
                   or neutral. Context: {documents}; Answer:")
    ```

    Optionally, you can declare prompt parameters using f-string syntax in the PromptTemplate. Prompt parameters are input parameters that need to be filled in
    the prompt_text for the model to perform the task. For example, in the template above, there's one prompt parameter, `documents`. You declare prompt parameters by adding variables to the prompt text. These variables should be in the format: `{variable}`. In the template above, the variable is `{documents}`.

    At runtime, these variables are filled in with arguments passed to the `fill()` method of the PromptTemplate. So in the example above, the `{documents}` variable will be filled with the Documents whose sentiment you want the model to analyze.

    Note that other than strict f-string syntax, you can safely use the following backslash characters in text parts of the prompt text: `\n`, `\t`, `\r`.
    If you want to use them in f-string expressions, use `new_line`, `tab`, `carriage_return` instead.
    Double quotes (e.g. `"`) will be automatically replaced with single quotes (e.g. `'`) in the prompt text. If you want to use double quotes in the prompt text, use `{double_quote}` instead.

    For more details on how to use PromptTemplate, see
    [PromptNode](https://docs.haystack.deepset.ai/docs/prompt_node).
    """

    def __init__(self, name: str, prompt_text: str, output_parser: Optional[BaseOutputParser] = None):
        """
         Creates a PromptTemplate instance.

        :param name: The name of the prompt template (for example, sentiment-analysis, question-generation). You can specify your own name but it must be unique.
        :param prompt_text: The prompt text, including prompt parameters.
        :param output_parser: A parser that will be applied to the model output.
                For example, if you want to convert the model output to an Answer object, you can use `AnswerParser`.
        """
        super().__init__()
<<<<<<< HEAD
        if prompt_params:
            self.prompt_params: List[str] = prompt_params
        else:
            # Define the regex pattern to match the strings after the $ character
            pattern = r"\$([a-zA-Z0-9_]+)"
            self.prompt_params = re.findall(pattern, prompt_text)

        if prompt_text.count("$") != len(self.prompt_params):
            raise ValueError(
                f"The number of parameters in prompt text {prompt_text} for prompt template {name} "
                f"does not match the number of specified parameters {self.prompt_params}."
            )
=======
>>>>>>> 8053d796

        # use case when PromptTemplate is loaded from a YAML file, we need to start and end the prompt text with quotes
        for strip in PROMPT_TEMPLATE_STRIPS:
            prompt_text = prompt_text.strip(strip)
        replacements = {
            **{v: "{" + k + "}" for k, v in PROMPT_TEMPLATE_SPECIAL_CHAR_ALIAS.items()},
            **PROMPT_TEMPLATE_STR_REPLACE,
        }
        for old, new in replacements.items():
            prompt_text = prompt_text.replace(old, new)

        self._ast_expression = ast.parse(f'f"{prompt_text}"', mode="eval")

        ast_validator = _ValidationVisitor(prompt_template_name=name)
        ast_validator.visit(self._ast_expression)

        ast_transformer = _FstringParamsTransformer()
        self._ast_expression = ast.fix_missing_locations(ast_transformer.visit(self._ast_expression))
        self._prompt_params_functions = ast_transformer.prompt_params_functions
        self._used_functions = ast_validator.used_functions

        self.name = name
        self.prompt_text = prompt_text
        self.prompt_params = sorted(
            param for param in ast_validator.prompt_params if param not in PROMPT_TEMPLATE_SPECIAL_CHAR_ALIAS
        )
        self.globals = {
            **{k: v for k, v in globals().items() if k in PROMPT_TEMPLATE_ALLOWED_FUNCTIONS},
            **PROMPT_TEMPLATE_SPECIAL_CHAR_ALIAS,
        }
        self.output_parser = output_parser

    @property
    def output_variable(self) -> Optional[str]:
        return self.output_parser.output_variable if self.output_parser else None

    def prepare(self, *args, **kwargs) -> Dict[str, Any]:
        """
        Prepares and verifies the prompt template with input parameters.

        :param args: Non-keyword arguments to fill the parameters in the prompt text of a PromptTemplate.
        :param kwargs: Keyword arguments to fill the parameters in the prompt text of a PromptTemplate.
        :return: A dictionary with the prompt text and the prompt parameters.
        """
        params_dict = {}
        # attempt to resolve args first
        if args:
            if len(args) != len(self.prompt_params):
                logger.warning(
                    "For %s, expected %s arguments, instead got %s arguments %s",
                    self.name,
                    self.prompt_params,
                    len(args),
                    args,
                )
            for prompt_param, arg in zip(self.prompt_params, args):
                params_dict[prompt_param] = [arg] if isinstance(arg, str) else arg
        # then attempt to resolve kwargs
        if kwargs:
            for param in self.prompt_params:
                if param in kwargs:
                    params_dict[param] = kwargs[param]

        if set(params_dict.keys()) != set(self.prompt_params):
            available_params = set(list(params_dict.keys()) + list(set(kwargs.keys())))
            raise ValueError(f"Expected prompt parameters {self.prompt_params} but got {list(available_params)}.")

        template_dict = {"_at_least_one_prompt": True}
        for id, call in self._prompt_params_functions.items():
            template_dict[id] = eval(  # pylint: disable=eval-used
                compile(call, filename="<string>", mode="eval"), self.globals, params_dict
            )

        return template_dict

    def post_process(self, prompt_output: List[str], **kwargs) -> List[Any]:
        """
        Post-processes the output of the prompt template.
        :param args: Non-keyword arguments to use for post-processing the prompt output.
        :param kwargs: Keyword arguments to use for post-processing the prompt output.
        :return: A dictionary with the post-processed output.
        """
        if self.output_parser:
            invocation_context = kwargs
            invocation_context["results"] = prompt_output
            self.output_parser.run(invocation_context=invocation_context)
            return invocation_context[self.output_parser.outputs[0]]
        else:
            return prompt_output

    def fill(self, *args, **kwargs) -> Iterator[str]:
        """
        Fills the parameters defined in the prompt text with the arguments passed to it and returns the iterator prompt text.

        You can pass non-keyword (args) or keyword (kwargs) arguments to this method. If you pass non-keyword arguments, their order must match the left-to-right
        order of appearance of the parameters in the prompt text. For example, if the prompt text is:
        `Come up with a question for the given context and the answer. Context: {documents};
        Answer: {answers}; Question:`, then the first non-keyword argument fills the `{documents}` variable
        and the second non-keyword argument fills the `{answers}` variable.

        If you pass keyword arguments, the order of the arguments doesn't matter. Variables in the
        prompt text are filled with the corresponding keyword argument.

        :param args: Non-keyword arguments to fill the parameters in the prompt text. Their order must match the order of appearance of the parameters in prompt text.
        :param kwargs: Keyword arguments to fill the parameters in the prompt text.
        :return: An iterator of prompt texts.
        """
        template_dict = self.prepare(*args, **kwargs)

        # the prompt context values should all be lists, as they will be split as one
        prompt_context_copy = {k: v if isinstance(v, list) else [v] for k, v in template_dict.items()}
        max_len = max(len(v) for v in prompt_context_copy.values())
        if max_len > 1:
            for key, value in prompt_context_copy.items():
                if len(value) == 1:
                    prompt_context_copy[key] = value * max_len

        for prompt_context_values in zip(*prompt_context_copy.values()):
            template_input = {key: prompt_context_values[idx] for idx, key in enumerate(prompt_context_copy.keys())}
            prompt_prepared: str = eval(  # pylint: disable=eval-used
                compile(self._ast_expression, filename="<string>", mode="eval"), self.globals, template_input
            )
            yield prompt_prepared

    def __repr__(self):
        return f"PromptTemplate(name={self.name}, prompt_text={self.prompt_text}, prompt_params={self.prompt_params})"


class PromptModel(BaseComponent):
    """
    The PromptModel class is a component that uses a pre-trained model to perform tasks based on a prompt. Out of
    the box, it supports model invocation layers for:
    - Hugging Face transformers (all text2text-generation and text-generation models)
    - OpenAI InstructGPT models
    - Azure OpenAI InstructGPT models

    Although it is possible to use PromptModel to make prompt invocations on the underlying model, use
    PromptNode to interact with the model. PromptModel instances are a way for multiple
    PromptNode instances to use a single PromptNode, and thus save computational resources.

    For more details, refer to [PromptNode](https://docs.haystack.deepset.ai/docs/prompt_node).
    """

    outgoing_edges = 1

    def __init__(
        self,
        model_name_or_path: str = "google/flan-t5-base",
        max_length: Optional[int] = 100,
        api_key: Optional[str] = None,
        use_auth_token: Optional[Union[str, bool]] = None,
        use_gpu: Optional[bool] = None,
        devices: Optional[List[Union[str, torch.device]]] = None,
        invocation_layer_class: Optional[Type[PromptModelInvocationLayer]] = None,
        model_kwargs: Optional[Dict] = None,
    ):
        """
        Creates an instance of PromptModel.

        :param model_name_or_path: The name or path of the underlying model.
        :param max_length: The maximum length of the output text generated by the model.
        :param api_key: The API key to use for the model.
        :param use_auth_token: The Hugging Face token to use.
        :param use_gpu: Whether to use GPU or not.
        :param devices: The devices to use where the model is loaded.
        :param invocation_layer_class: The custom invocation layer class to use. If None, known invocation layers are used.
        :param model_kwargs: Additional keyword arguments passed to the underlying model.

        Note that Azure OpenAI InstructGPT models require two additional parameters: azure_base_url (The URL for the
        Azure OpenAI API endpoint, usually in the form `https://<your-endpoint>.openai.azure.com') and
        azure_deployment_name (The name of the Azure OpenAI API deployment). These parameters should be supplied
        in the `model_kwargs` dictionary.
        """
        super().__init__()
        self.model_name_or_path = model_name_or_path
        self.max_length = max_length
        self.api_key = api_key
        self.use_auth_token = use_auth_token
        self.use_gpu = use_gpu
        self.devices = devices

        self.model_kwargs = model_kwargs if model_kwargs else {}
        self.model_invocation_layer = self.create_invocation_layer(invocation_layer_class=invocation_layer_class)
        is_instruction_following: bool = any(m in model_name_or_path for m in instruction_following_models())
        if not is_instruction_following:
            logger.warning(
                "PromptNode has been potentially initialized with a language model not fine-tuned on instruction following tasks. "
                "Many of the default prompts and PromptTemplates will likely not work as intended. "
                "Use custom prompts and PromptTemplates specific to the %s model",
                model_name_or_path,
            )

    def create_invocation_layer(
        self, invocation_layer_class: Optional[Type[PromptModelInvocationLayer]]
    ) -> PromptModelInvocationLayer:
        kwargs = {
            "api_key": self.api_key,
            "use_auth_token": self.use_auth_token,
            "use_gpu": self.use_gpu,
            "devices": self.devices,
        }
        all_kwargs = {**self.model_kwargs, **kwargs}

        if invocation_layer_class:
            return invocation_layer_class(
                model_name_or_path=self.model_name_or_path, max_length=self.max_length, **all_kwargs
            )
        # search all invocation layer classes and find the first one that supports the model,
        # then create an instance of that invocation layer
        for invocation_layer in PromptModelInvocationLayer.invocation_layer_providers:
            if invocation_layer.supports(self.model_name_or_path, **all_kwargs):
                return invocation_layer(
                    model_name_or_path=self.model_name_or_path, max_length=self.max_length, **all_kwargs
                )
        raise ValueError(
            f"Model {self.model_name_or_path} is not supported - no matching invocation layer found."
            f" Currently supported invocation layers are: {PromptModelInvocationLayer.invocation_layer_providers}"
            f" You can implement and provide custom invocation layer for {self.model_name_or_path} by subclassing "
            "PromptModelInvocationLayer."
        )

    def invoke(self, prompt: Union[str, List[str], List[Dict[str, str]]], **kwargs) -> List[str]:
        """
        It takes in a prompt, and returns a list of responses using the underlying invocation layer.

        :param prompt: The prompt to use for the invocation. It can be a single prompt or a list of prompts.
        :param kwargs: Additional keyword arguments to pass to the invocation layer.
        :return: A list of model generated responses for the prompt or prompts.
        """
        output = self.model_invocation_layer.invoke(prompt=prompt, **kwargs)
        return output

    @overload
    def _ensure_token_limit(self, prompt: str) -> str:
        ...

    @overload
    def _ensure_token_limit(self, prompt: List[Dict[str, str]]) -> List[Dict[str, str]]:
        ...

    def _ensure_token_limit(self, prompt: Union[str, List[Dict[str, str]]]) -> Union[str, List[Dict[str, str]]]:
        """Ensure that length of the prompt and answer is within the maximum token length of the PromptModel.

        :param prompt: Prompt text to be sent to the generative model.
        """
        return self.model_invocation_layer._ensure_token_limit(prompt=prompt)

    def run(
        self,
        query: Optional[str] = None,
        file_paths: Optional[List[str]] = None,
        labels: Optional[MultiLabel] = None,
        documents: Optional[List[Document]] = None,
        meta: Optional[dict] = None,
    ) -> Tuple[Dict, str]:
        raise NotImplementedError("This method should never be implemented in the derived class")

    def run_batch(
        self,
        queries: Optional[Union[str, List[str]]] = None,
        file_paths: Optional[List[str]] = None,
        labels: Optional[Union[MultiLabel, List[MultiLabel]]] = None,
        documents: Optional[Union[List[Document], List[List[Document]]]] = None,
        meta: Optional[Union[Dict[str, Any], List[Dict[str, Any]]]] = None,
        params: Optional[dict] = None,
        debug: Optional[bool] = None,
    ):
        raise NotImplementedError("This method should never be implemented in the derived class")

    def __repr__(self):
        return "{}({!r})".format(self.__class__.__name__, self.__dict__)


def get_predefined_prompt_templates() -> List[PromptTemplate]:
    return [
        PromptTemplate(
            name="question-answering",
            prompt_text="Given the context please answer the question. Context: {join(documents)}; Question: "
            "{query}; Answer:",
            output_parser=AnswerParser(),
        ),
        PromptTemplate(
            name="question-answering-per-document",
            prompt_text="Given the context please answer the question. Context: {documents}; Question: "
            "{query}; Answer:",
            output_parser=AnswerParser(),
        ),
        PromptTemplate(
            name="question-answering-with-references",
            prompt_text="Create a concise and informative answer (no more than 50 words) for a given question "
            "based solely on the given documents. You must only use information from the given documents. "
            "Use an unbiased and journalistic tone. Do not repeat text. Cite the documents using Document[number] notation. "
            "If multiple documents contain the answer, cite those documents like ‘as stated in Document[number], Document[number], etc.’. "
            "If the documents do not contain the answer to the question, say that ‘answering is not possible given the available information.’\n"
            "{join(documents, delimiter=new_line, pattern=new_line+'Document[$idx]: $content', str_replace={new_line: ' ', '[': '(', ']': ')'})} \n Question: {query}; Answer: ",
            output_parser=AnswerParser(reference_pattern=r"Document\[(\d+)\]"),
        ),
        PromptTemplate(
            name="question-generation",
            prompt_text="Given the context please generate a question. Context: {documents}; Question:",
        ),
        PromptTemplate(
            name="conditioned-question-generation",
            prompt_text="Please come up with a question for the given context and the answer. "
            "Context: {documents}; Answer: {answers}; Question:",
        ),
        PromptTemplate(name="summarization", prompt_text="Summarize this document: {documents} Summary:"),
        PromptTemplate(
            name="question-answering-check",
            prompt_text="Does the following context contain the answer to the question? "
            "Context: {documents}; Question: {query}; Please answer yes or no! Answer:",
            output_parser=AnswerParser(),
        ),
        PromptTemplate(
            name="sentiment-analysis",
            prompt_text="Please give a sentiment for this context. Answer with positive, "
            "negative or neutral. Context: {documents}; Answer:",
        ),
        PromptTemplate(
            name="multiple-choice-question-answering",
            prompt_text="Question:{query} ; Choose the most suitable option to answer the above question. "
            "Options: {options}; Answer:",
            output_parser=AnswerParser(),
        ),
        PromptTemplate(
            name="topic-classification",
            prompt_text="Categories: {options}; What category best describes: {documents}; Answer:",
        ),
        PromptTemplate(
            name="language-detection",
            prompt_text="Detect the language in the following context and answer with the "
            "name of the language. Context: {documents}; Answer:",
        ),
        PromptTemplate(
            name="translation",
            prompt_text="Translate the following context to {target_language}. Context: {documents}; Translation:",
        ),
        PromptTemplate(
            name="zero-shot-react",
            prompt_text="You are a helpful and knowledgeable agent. To achieve your goal of answering complex questions "
            "correctly, you have access to the following tools:\n\n"
            "{tool_names_with_descriptions}\n\n"
            "To answer questions, you'll need to go through multiple steps involving step-by-step thinking and "
            "selecting appropriate tools and their inputs; tools will respond with observations. When you are ready "
            "for a final answer, respond with the `Final Answer:`\n\n"
            "Use the following format:\n\n"
            "Question: the question to be answered\n"
            "Thought: Reason if you have the final answer. If yes, answer the question. If not, find out the missing information needed to answer it.\n"
            "Tool: pick one of {tool_names} \n"
            "Tool Input: the input for the tool\n"
            "Observation: the tool will respond with the result\n"
            "...\n"
            "Final Answer: the final answer to the question, make it short (1-5 words)\n\n"
            "Thought, Tool, Tool Input, and Observation steps can be repeated multiple times, but sometimes we can find an answer in the first pass\n"
            "---\n\n"
            "Question: {query}\n"
            "Thought: Let's think step-by-step, I first need to ",
        ),
    ]


class PromptNode(BaseComponent):
    """
    The PromptNode class is the central abstraction in Haystack's large language model (LLM) support. PromptNode
    supports multiple NLP tasks out of the box. You can use it to perform tasks, such as
    summarization, question answering, question generation, and more, using a single, unified model within the Haystack
    framework.

    One of the benefits of PromptNode is that you can use it to define and add additional prompt templates
     the model supports. Defining additional prompt templates makes it possible to extend the model's capabilities
    and use it for a broader range of NLP tasks in Haystack. Prompt engineers define templates
    for each NLP task and register them with PromptNode. The burden of defining templates for each task rests on
    the prompt engineers, not the users.

    Using an instance of the PromptModel class, you can create multiple PromptNodes that share the same model, saving
    the memory and time required to load the model multiple times.

    PromptNode also supports multiple model invocation layers:
    - Hugging Face transformers (all text2text-generation models)
    - OpenAI InstructGPT models
    - Azure OpenAI InstructGPT models

    However, users are not limited to above-mentioned models only as there is a built-in ability to register
    additional custom model invocation layers.

    We recommend using LLMs fine-tuned on a collection of datasets phrased as instructions, otherwise we find that the
    LLM does not "follow" prompt instructions well. The list of instructions following models increases every month,
    and the current list includes: Flan, OpenAI InstructGPT, opt-iml, bloomz, and mt0 models.

    For more details, see  [PromptNode](https://docs.haystack.deepset.ai/docs/prompt_node).
    """

    outgoing_edges: int = 1

    def __init__(
        self,
        model_name_or_path: Union[str, PromptModel] = "google/flan-t5-base",
        default_prompt_template: Optional[Union[str, PromptTemplate]] = None,
        output_variable: Optional[str] = None,
        max_length: Optional[int] = 100,
        api_key: Optional[str] = None,
        use_auth_token: Optional[Union[str, bool]] = None,
        use_gpu: Optional[bool] = None,
        devices: Optional[List[Union[str, torch.device]]] = None,
        stop_words: Optional[List[str]] = None,
        top_k: int = 1,
        debug: Optional[bool] = False,
        model_kwargs: Optional[Dict] = None,
    ):
        """
        Creates a PromptNode instance.

        :param model_name_or_path: The name of the model to use or an instance of the PromptModel.
        :param default_prompt_template: The default prompt template to use for the model.
        :param output_variable: The name of the output variable in which you want to store the inference results.
            If not set, PromptNode uses PromptTemplate's output_variable. If PromptTemplate's output_variable is not set, default name is `results`.
        :param max_length: The maximum length of the generated text output.
        :param api_key: The API key to use for the model.
        :param use_auth_token: The authentication token to use for the model.
        :param use_gpu: Whether to use GPU or not.
        :param devices: The devices to use for the model.
        :param top_k: The number of independently generated texts to return per prompt. For example, if you set top_k=3, the model's going to generate three answers to the query.
        :param stop_words: Stops text generation if any of the stop words is generated.
        :param model_kwargs: Additional keyword arguments passed when loading the model specified in `model_name_or_path`.

        Note that Azure OpenAI InstructGPT models require two additional parameters: azure_base_url (The URL for the
        Azure OpenAI API endpoint, usually in the form `https://<your-endpoint>.openai.azure.com') and
        azure_deployment_name (The name of the Azure OpenAI API deployment).
        These parameters should be supplied in the `model_kwargs` dictionary.

        """
        send_event("PromptNode initialized")
        super().__init__()
        self.prompt_templates: Dict[str, PromptTemplate] = {pt.name: pt for pt in get_predefined_prompt_templates()}  # type: ignore
        self.default_prompt_template: Union[str, PromptTemplate, None] = default_prompt_template
        self.output_variable: Optional[str] = output_variable
        self.model_name_or_path: Union[str, PromptModel] = model_name_or_path
        self.prompt_model: PromptModel
        self.stop_words: Optional[List[str]] = stop_words
        self.top_k: int = top_k
        self.debug = debug

        if isinstance(self.default_prompt_template, str) and not self.is_supported_template(
            self.default_prompt_template
        ):
            raise ValueError(
                f"Prompt template {self.default_prompt_template} is not supported. "
                f"Select one of: {self.get_prompt_template_names()} "
                f"or first register a new prompt template using the add_prompt_template method."
            )

        if isinstance(model_name_or_path, str):
            self.prompt_model = PromptModel(
                model_name_or_path=model_name_or_path,
                max_length=max_length,
                api_key=api_key,
                use_auth_token=use_auth_token,
                use_gpu=use_gpu,
                devices=devices,
                model_kwargs=model_kwargs,
            )
        elif isinstance(model_name_or_path, PromptModel):
            self.prompt_model = model_name_or_path
        else:
            raise ValueError("model_name_or_path must be either a string or a PromptModel object")

    def __call__(self, *args, **kwargs) -> List[Any]:
        """
        This method is invoked when the component is called directly, for example:
        ```python
            PromptNode pn = ...
            sa = pn.set_default_prompt_template("sentiment-analysis")
            sa(documents=[Document("I am in love and I feel great!")])
        ```
        """
        if "prompt_template_name" in kwargs:
            prompt_template_name = kwargs["prompt_template_name"]
            kwargs.pop("prompt_template_name")
            return self.prompt(prompt_template_name, *args, **kwargs)
        else:
            return self.prompt(self.default_prompt_template, *args, **kwargs)

    def prompt(self, prompt_template: Optional[Union[str, PromptTemplate]], *args, **kwargs) -> List[Any]:
        """
        Prompts the model and represents the central API for the PromptNode. It takes a prompt template,
        a list of non-keyword and keyword arguments, and returns a list of strings - the responses from the underlying model.

        If you specify the optional prompt_template parameter, it takes precedence over the default PromptTemplate for this PromptNode.

        :param prompt_template: The name or object of the optional PromptTemplate to use.
        :return: A list of strings as model responses.
        """
        send_event("PromptNode.prompt()", event_properties={"template": str(prompt_template)})
        results = []
        # we pop the prompt_collector kwarg to avoid passing it to the model
        prompt_collector: List[Union[str, List[Dict[str, str]]]] = kwargs.pop("prompt_collector", [])
        if isinstance(prompt_template, str) and not self.is_supported_template(prompt_template):
            raise ValueError(
                f"{prompt_template} not supported, please select one of: {self.get_prompt_template_names()} "
                f"or pass a PromptTemplate instance for prompting."
            )

        # kwargs override model kwargs
        kwargs = {**self._prepare_model_kwargs(), **kwargs}
        prompt_template_used = prompt_template or self.default_prompt_template
        if prompt_template_used:
            template_to_fill = self.get_prompt_template(prompt_template_used)

            # prompt template used, yield prompts from inputs args
            for prompt in template_to_fill.fill(*args, **kwargs):
                kwargs_copy = copy.copy(kwargs)
                # and pass the prepared prompt and kwargs copy to the model
                prompt = self.prompt_model._ensure_token_limit(prompt)
                prompt_collector.append(prompt)
                logger.debug("Prompt being sent to LLM with prompt %s and kwargs %s", prompt, kwargs_copy)
                output = self.prompt_model.invoke(prompt, **kwargs_copy)
                results.extend(output)

            kwargs["prompts"] = prompt_collector
            results = template_to_fill.post_process(results, **kwargs)
        else:
            # straightforward prompt, no templates used
            for prompt in list(args):
                kwargs_copy = copy.copy(kwargs)
                prompt = self.prompt_model._ensure_token_limit(prompt)
                prompt_collector.append(prompt)
                logger.debug("Prompt being sent to LLM with prompt %s and kwargs %s ", prompt, kwargs_copy)
                output = self.prompt_model.invoke(prompt, **kwargs_copy)
                results.extend(output)
        return results

    def add_prompt_template(self, prompt_template: PromptTemplate) -> None:
        """
        Adds a prompt template to the list of supported prompt templates.
        :param prompt_template: PromptTemplate object to be added.
        :return: None
        """
        if prompt_template.name in self.prompt_templates:
            raise ValueError(
                f"Prompt template {prompt_template.name} already exists. "
                f"Select a different name for this prompt template."
            )

        self.prompt_templates[prompt_template.name] = prompt_template  # type: ignore

    def remove_prompt_template(self, prompt_template: str) -> PromptTemplate:
        """
        Removes a prompt template from the list of supported prompt templates.
        :param prompt_template: Name of the prompt template to be removed.
        :return: PromptTemplate object that was removed.
        """
        if prompt_template not in self.prompt_templates:
            raise ValueError(f"Prompt template {prompt_template} does not exist")

        return self.prompt_templates.pop(prompt_template)

    def set_default_prompt_template(self, prompt_template: Union[str, PromptTemplate]) -> "PromptNode":
        """
        Sets the default prompt template for the node.
        :param prompt_template: The prompt template to be set as default.
        :return: The current PromptNode object.
        """
        if not self.is_supported_template(prompt_template):
            raise ValueError(f"{prompt_template} not supported, select one of: {self.get_prompt_template_names()}")

        self.default_prompt_template = prompt_template
        return self

    def get_prompt_templates(self) -> List[PromptTemplate]:
        """
        Returns the list of supported prompt templates.
        :return: List of supported prompt templates.
        """
        return list(self.prompt_templates.values())

    def get_prompt_template_names(self) -> List[str]:
        """
        Returns the list of supported prompt template names.
        :return: List of supported prompt template names.
        """
        return list(self.prompt_templates.keys())

    def is_supported_template(self, prompt_template: Union[str, PromptTemplate]) -> bool:
        """
        Checks if a prompt template is supported.
        :param prompt_template: The prompt template to be checked.
        :return: True if the prompt template is supported, False otherwise.
        """
        template_name = prompt_template if isinstance(prompt_template, str) else prompt_template.name
        return template_name in self.prompt_templates

    def get_prompt_template(self, prompt_template: Union[str, PromptTemplate, None]) -> PromptTemplate:
        """
        Returns a prompt template by name.
        :param prompt_template_name: The name of the prompt template to be returned.
        :return: The prompt template object.
        """
        if isinstance(prompt_template, PromptTemplate):
            return prompt_template

        if not isinstance(prompt_template, str) or prompt_template not in self.prompt_templates:
            raise ValueError(f"Prompt template {prompt_template} not supported")

        return self.prompt_templates[prompt_template]

    def prompt_template_params(self, prompt_template: str) -> List[str]:
        """
        Returns the list of parameters for a prompt template.
        :param prompt_template: The name of the prompt template.
        :return: The list of parameters for the prompt template.
        """
        if not self.is_supported_template(prompt_template):
            raise ValueError(f"{prompt_template} not supported, select one of: {self.get_prompt_template_names()}")

        return list(self.prompt_templates[prompt_template].prompt_params)

    def run(
        self,
        query: Optional[str] = None,
        file_paths: Optional[List[str]] = None,
        labels: Optional[MultiLabel] = None,
        documents: Optional[List[Document]] = None,
        meta: Optional[dict] = None,
        invocation_context: Optional[Dict[str, Any]] = None,
    ) -> Tuple[Dict, str]:
        """
        Runs the PromptNode on these inputs parameters. Returns the output of the prompt model.
        The parameters `query`, `file_paths`, `labels`, `documents` and `meta` are added to the invocation context
        before invoking the prompt model. PromptNode uses these variables only if they are present as
        parameters in the PromptTemplate.

        :param query: The PromptNode usually ignores the query, unless it's used as a parameter in the
        prompt template.
        :param file_paths: The PromptNode usually ignores the file paths, unless they're used as a parameter
        in the prompt template.
        :param labels: The PromptNode usually ignores the labels, unless they're used as a parameter in the
        prompt template.
        :param documents: The documents to be used for the prompt.
        :param meta: PromptNode usually ignores meta information, unless it's used as a parameter in the
        PromptTemplate.
        :param invocation_context: The invocation context to be used for the prompt.
        """
        # prompt_collector is an empty list, it's passed to the PromptNode that will fill it with the rendered prompts,
        # so that they can be returned by `run()` as part of the pipeline's debug output.
        prompt_collector: List[str] = []

        invocation_context = invocation_context or {}
        if query and "query" not in invocation_context.keys():
            invocation_context["query"] = query

        if file_paths and "file_paths" not in invocation_context.keys():
            invocation_context["file_paths"] = file_paths

        if labels and "labels" not in invocation_context.keys():
            invocation_context["labels"] = labels

        if documents and "documents" not in invocation_context.keys():
            invocation_context["documents"] = documents

        if meta and "meta" not in invocation_context.keys():
            invocation_context["meta"] = meta

        results = self(prompt_collector=prompt_collector, **invocation_context)

        prompt_template = self.get_prompt_template(self.default_prompt_template)
        output_variable = self.output_variable or prompt_template.output_variable or "results"

        invocation_context[output_variable] = results
        invocation_context["prompts"] = prompt_collector
        final_result: Dict[str, Any] = {output_variable: results, "invocation_context": invocation_context}

        if self.debug:
            final_result["_debug"] = {"prompts_used": prompt_collector}

        return final_result, "output_1"

    def run_batch(  # type: ignore
        self,
        queries: Optional[List[str]] = None,
        documents: Optional[Union[List[Document], List[List[Document]]]] = None,
        invocation_contexts: Optional[List[Dict[str, Any]]] = None,
    ):
        """
        Runs PromptNode in batch mode.

        - If you provide a list containing a single query (and/or invocation context)...
            - ... and a single list of Documents, the query is applied to each Document individually.
            - ... and a list of lists of Documents, the query is applied to each list of Documents and the results
              are aggregated per Document list.

        - If you provide a list of multiple queries (and/or multiple invocation contexts)...
            - ... and a single list of Documents, each query (and/or invocation context) is applied to each Document individually.
            - ... and a list of lists of Documents, each query (and/or invocation context) is applied to its corresponding list of Documents
              and the results are aggregated per query-Document pair.

        - If you provide no Documents, then each query (and/or invocation context) is applied directly to the PromptTemplate.

        :param queries: List of queries.
        :param documents: Single list of Documents or list of lists of Documents in which to search for the answers.
        :param invocation_contexts: List of invocation contexts.
        """
        prompt_template = self.get_prompt_template(self.default_prompt_template)
        output_variable = self.output_variable or prompt_template.output_variable or "results"

        inputs = PromptNode._flatten_inputs(queries, documents, invocation_contexts)
        all_results: Dict[str, List] = defaultdict(list)
        for query, docs, invocation_context in zip(
            inputs["queries"], inputs["documents"], inputs["invocation_contexts"]
        ):
            results = self.run(query=query, documents=docs, invocation_context=invocation_context)[0]
            all_results[output_variable].append(results[output_variable])
            all_results["invocation_contexts"].append(results["invocation_context"])
            if self.debug:
                all_results["_debug"].append(results["_debug"])
        return all_results, "output_1"

    def _prepare_model_kwargs(self):
        # these are the parameters from PromptNode level
        # that are passed to the prompt model invocation layer
        return {"stop_words": self.stop_words, "top_k": self.top_k}

    @staticmethod
    def _flatten_inputs(
        queries: Optional[List[str]] = None,
        documents: Optional[Union[List[Document], List[List[Document]]]] = None,
        invocation_contexts: Optional[List[Dict[str, Any]]] = None,
    ) -> Dict[str, List]:
        """Flatten and copy the queries, documents, and invocation contexts into lists of equal length.

        - If you provide a list containing a single query (and/or invocation context)...
            - ... and a single list of Documents, the query is applied to each Document individually.
            - ... and a list of lists of Documents, the query is applied to each list of Documents and the results
              are aggregated per Document list.

        - If you provide a list of multiple queries (and/or multiple invocation contexts)...
            - ... and a single list of Documents, each query (and/or invocation context) is applied to each Document individually.
            - ... and a list of lists of Documents, each query (and/or invocation context) is applied to its corresponding list of Documents
              and the results are aggregated per query-Document pair.

        - If you provide no Documents, then each query (and/or invocation context) is applied to the PromptTemplate.

        :param queries: List of queries.
        :param documents: Single list of Documents or list of lists of Documents in which to search for the answers.
        :param invocation_contexts: List of invocation contexts.
        """
        # Check that queries, and invocation_contexts are of the same length if provided
        input_queries: List[Any]
        input_invocation_contexts: List[Any]
        if queries is not None and invocation_contexts is not None:
            if len(queries) != len(invocation_contexts):
                raise ValueError("The input variables queries and invocation_contexts should have the same length.")
            input_queries = queries
            input_invocation_contexts = invocation_contexts
        elif queries is not None and invocation_contexts is None:
            input_queries = queries
            input_invocation_contexts = [None] * len(queries)
        elif queries is None and invocation_contexts is not None:
            input_queries = [None] * len(invocation_contexts)
            input_invocation_contexts = invocation_contexts
        else:
            input_queries = [None]
            input_invocation_contexts = [None]

        multi_docs_list = isinstance(documents, list) and len(documents) > 0 and isinstance(documents[0], list)
        single_docs_list = isinstance(documents, list) and len(documents) > 0 and isinstance(documents[0], Document)

        # Docs case 1: single list of Documents
        # -> apply each query (and invocation_contexts) to all Documents
        inputs: Dict[str, List] = {"queries": [], "invocation_contexts": [], "documents": []}
        if documents is not None:
            if single_docs_list:
                for query, invocation_context in zip(input_queries, input_invocation_contexts):
                    for doc in documents:
                        inputs["queries"].append(query)
                        inputs["invocation_contexts"].append(invocation_context)
                        inputs["documents"].append([doc])
            # Docs case 2: list of lists of Documents
            # -> apply each query (and invocation_context) to corresponding list of Documents,
            # if queries contains only one query, apply it to each list of Documents
            elif multi_docs_list:
                total_queries = input_queries.copy()
                total_invocation_contexts = input_invocation_contexts.copy()
                if len(total_queries) == 1 and len(total_invocation_contexts) == 1:
                    total_queries = input_queries * len(documents)
                    total_invocation_contexts = input_invocation_contexts * len(documents)
                if len(total_queries) != len(documents) or len(total_invocation_contexts) != len(documents):
                    raise ValueError("Number of queries must be equal to number of provided Document lists.")
                for query, invocation_context, cur_docs in zip(total_queries, total_invocation_contexts, documents):
                    inputs["queries"].append(query)
                    inputs["invocation_contexts"].append(invocation_context)
                    inputs["documents"].append(cur_docs)
        elif queries is not None or invocation_contexts is not None:
            for query, invocation_context in zip(input_queries, input_invocation_contexts):
                inputs["queries"].append(query)
                inputs["invocation_contexts"].append(invocation_context)
                inputs["documents"].append([None])
        return inputs<|MERGE_RESOLUTION|>--- conflicted
+++ resolved
@@ -249,21 +249,6 @@
                 For example, if you want to convert the model output to an Answer object, you can use `AnswerParser`.
         """
         super().__init__()
-<<<<<<< HEAD
-        if prompt_params:
-            self.prompt_params: List[str] = prompt_params
-        else:
-            # Define the regex pattern to match the strings after the $ character
-            pattern = r"\$([a-zA-Z0-9_]+)"
-            self.prompt_params = re.findall(pattern, prompt_text)
-
-        if prompt_text.count("$") != len(self.prompt_params):
-            raise ValueError(
-                f"The number of parameters in prompt text {prompt_text} for prompt template {name} "
-                f"does not match the number of specified parameters {self.prompt_params}."
-            )
-=======
->>>>>>> 8053d796
 
         # use case when PromptTemplate is loaded from a YAML file, we need to start and end the prompt text with quotes
         for strip in PROMPT_TEMPLATE_STRIPS:
