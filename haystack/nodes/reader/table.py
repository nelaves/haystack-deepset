--- conflicted
+++ resolved
@@ -105,18 +105,11 @@
                             query + table exceed max_seq_len, the table will be truncated by removing rows until the
                             input size fits the model.
         """
-<<<<<<< HEAD
         if not torch_scatter_installed:
             raise ImportError("Please install torch_scatter to use TableReader. You can follow the instructions here: https://github.com/rusty1s/pytorch_scatter")
         if torch_scatter_wrong_version:
             raise ImportError("torch_scatter could not be loaded. This could be caused by a mismatch between your cuda version and the one used by torch_scatter."
                               "Please try to reinstall torch-scatter. You can follow the instructions here: https://github.com/rusty1s/pytorch_scatter")
-=======
-        if not torch_scatter_available:
-            raise ImportError(
-                "Please install torch_scatter to use TableReader. You can follow the instructions here: https://github.com/rusty1s/pytorch_scatter."
-            )
->>>>>>> d8d6417f
         super().__init__()
 
         self.devices, _ = initialize_device_settings(use_cuda=use_gpu, multi_gpu=False)
