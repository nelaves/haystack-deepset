--- conflicted
+++ resolved
@@ -707,15 +707,8 @@
         :param model_name: Repository name of the model you want to save to Hugging Face
         :param hf_organization: The name of the organization you want to save the model to (you must be a member of this organization)
         :param private: Set to true to make the model repository private
-<<<<<<< HEAD
         :param commit_message: Commit message while saving to Hugging Face 
-=======
-        :param commit_message: Commit message while saving to Hugging Face
-
-        Note: This function was inspired by the save_to_hub function in the sentence-transformers repo (https://github.com/UKPLab/sentence-transformers/)
-        Especially for git-lfs tracking.
->>>>>>> ae3e35c9
-        """
+		"""
         # Note: This function was inspired by the save_to_hub function in the sentence-transformers repo (https://github.com/UKPLab/sentence-transformers/)
         # Especially for git-lfs tracking.
 
