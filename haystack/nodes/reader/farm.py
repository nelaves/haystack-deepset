--- conflicted
+++ resolved
@@ -378,11 +378,7 @@
         If any checkpoints are stored, a subsequent run of train() will resume training from the latest available checkpoint.
 
         Note that when performing training with this function, long documents are split into chunks.
-<<<<<<< HEAD
-        If a chunk doesn't contain the answer the question, it is treated as a no-answer sample.
-=======
         If a chunk does not contain the answer to the question, it is treated as a no-answer sample.
->>>>>>> ffe7cc0f
 
         :param data_dir: Path to directory containing your training data in SQuAD style
         :param train_filename: Filename of training data
