from typing import List, Optional, Dict, Any, Union, Callable

import logging
import multiprocessing
from pathlib import Path
from collections import defaultdict
from time import perf_counter
import torch

from haystack.modeling.data_handler.data_silo import DataSilo, DistillationDataSilo
from haystack.modeling.data_handler.processor import SquadProcessor, Processor
from haystack.modeling.data_handler.dataloader import NamedDataLoader
from haystack.modeling.data_handler.inputs import QAInput, Question
from haystack.modeling.infer import QAInferencer
from haystack.modeling.model.optimization import initialize_optimizer
from haystack.modeling.model.predictions import QAPred, QACandidate
from haystack.modeling.model.adaptive_model import AdaptiveModel
from haystack.modeling.training import Trainer, DistillationTrainer, TinyBERTDistillationTrainer
from haystack.modeling.evaluation import Evaluator
from haystack.modeling.utils import set_all_seeds, initialize_device_settings

from haystack.schema import Document, Answer, Span
from haystack.document_stores import BaseDocumentStore
from haystack.nodes.reader import BaseReader


logger = logging.getLogger(__name__)


class FARMReader(BaseReader):
    """
    Transformer based model for extractive Question Answering using the FARM framework (https://github.com/deepset-ai/FARM).
    While the underlying model can vary (BERT, Roberta, DistilBERT, ...), the interface remains the same.

    |  With a FARMReader, you can:

     - directly get predictions via predict()
     - fine-tune the model on QA data via train()
    """

    def __init__(
        self,
        model_name_or_path: str,
        model_version: Optional[str] = None,
        context_window_size: int = 150,
        batch_size: int = 50,
        use_gpu: bool = True,
        no_ans_boost: float = 0.0,
        return_no_answer: bool = False,
        top_k: int = 10,
        top_k_per_candidate: int = 3,
        top_k_per_sample: int = 1,
        num_processes: Optional[int] = None,
        max_seq_len: int = 256,
        doc_stride: int = 128,
        progress_bar: bool = True,
        duplicate_filtering: int = 0,
        use_confidence_scores: bool = True,
        proxies: Optional[Dict[str, str]] = None,
        local_files_only=False,
        force_download=False,
        use_auth_token: Optional[Union[str, bool]] = None,
        **kwargs,
    ):

        """
        :param model_name_or_path: Directory of a saved model or the name of a public model e.g. 'bert-base-cased',
        'deepset/bert-base-cased-squad2', 'deepset/bert-base-cased-squad2', 'distilbert-base-uncased-distilled-squad'.
        See https://huggingface.co/models for full list of available models.
        :param model_version: The version of model to use from the HuggingFace model hub. Can be tag name, branch name, or commit hash.
        :param context_window_size: The size, in characters, of the window around the answer span that is used when
                                    displaying the context around the answer.
        :param batch_size: Number of samples the model receives in one batch for inference.
                           Memory consumption is much lower in inference mode. Recommendation: Increase the batch size
                           to a value so only a single batch is used.
        :param use_gpu: Whether to use GPU (if available)
        :param no_ans_boost: How much the no_answer logit is boosted/increased.
        If set to 0 (default), the no_answer logit is not changed.
        If a negative number, there is a lower chance of "no_answer" being predicted.
        If a positive number, there is an increased chance of "no_answer"
        :param return_no_answer: Whether to include no_answer predictions in the results.
        :param top_k: The maximum number of answers to return
        :param top_k_per_candidate: How many answers to extract for each candidate doc that is coming from the retriever (might be a long text).
        Note that this is not the number of "final answers" you will receive
        (see `top_k` in FARMReader.predict() or Finder.get_answers() for that)
        and that FARM includes no_answer in the sorted list of predictions.
        :param top_k_per_sample: How many answers to extract from each small text passage that the model can process at once
        (one "candidate doc" is usually split into many smaller "passages").
        You usually want a very small value here, as it slows down inference
        and you don't gain much of quality by having multiple answers from one passage.
        Note that this is not the number of "final answers" you will receive
        (see `top_k` in FARMReader.predict() or Finder.get_answers() for that)
        and that FARM includes no_answer in the sorted list of predictions.
        :param num_processes: The number of processes for `multiprocessing.Pool`. Set to value of 0 to disable
                              multiprocessing. Set to None to let Inferencer determine optimum number. If you
                              want to debug the Language Model, you might need to disable multiprocessing!
        :param max_seq_len: Max sequence length of one input text for the model
        :param doc_stride: Length of striding window for splitting long texts (used if ``len(text) > max_seq_len``)
        :param progress_bar: Whether to show a tqdm progress bar or not.
                             Can be helpful to disable in production deployments to keep the logs clean.
        :param duplicate_filtering: Answers are filtered based on their position. Both start and end position of the answers are considered.
                                    The higher the value, answers that are more apart are filtered out. 0 corresponds to exact duplicates. -1 turns off duplicate removal.
        :param use_confidence_scores: Sets the type of score that is returned with every predicted answer.
                                      `True` => a scaled confidence / relevance score between [0, 1].
                                      This score can also be further calibrated on your dataset via self.eval()
                                      (see https://haystack.deepset.ai/components/reader#confidence-scores) .
                                      `False` => an unscaled, raw score [-inf, +inf] which is the sum of start and end logit
                                      from the model for the predicted span.
        :param proxies: Dict of proxy servers to use for downloading external models. Example: {'http': 'some.proxy:1234', 'http://hostname': 'my.proxy:3111'}
        :param local_files_only: Whether to force checking for local files only (and forbid downloads)
        :param force_download: Whether fo force a (re-)download even if the model exists locally in the cache.
        :param use_auth_token:  API token used to download private models from Huggingface. If this parameter is set to `True`,
                                the local token will be used, which must be previously created via `transformer-cli login`.
                                Additional information can be found here https://huggingface.co/transformers/main_classes/model.html#transformers.PreTrainedModel.from_pretrained
        """
        super().__init__()

        self.devices, _ = initialize_device_settings(use_cuda=use_gpu, multi_gpu=False)

        self.return_no_answers = return_no_answer
        self.top_k = top_k
        self.top_k_per_candidate = top_k_per_candidate
        self.inferencer = QAInferencer.load(
            model_name_or_path,
            batch_size=batch_size,
            gpu=use_gpu,
            task_type="question_answering",
            max_seq_len=max_seq_len,
            doc_stride=doc_stride,
            num_processes=num_processes,
            revision=model_version,
            disable_tqdm=not progress_bar,
            strict=False,
            proxies=proxies,
            local_files_only=local_files_only,
            force_download=force_download,
            devices=self.devices,
            use_auth_token=use_auth_token,
            **kwargs,
        )
        self.inferencer.model.prediction_heads[0].context_window_size = context_window_size
        self.inferencer.model.prediction_heads[0].no_ans_boost = no_ans_boost
        self.inferencer.model.prediction_heads[0].n_best = top_k_per_candidate + 1  # including possible no_answer
        try:
            self.inferencer.model.prediction_heads[0].n_best_per_sample = top_k_per_sample
        except:
            logger.warning("Could not set `top_k_per_sample` in FARM. Please update FARM version.")
        try:
            self.inferencer.model.prediction_heads[0].duplicate_filtering = duplicate_filtering
        except:
            logger.warning("Could not set `duplicate_filtering` in FARM. Please update FARM version.")
        self.max_seq_len = max_seq_len
        self.use_gpu = use_gpu
        self.progress_bar = progress_bar
        self.use_confidence_scores = use_confidence_scores
        self.model_name_or_path = model_name_or_path  # Used in distillation, see DistillationDataSilo._get_checksum()

    def _training_procedure(
        self,
        data_dir: str,
        train_filename: str,
        dev_filename: Optional[str] = None,
        test_filename: Optional[str] = None,
        use_gpu: Optional[bool] = None,
        batch_size: int = 10,
        n_epochs: int = 2,
        learning_rate: float = 1e-5,
        max_seq_len: Optional[int] = None,
        warmup_proportion: float = 0.2,
        dev_split: float = 0,
        evaluate_every: int = 300,
        save_dir: Optional[str] = None,
        num_processes: Optional[int] = None,
        use_amp: str = None,
        checkpoint_root_dir: Path = Path("model_checkpoints"),
        checkpoint_every: Optional[int] = None,
        checkpoints_to_keep: int = 3,
        teacher_model: Optional["FARMReader"] = None,
        teacher_batch_size: Optional[int] = None,
        caching: bool = False,
        cache_path: Path = Path("cache/data_silo"),
        distillation_loss_weight: float = 0.5,
        distillation_loss: Union[str, Callable[[torch.Tensor, torch.Tensor], torch.Tensor]] = "kl_div",
        temperature: float = 1.0,
        tinybert: bool = False,
        processor: Optional[Processor] = None,
    ):
        if dev_filename:
            dev_split = 0

        if num_processes is None:
            num_processes = multiprocessing.cpu_count() - 1 or 1

        set_all_seeds(seed=42)

        # For these variables, by default, we use the value set when initializing the FARMReader.
        # These can also be manually set when train() is called if you want a different value at train vs inference
        if use_gpu is None:
            use_gpu = self.use_gpu
        if max_seq_len is None:
            max_seq_len = self.max_seq_len

        devices, n_gpu = initialize_device_settings(use_cuda=use_gpu, multi_gpu=False)

        if not save_dir:
            save_dir = f"../../saved_models/{self.inferencer.model.language_model.name}"
            if tinybert:
                save_dir += "_tinybert_stage_1"

        # 1. Create a DataProcessor that handles all the conversion from raw text into a pytorch Dataset
        label_list = ["start_token", "end_token"]
        metric = "squad"
        if processor is None:
            processor = SquadProcessor(
                tokenizer=self.inferencer.processor.tokenizer,
                max_seq_len=max_seq_len,
                label_list=label_list,
                metric=metric,
                train_filename=train_filename,
                dev_filename=dev_filename,
                dev_split=dev_split,
                test_filename=test_filename,
                data_dir=Path(data_dir),
            )
        data_silo: DataSilo

        # 2. Create a DataSilo that loads several datasets (train/dev/test), provides DataLoaders for them
        # and calculates a few descriptive statistics of our datasets
        if (
            teacher_model and not tinybert
        ):  # checks if teacher model is passed as parameter, in that case assume model distillation is used
            data_silo = DistillationDataSilo(
                teacher_model,
                teacher_batch_size or batch_size,
                device=devices[0],
                processor=processor,
                batch_size=batch_size,
                distributed=False,
                max_processes=num_processes,
                caching=caching,
                cache_path=cache_path,
            )
        else:  # caching would need too much memory for tinybert distillation so in that case we use the default data silo
            data_silo = DataSilo(
                processor=processor,
                batch_size=batch_size,
                distributed=False,
                max_processes=num_processes,
                caching=caching,
                cache_path=cache_path,
            )

        # 3. Create an optimizer and pass the already initialized model
        model, optimizer, lr_schedule = initialize_optimizer(
            model=self.inferencer.model,
            # model=self.inferencer.model,
            learning_rate=learning_rate,
            schedule_opts={"name": "LinearWarmup", "warmup_proportion": warmup_proportion},
            n_batches=len(data_silo.loaders["train"]),
            n_epochs=n_epochs,
            device=devices[0],
            use_amp=use_amp,
        )
        # 4. Feed everything to the Trainer, which keeps care of growing our model and evaluates it from time to time
        if tinybert:
            if not teacher_model:
                raise ValueError("TinyBERT distillation requires a teacher model.")
            trainer = TinyBERTDistillationTrainer.create_or_load_checkpoint(
                model=model,
                teacher_model=teacher_model.inferencer.model,  # teacher needs to be passed as teacher outputs aren't cached
                optimizer=optimizer,
                data_silo=data_silo,
                epochs=n_epochs,
                n_gpu=n_gpu,
                lr_schedule=lr_schedule,
                evaluate_every=evaluate_every,
                device=devices[0],
                use_amp=use_amp,
                disable_tqdm=not self.progress_bar,
                checkpoint_root_dir=Path(checkpoint_root_dir),
                checkpoint_every=checkpoint_every,
                checkpoints_to_keep=checkpoints_to_keep,
            )

        elif (
            teacher_model
        ):  # checks again if teacher model is passed as parameter, in that case assume model distillation is used
            trainer = DistillationTrainer.create_or_load_checkpoint(
                model=model,
                optimizer=optimizer,
                data_silo=data_silo,
                epochs=n_epochs,
                n_gpu=n_gpu,
                lr_schedule=lr_schedule,
                evaluate_every=evaluate_every,
                device=devices[0],
                use_amp=use_amp,
                disable_tqdm=not self.progress_bar,
                checkpoint_root_dir=Path(checkpoint_root_dir),
                checkpoint_every=checkpoint_every,
                checkpoints_to_keep=checkpoints_to_keep,
                distillation_loss=distillation_loss,
                distillation_loss_weight=distillation_loss_weight,
                temperature=temperature,
            )
        else:
            trainer = Trainer.create_or_load_checkpoint(
                model=model,
                optimizer=optimizer,
                data_silo=data_silo,
                epochs=n_epochs,
                n_gpu=n_gpu,
                lr_schedule=lr_schedule,
                evaluate_every=evaluate_every,
                device=devices[0],
                use_amp=use_amp,
                disable_tqdm=not self.progress_bar,
                checkpoint_root_dir=Path(checkpoint_root_dir),
                checkpoint_every=checkpoint_every,
                checkpoints_to_keep=checkpoints_to_keep,
            )

        # 5. Let it grow!
        self.inferencer.model = trainer.train()
        self.save(Path(save_dir))

    def train(
        self,
        data_dir: str,
        train_filename: str,
        dev_filename: Optional[str] = None,
        test_filename: Optional[str] = None,
        use_gpu: Optional[bool] = None,
        batch_size: int = 10,
        n_epochs: int = 2,
        learning_rate: float = 1e-5,
        max_seq_len: Optional[int] = None,
        warmup_proportion: float = 0.2,
        dev_split: float = 0,
        evaluate_every: int = 300,
        save_dir: Optional[str] = None,
        num_processes: Optional[int] = None,
        use_amp: str = None,
        checkpoint_root_dir: Path = Path("model_checkpoints"),
        checkpoint_every: Optional[int] = None,
        checkpoints_to_keep: int = 3,
        caching: bool = False,
        cache_path: Path = Path("cache/data_silo"),
    ):
        """
        Fine-tune a model on a QA dataset. Options:
        - Take a plain language model (e.g. `bert-base-cased`) and train it for QA (e.g. on SQuAD data)
        - Take a QA model (e.g. `deepset/bert-base-cased-squad2`) and fine-tune it for your domain (e.g. using your labels collected via the haystack annotation tool)

        Checkpoints can be stored via setting `checkpoint_every` to a custom number of steps.
        If any checkpoints are stored, a subsequent run of train() will resume training from the latest available checkpoint.

        :param data_dir: Path to directory containing your training data in SQuAD style
        :param train_filename: Filename of training data
        :param dev_filename: Filename of dev / eval data
        :param test_filename: Filename of test data
        :param dev_split: Instead of specifying a dev_filename, you can also specify a ratio (e.g. 0.1) here
                          that gets split off from training data for eval.
        :param use_gpu: Whether to use GPU (if available)
        :param batch_size: Number of samples the model receives in one batch for training
        :param n_epochs: Number of iterations on the whole training data set
        :param learning_rate: Learning rate of the optimizer
        :param max_seq_len: Maximum text length (in tokens). Everything longer gets cut down.
        :param warmup_proportion: Proportion of training steps until maximum learning rate is reached.
                                  Until that point LR is increasing linearly. After that it's decreasing again linearly.
                                  Options for different schedules are available in FARM.
        :param evaluate_every: Evaluate the model every X steps on the hold-out eval dataset
        :param save_dir: Path to store the final model
        :param num_processes: The number of processes for `multiprocessing.Pool` during preprocessing.
                              Set to value of 1 to disable multiprocessing. When set to 1, you cannot split away a dev set from train set.
                              Set to None to use all CPU cores minus one.
        :param use_amp: Optimization level of NVIDIA's automatic mixed precision (AMP). The higher the level, the faster the model.
                        Available options:
                        None (Don't use AMP)
                        "O0" (Normal FP32 training)
                        "O1" (Mixed Precision => Recommended)
                        "O2" (Almost FP16)
                        "O3" (Pure FP16).
                        See details on: https://nvidia.github.io/apex/amp.html
        :param checkpoint_root_dir: the Path of directory where all train checkpoints are saved. For each individual
               checkpoint, a subdirectory with the name epoch_{epoch_num}_step_{step_num} is created.
        :param checkpoint_every: save a train checkpoint after this many steps of training.
        :param checkpoints_to_keep: maximum number of train checkpoints to save.
        :param caching: whether or not to use caching for preprocessed dataset
        :param cache_path: Path to cache the preprocessed dataset
        :param processor: The processor to use for preprocessing. If None, the default SquadProcessor is used.
        :return: None
        """
        return self._training_procedure(
            data_dir=data_dir,
            train_filename=train_filename,
            dev_filename=dev_filename,
            test_filename=test_filename,
            use_gpu=use_gpu,
            batch_size=batch_size,
            n_epochs=n_epochs,
            learning_rate=learning_rate,
            max_seq_len=max_seq_len,
            warmup_proportion=warmup_proportion,
            dev_split=dev_split,
            evaluate_every=evaluate_every,
            save_dir=save_dir,
            num_processes=num_processes,
            use_amp=use_amp,
            checkpoint_root_dir=checkpoint_root_dir,
            checkpoint_every=checkpoint_every,
            checkpoints_to_keep=checkpoints_to_keep,
            caching=caching,
            cache_path=cache_path,
        )

    def distil_prediction_layer_from(
        self,
        teacher_model: "FARMReader",
        data_dir: str,
        train_filename: str,
        dev_filename: Optional[str] = None,
        test_filename: Optional[str] = None,
        use_gpu: Optional[bool] = None,
        student_batch_size: int = 10,
        teacher_batch_size: Optional[int] = None,
        n_epochs: int = 2,
        learning_rate: float = 3e-5,
        max_seq_len: Optional[int] = None,
        warmup_proportion: float = 0.2,
        dev_split: float = 0,
        evaluate_every: int = 300,
        save_dir: Optional[str] = None,
        num_processes: Optional[int] = None,
        use_amp: str = None,
        checkpoint_root_dir: Path = Path("model_checkpoints"),
        checkpoint_every: Optional[int] = None,
        checkpoints_to_keep: int = 3,
        caching: bool = False,
        cache_path: Path = Path("cache/data_silo"),
        distillation_loss_weight: float = 0.5,
        distillation_loss: Union[str, Callable[[torch.Tensor, torch.Tensor], torch.Tensor]] = "kl_div",
        temperature: float = 1.0,
    ):
        """
        Fine-tune a model on a QA dataset using logit-based distillation. You need to provide a teacher model that is already finetuned on the dataset
        and a student model that will be trained using the teacher's logits. The idea of this is to increase the accuracy of a lightweight student model.
        using a more complex teacher.
        Originally proposed in: https://arxiv.org/pdf/1503.02531.pdf
        This can also be considered as the second stage of distillation finetuning as described in the TinyBERT paper:
        https://arxiv.org/pdf/1909.10351.pdf
        **Example**
        ```python
        student = FARMReader(model_name_or_path="prajjwal1/bert-medium")
        teacher = FARMReader(model_name_or_path="deepset/bert-large-uncased-whole-word-masking-squad2")
        student.distil_prediction_layer_from(teacher, data_dir="squad2", train_filename="train.json", test_filename="dev.json",
                            learning_rate=3e-5, distillation_loss_weight=1.0, temperature=5)
        ```

        Checkpoints can be stored via setting `checkpoint_every` to a custom number of steps.
        If any checkpoints are stored, a subsequent run of train() will resume training from the latest available checkpoint.

        :param teacher_model: Model whose logits will be used to improve accuracy
        :param data_dir: Path to directory containing your training data in SQuAD style
        :param train_filename: Filename of training data
        :param dev_filename: Filename of dev / eval data
        :param test_filename: Filename of test data
        :param dev_split: Instead of specifying a dev_filename, you can also specify a ratio (e.g. 0.1) here
                          that gets split off from training data for eval.
        :param use_gpu: Whether to use GPU (if available)
        :param student_batch_size: Number of samples the student model receives in one batch for training
        :param student_batch_size: Number of samples the teacher model receives in one batch for distillation
        :param n_epochs: Number of iterations on the whole training data set
        :param learning_rate: Learning rate of the optimizer
        :param max_seq_len: Maximum text length (in tokens). Everything longer gets cut down.
        :param warmup_proportion: Proportion of training steps until maximum learning rate is reached.
                                  Until that point LR is increasing linearly. After that it's decreasing again linearly.
                                  Options for different schedules are available in FARM.
        :param evaluate_every: Evaluate the model every X steps on the hold-out eval dataset
        :param save_dir: Path to store the final model
        :param num_processes: The number of processes for `multiprocessing.Pool` during preprocessing.
                              Set to value of 1 to disable multiprocessing. When set to 1, you cannot split away a dev set from train set.
                              Set to None to use all CPU cores minus one.
        :param use_amp: Optimization level of NVIDIA's automatic mixed precision (AMP). The higher the level, the faster the model.
                        Available options:
                        None (Don't use AMP)
                        "O0" (Normal FP32 training)
                        "O1" (Mixed Precision => Recommended)
                        "O2" (Almost FP16)
                        "O3" (Pure FP16).
                        See details on: https://nvidia.github.io/apex/amp.html
        :param checkpoint_root_dir: the Path of directory where all train checkpoints are saved. For each individual
               checkpoint, a subdirectory with the name epoch_{epoch_num}_step_{step_num} is created.
        :param checkpoint_every: save a train checkpoint after this many steps of training.
        :param checkpoints_to_keep: maximum number of train checkpoints to save.
        :param caching: whether or not to use caching for preprocessed dataset and teacher logits
        :param cache_path: Path to cache the preprocessed dataset and teacher logits
        :param distillation_loss_weight: The weight of the distillation loss. A higher weight means the teacher outputs are more important.
        :param distillation_loss: Specifies how teacher and model logits should be compared. Can either be a string ("mse" for mean squared error or "kl_div" for kl divergence loss) or a callable loss function (needs to have named parameters student_logits and teacher_logits)
        :param temperature: The temperature for distillation. A higher temperature will result in less certainty of teacher outputs. A lower temperature means more certainty. A temperature of 1.0 does not change the certainty of the model.
        :param tinybert_loss: Whether to use the TinyBERT loss function for distillation. This requires the student to be a TinyBERT model and the teacher to be a finetuned version of bert-base-uncased.
        :param tinybert_epochs: Number of epochs to train the student model with the TinyBERT loss function. After this many epochs, the student model is trained with the regular distillation loss function.
        :param tinybert_learning_rate: Learning rate to use when training the student model with the TinyBERT loss function.
        :param tinybert_train_filename: Filename of training data to use when training the student model with the TinyBERT loss function. To best follow the original paper, this should be an augmented version of the training data created using the augment_squad.py script. If not specified, the training data from the original training is used.
        :param processor: The processor to use for preprocessing. If None, the default SquadProcessor is used.
        :return: None
        """
        return self._training_procedure(
            data_dir=data_dir,
            train_filename=train_filename,
            dev_filename=dev_filename,
            test_filename=test_filename,
            use_gpu=use_gpu,
            batch_size=student_batch_size,
            n_epochs=n_epochs,
            learning_rate=learning_rate,
            max_seq_len=max_seq_len,
            warmup_proportion=warmup_proportion,
            dev_split=dev_split,
            evaluate_every=evaluate_every,
            save_dir=save_dir,
            num_processes=num_processes,
            use_amp=use_amp,
            checkpoint_root_dir=checkpoint_root_dir,
            checkpoint_every=checkpoint_every,
            checkpoints_to_keep=checkpoints_to_keep,
            teacher_model=teacher_model,
            teacher_batch_size=teacher_batch_size,
            caching=caching,
            cache_path=cache_path,
            distillation_loss_weight=distillation_loss_weight,
            distillation_loss=distillation_loss,
            temperature=temperature,
        )

    def distil_intermediate_layers_from(
        self,
        teacher_model: "FARMReader",
        data_dir: str,
        train_filename: str,
        dev_filename: Optional[str] = None,
        test_filename: Optional[str] = None,
        use_gpu: Optional[bool] = None,
        batch_size: int = 10,
        n_epochs: int = 5,
        learning_rate: float = 5e-5,
        max_seq_len: Optional[int] = None,
        warmup_proportion: float = 0.2,
        dev_split: float = 0,
        evaluate_every: int = 300,
        save_dir: Optional[str] = None,
        num_processes: Optional[int] = None,
        use_amp: str = None,
        checkpoint_root_dir: Path = Path("model_checkpoints"),
        checkpoint_every: Optional[int] = None,
        checkpoints_to_keep: int = 3,
        caching: bool = False,
        cache_path: Path = Path("cache/data_silo"),
        distillation_loss: Union[str, Callable[[torch.Tensor, torch.Tensor], torch.Tensor]] = "mse",
        temperature: float = 1.0,
        processor: Optional[Processor] = None,
    ):
        """
        The first stage of distillation finetuning as described in the TinyBERT paper:
        https://arxiv.org/pdf/1909.10351.pdf
        **Example**
        ```python
        student = FARMReader(model_name_or_path="prajjwal1/bert-medium")
        teacher = FARMReader(model_name_or_path="huawei-noah/TinyBERT_General_6L_768D")
        student.distil_intermediate_layers_from(teacher, data_dir="squad2", train_filename="train.json", test_filename="dev.json",
                            learning_rate=3e-5, distillation_loss_weight=1.0, temperature=5)
        ```

        Checkpoints can be stored via setting `checkpoint_every` to a custom number of steps.
        If any checkpoints are stored, a subsequent run of train() will resume training from the latest available checkpoint.

        :param teacher_model: Model whose logits will be used to improve accuracy
        :param data_dir: Path to directory containing your training data in SQuAD style
        :param train_filename: Filename of training data. To best follow the original paper, this should be an augmented version of the training data created using the augment_squad.py script
        :param dev_filename: Filename of dev / eval data
        :param test_filename: Filename of test data
        :param dev_split: Instead of specifying a dev_filename, you can also specify a ratio (e.g. 0.1) here
                          that gets split off from training data for eval.
        :param use_gpu: Whether to use GPU (if available)
        :param student_batch_size: Number of samples the student model receives in one batch for training
        :param student_batch_size: Number of samples the teacher model receives in one batch for distillation
        :param n_epochs: Number of iterations on the whole training data set
        :param learning_rate: Learning rate of the optimizer
        :param max_seq_len: Maximum text length (in tokens). Everything longer gets cut down.
        :param warmup_proportion: Proportion of training steps until maximum learning rate is reached.
                                  Until that point LR is increasing linearly. After that it's decreasing again linearly.
                                  Options for different schedules are available in FARM.
        :param evaluate_every: Evaluate the model every X steps on the hold-out eval dataset
        :param save_dir: Path to store the final model
        :param num_processes: The number of processes for `multiprocessing.Pool` during preprocessing.
                              Set to value of 1 to disable multiprocessing. When set to 1, you cannot split away a dev set from train set.
                              Set to None to use all CPU cores minus one.
        :param use_amp: Optimization level of NVIDIA's automatic mixed precision (AMP). The higher the level, the faster the model.
                        Available options:
                        None (Don't use AMP)
                        "O0" (Normal FP32 training)
                        "O1" (Mixed Precision => Recommended)
                        "O2" (Almost FP16)
                        "O3" (Pure FP16).
                        See details on: https://nvidia.github.io/apex/amp.html
        :param checkpoint_root_dir: the Path of directory where all train checkpoints are saved. For each individual
               checkpoint, a subdirectory with the name epoch_{epoch_num}_step_{step_num} is created.
        :param checkpoint_every: save a train checkpoint after this many steps of training.
        :param checkpoints_to_keep: maximum number of train checkpoints to save.
        :param caching: whether or not to use caching for preprocessed dataset and teacher logits
        :param cache_path: Path to cache the preprocessed dataset and teacher logits
        :param distillation_loss_weight: The weight of the distillation loss. A higher weight means the teacher outputs are more important.
        :param distillation_loss: Specifies how teacher and model logits should be compared. Can either be a string ("mse" for mean squared error or "kl_div" for kl divergence loss) or a callable loss function (needs to have named parameters student_logits and teacher_logits)
        :param temperature: The temperature for distillation. A higher temperature will result in less certainty of teacher outputs. A lower temperature means more certainty. A temperature of 1.0 does not change the certainty of the model.
        :param processor: The processor to use for preprocessing. If None, the default SquadProcessor is used.
        :return: None
        """
        return self._training_procedure(
            data_dir=data_dir,
            train_filename=train_filename,
            dev_filename=dev_filename,
            test_filename=test_filename,
            use_gpu=use_gpu,
            batch_size=batch_size,
            n_epochs=n_epochs,
            learning_rate=learning_rate,
            max_seq_len=max_seq_len,
            warmup_proportion=warmup_proportion,
            dev_split=dev_split,
            evaluate_every=evaluate_every,
            save_dir=save_dir,
            num_processes=num_processes,
            use_amp=use_amp,
            checkpoint_root_dir=checkpoint_root_dir,
            checkpoint_every=checkpoint_every,
            checkpoints_to_keep=checkpoints_to_keep,
            teacher_model=teacher_model,
            teacher_batch_size=batch_size,
            caching=caching,
            cache_path=cache_path,
            distillation_loss=distillation_loss,
            temperature=temperature,
            tinybert=True,
            processor=processor,
        )

    def update_parameters(
        self,
        context_window_size: Optional[int] = None,
        no_ans_boost: Optional[float] = None,
        return_no_answer: Optional[bool] = None,
        max_seq_len: Optional[int] = None,
        doc_stride: Optional[int] = None,
    ):
        """
        Hot update parameters of a loaded Reader. It may not to be safe when processing concurrent requests.
        """
        if no_ans_boost is not None:
            self.inferencer.model.prediction_heads[0].no_ans_boost = no_ans_boost
        if return_no_answer is not None:
            self.return_no_answers = return_no_answer
        if doc_stride is not None:
            self.inferencer.processor.doc_stride = doc_stride
        if context_window_size is not None:
            self.inferencer.model.prediction_heads[0].context_window_size = context_window_size
        if max_seq_len is not None:
            self.inferencer.processor.max_seq_len = max_seq_len
            self.max_seq_len = max_seq_len

    def save(self, directory: Path):
        """
        Saves the Reader model so that it can be reused at a later point in time.

        :param directory: Directory where the Reader model should be saved
        """
        logger.info(f"Saving reader model to {directory}")
        self.inferencer.model.save(directory)
        self.inferencer.processor.save(directory)

    def predict_batch(self, query_doc_list: List[dict], top_k: int = None, batch_size: int = None):
        """
        Use loaded QA model to find answers for a list of queries in each query's supplied list of Document.

        Returns list of dictionaries containing answers sorted by (desc.) score

        :param query_doc_list: List of dictionaries containing queries with their retrieved documents
        :param top_k: The maximum number of answers to return for each query
        :param batch_size: Number of samples the model receives in one batch for inference
        :return: List of dictionaries containing query and answers
        """

        if top_k is None:
            top_k = self.top_k
        # convert input to FARM format
        inputs = []
        number_of_docs = []
        labels = []

        # build input objects for inference_from_objects
        for query_with_docs in query_doc_list:
            documents = query_with_docs["docs"]
            query = query_with_docs["question"]
            labels.append(query)
            number_of_docs.append(len(documents))

            for doc in documents:
                cur = QAInput(doc_text=doc.content, questions=Question(text=query.query, uid=doc.id))
                inputs.append(cur)

        self.inferencer.batch_size = batch_size
        # make predictions on all document-query pairs
        predictions = self.inferencer.inference_from_objects(
            objects=inputs, return_json=False, multiprocessing_chunksize=10
        )

        # group predictions together
        grouped_predictions = []
        left_idx = 0
        right_idx = 0
        for number in number_of_docs:
            right_idx = left_idx + number
            grouped_predictions.append(predictions[left_idx:right_idx])
            left_idx = right_idx

        result = []
        for idx, group in enumerate(grouped_predictions):
            answers, max_no_ans_gap = self._extract_answers_of_predictions(group, top_k)
            query = group[0].query
            cur_label = labels[idx]
            result.append({"query": query, "no_ans_gap": max_no_ans_gap, "answers": answers, "label": cur_label})

        return result

    def predict(self, query: str, documents: List[Document], top_k: Optional[int] = None):
        """
        Use loaded QA model to find answers for a query in the supplied list of Document.

        Returns dictionaries containing answers sorted by (desc.) score.
        Example:
         ```python
            |{
            |    'query': 'Who is the father of Arya Stark?',
            |    'answers':[Answer(
            |                 'answer': 'Eddard,',
            |                 'context': "She travels with her father, Eddard, to King's Landing when he is",
            |                 'score': 0.9787139466668613,
            |                 'offsets_in_context': [Span(start=29, end=35],
            |                 'offsets_in_context': [Span(start=347, end=353],
            |                 'document_id': '88d1ed769d003939d3a0d28034464ab2'
            |                 ),...
            |              ]
            |}
         ```

        :param query: Query string
        :param documents: List of Document in which to search for the answer
        :param top_k: The maximum number of answers to return
        :return: Dict containing query and answers
        """
        if top_k is None:
            top_k = self.top_k
        # convert input to FARM format
        inputs = []
        for doc in documents:
            cur = QAInput(doc_text=doc.content, questions=Question(text=query, uid=doc.id))
            inputs.append(cur)

        # get answers from QA model
        # TODO: Need fix in FARM's `to_dict` function of `QAInput` class
        predictions = self.inferencer.inference_from_objects(
            objects=inputs, return_json=False, multiprocessing_chunksize=1
        )
        # assemble answers from all the different documents & format them.
        answers, max_no_ans_gap = self._extract_answers_of_predictions(predictions, top_k)
        # TODO: potentially simplify return here to List[Answer] and handle no_ans_gap differently
        result = {"query": query, "no_ans_gap": max_no_ans_gap, "answers": answers}

        return result

<<<<<<< HEAD
    def eval_on_file(self, data_dir: str, test_filename: str, device: Optional[torch.device] = None):
=======
    def eval_on_file(self, data_dir: Union[Path, str], test_filename: str, device: Optional[torch.device] = None):
>>>>>>> 0c41a96c
        """
        Performs evaluation on a SQuAD-formatted file.
        Returns a dict containing the following metrics:
            - "EM": exact match score
            - "f1": F1-Score
            - "top_n_accuracy": Proportion of predicted answers that overlap with correct answer

        :param data_dir: The directory in which the test set can be found
        :param test_filename: The name of the file containing the test data in SQuAD format.
<<<<<<< HEAD
        :param device: The device on which the tensors should be processed. Choose from "cpu" and "cuda" or use the Reader's device by default.
=======
        :param device: The device on which the tensors should be processed. 
               Choose from torch.device("cpu") and torch.device("cuda") or use the Reader's device by default.
>>>>>>> 0c41a96c
        """
        if device is None:
            device = self.devices[0]
        eval_processor = SquadProcessor(
            tokenizer=self.inferencer.processor.tokenizer,
            max_seq_len=self.inferencer.processor.max_seq_len,
            label_list=self.inferencer.processor.tasks["question_answering"]["label_list"],
            metric=self.inferencer.processor.tasks["question_answering"]["metric"],
            train_filename=None,
            dev_filename=None,
            dev_split=0,
            test_filename=test_filename,
            data_dir=Path(data_dir),
        )

        data_silo = DataSilo(processor=eval_processor, batch_size=self.inferencer.batch_size, distributed=False)
        data_loader = data_silo.get_data_loader("test")

        evaluator = Evaluator(data_loader=data_loader, tasks=eval_processor.tasks, device=device)

        eval_results = evaluator.eval(self.inferencer.model)
        results = {
            "EM": eval_results[0]["EM"],
            "f1": eval_results[0]["f1"],
            "top_n_accuracy": eval_results[0]["top_n_accuracy"],
        }
        return results

    def eval(
        self,
        document_store: BaseDocumentStore,
        device: Optional[torch.device] = None,
        label_index: str = "label",
        doc_index: str = "eval_document",
        label_origin: str = "gold-label",
        calibrate_conf_scores: bool = False,
    ):
        """
        Performs evaluation on evaluation documents in the DocumentStore.
        Returns a dict containing the following metrics:
              - "EM": Proportion of exact matches of predicted answers with their corresponding correct answers
              - "f1": Average overlap between predicted answers and their corresponding correct answers
              - "top_n_accuracy": Proportion of predicted answers that overlap with correct answer

        :param document_store: DocumentStore containing the evaluation documents
        :param device: The device on which the tensors should be processed. 
                       Choose from torch.device("cpu") and torch.device("cuda") or use the Reader's device by default.
        :param label_index: Index/Table name where labeled questions are stored
        :param doc_index: Index/Table name where documents that are used for evaluation are stored
        :param label_origin: Field name where the gold labels are stored
        :param calibrate_conf_scores: Whether to calibrate the temperature for temperature scaling of the confidence scores
        """
        if device is None:
            device = self.devices[0]
        if self.top_k_per_candidate != 4:
            logger.info(
                f"Performing Evaluation using top_k_per_candidate = {self.top_k_per_candidate} \n"
                f"and consequently, QuestionAnsweringPredictionHead.n_best = {self.top_k_per_candidate + 1}. \n"
                f"This deviates from FARM's default where QuestionAnsweringPredictionHead.n_best = 5"
            )

        # extract all questions for evaluation
        filters: Dict = {"origin": [label_origin]}

        labels = document_store.get_all_labels(index=label_index, filters=filters)

        # Aggregate all answer labels per question
        aggregated_per_doc = defaultdict(list)
        for label in labels:
            if not label.document.id:
                logger.error(f"Label does not contain a document id")
                continue
            aggregated_per_doc[label.document.id].append(label)

        # Create squad style dicts
        d: Dict[str, Any] = {}
        all_doc_ids = [x.id for x in document_store.get_all_documents(doc_index)]
        for doc_id in all_doc_ids:
            doc = document_store.get_document_by_id(doc_id, index=doc_index)
            if not doc:
                logger.error(f"Document with the ID '{doc_id}' is not present in the document store.")
                continue
            d[str(doc_id)] = {"context": doc.content}
            # get all questions / answers
            # TODO check if we can simplify this by using MultiLabel
            aggregated_per_question: Dict[tuple, Any] = defaultdict(list)

            if doc_id in aggregated_per_doc:
                for label in aggregated_per_doc[doc_id]:
                    aggregation_key = (doc_id, label.query)
                    if label.answer is None:
                        logger.error(f"Label.answer was None, but Answer object was expected: {label} ")
                        continue
                    if label.answer.offsets_in_document is None:
                        logger.error(
                            f"Label.answer.offsets_in_document was None, but Span object was expected: {label} "
                        )
                        continue
                    # add to existing answers
                    # TODO offsets (whole block)
                    if aggregation_key in aggregated_per_question.keys():
                        if label.no_answer:
                            continue

                        # Hack to fix problem where duplicate questions are merged by doc_store processing creating a QA example with 8 annotations > 6 annotation max
                        if len(aggregated_per_question[aggregation_key]["answers"]) >= 6:
                            logger.warning(
                                f"Answers in this sample are being dropped because it has more than 6 answers. (doc_id: {doc_id}, question: {label.query}, label_id: {label.id})"
                            )
                            continue
                        aggregated_per_question[aggregation_key]["answers"].append(
                            {"text": label.answer.answer, "answer_start": label.answer.offsets_in_document[0].start}
                        )
                        aggregated_per_question[aggregation_key]["is_impossible"] = False
                    # create new one
                    else:
                        # We don't need to create an answer dict if is_impossible / no_answer
                        if label.no_answer == True:
                            aggregated_per_question[aggregation_key] = {
                                "id": str(hash(str(doc_id) + label.query)),
                                "question": label.query,
                                "answers": [],
                                "is_impossible": True,
                            }
                        else:
                            aggregated_per_question[aggregation_key] = {
                                "id": str(hash(str(doc_id) + label.query)),
                                "question": label.query,
                                "answers": [
                                    {
                                        "text": label.answer.answer,
                                        "answer_start": label.answer.offsets_in_document[0].start,
                                    }
                                ],
                                "is_impossible": False,
                            }

            # Get rid of the question key again (after we aggregated we don't need it anymore)
            d[str(doc_id)]["qas"] = [v for v in aggregated_per_question.values()]

        # Convert input format for FARM
        farm_input = [v for v in d.values()]
        n_queries = len([y for x in farm_input for y in x["qas"]])

        # Create DataLoader that can be passed to the Evaluator
        tic = perf_counter()
        indices = range(len(farm_input))
        dataset, tensor_names, problematic_ids = self.inferencer.processor.dataset_from_dicts(
            farm_input, indices=indices
        )
        data_loader = NamedDataLoader(dataset=dataset, batch_size=self.inferencer.batch_size, tensor_names=tensor_names)

        evaluator = Evaluator(data_loader=data_loader, tasks=self.inferencer.processor.tasks, device=device)

        eval_results = evaluator.eval(self.inferencer.model, calibrate_conf_scores=calibrate_conf_scores)
        toc = perf_counter()
        reader_time = toc - tic
        results = {
            "EM": eval_results[0]["EM"] * 100,
            "f1": eval_results[0]["f1"] * 100,
            "top_n_accuracy": eval_results[0]["top_n_accuracy"] * 100,
            "top_n": self.inferencer.model.prediction_heads[0].n_best,
            "reader_time": reader_time,
            "seconds_per_query": reader_time / n_queries,
        }
        return results

    def _extract_answers_of_predictions(self, predictions: List[QAPred], top_k: Optional[int] = None):
        # Assemble answers from all the different documents and format them.
        # For the 'no answer' option, we collect all no_ans_gaps and decide how likely
        # a no answer is based on all no_ans_gaps values across all documents
        answers: List[Answer] = []
        no_ans_gaps = []
        best_score_answer = 0

        for pred in predictions:
            answers_per_document = []
            no_ans_gaps.append(pred.no_answer_gap)
            for ans in pred.prediction:
                # skip 'no answers' here
                if self._check_no_answer(ans):
                    pass
                else:
                    cur = Answer(
                        answer=ans.answer,
                        type="extractive",
                        score=ans.confidence if self.use_confidence_scores else ans.score,
                        context=ans.context_window,
                        document_id=pred.id,
                        offsets_in_context=[
                            Span(
                                start=ans.offset_answer_start - ans.offset_context_window_start,
                                end=ans.offset_answer_end - ans.offset_context_window_start,
                            )
                        ],
                        offsets_in_document=[Span(start=ans.offset_answer_start, end=ans.offset_answer_end)],
                    )

                    answers_per_document.append(cur)

                    if ans.score > best_score_answer:
                        best_score_answer = ans.score

            # Only take n best candidates. Answers coming back from FARM are sorted with decreasing relevance
            answers += answers_per_document[: self.top_k_per_candidate]

        # calculate the score for predicting 'no answer', relative to our best positive answer score
        no_ans_prediction, max_no_ans_gap = self._calc_no_answer(
            no_ans_gaps, best_score_answer, self.use_confidence_scores
        )
        if self.return_no_answers:
            answers.append(no_ans_prediction)

        # sort answers by score (descending) and select top-k
        answers = sorted(answers, reverse=True)
        answers = answers[:top_k]

        return answers, max_no_ans_gap

    def calibrate_confidence_scores(
        self,
        document_store: BaseDocumentStore,
        device: Optional[torch.device] = None,
        label_index: str = "label",
        doc_index: str = "eval_document",
        label_origin: str = "gold_label",
    ):
        """
        Calibrates confidence scores on evaluation documents in the DocumentStore.

        :param document_store: DocumentStore containing the evaluation documents
        :param device: The device on which the tensors should be processed. 
                       Choose from torch.device("cpu") and torch.device("cuda") or use the Reader's device by default.
        :param label_index: Index/Table name where labeled questions are stored
        :param doc_index: Index/Table name where documents that are used for evaluation are stored
        :param label_origin: Field name where the gold labels are stored
        """
        if device is None:
            device = self.devices[0]
        self.eval(
            document_store=document_store,
            device=device,
            label_index=label_index,
            doc_index=doc_index,
            label_origin=label_origin,
            calibrate_conf_scores=True,
        )

    @staticmethod
    def _check_no_answer(c: QACandidate):
        # check for correct value in "answer"
        if c.offset_answer_start == 0 and c.offset_answer_end == 0:
            if c.answer != "no_answer":
                logger.error(
                    "Invalid 'no_answer': Got a prediction for position 0, but answer string is not 'no_answer'"
                )
        return c.answer == "no_answer"

    def predict_on_texts(self, question: str, texts: List[str], top_k: Optional[int] = None):
        """
        Use loaded QA model to find answers for a question in the supplied list of Document.
        Returns dictionaries containing answers sorted by (desc.) score.
        Example:
         ```python
            |{
            |    'question': 'Who is the father of Arya Stark?',
            |    'answers':[
            |                 {'answer': 'Eddard,',
            |                 'context': " She travels with her father, Eddard, to King's Landing when he is ",
            |                 'offset_answer_start': 147,
            |                 'offset_answer_end': 154,
            |                 'score': 0.9787139466668613,
            |                 'document_id': '1337'
            |                 },...
            |              ]
            |}
         ```

        :param question: Question string
        :param documents: List of documents as string type
        :param top_k: The maximum number of answers to return
        :return: Dict containing question and answers
        """
        documents = []
        for text in texts:
            documents.append(Document(content=text))
        predictions = self.predict(question, documents, top_k)
        return predictions

    @classmethod
    def convert_to_onnx(
        cls,
        model_name: str,
        output_path: Path,
        convert_to_float16: bool = False,
        quantize: bool = False,
        task_type: str = "question_answering",
        opset_version: int = 11,
    ):
        """
        Convert a PyTorch BERT model to ONNX format and write to ./onnx-export dir. The converted ONNX model
        can be loaded with in the `FARMReader` using the export path as `model_name_or_path` param.

        Usage:

            `from haystack.reader.farm import FARMReader
            from pathlib import Path
            onnx_model_path = Path("roberta-onnx-model")
            FARMReader.convert_to_onnx(model_name="deepset/bert-base-cased-squad2", output_path=onnx_model_path)
            reader = FARMReader(onnx_model_path)`

        :param model_name: transformers model name
        :param output_path: Path to output the converted model
        :param convert_to_float16: Many models use float32 precision by default. With the half precision of float16,
                                   inference is faster on Nvidia GPUs with Tensor core like T4 or V100. On older GPUs,
                                   float32 could still be be more performant.
        :param quantize: convert floating point number to integers
        :param task_type: Type of task for the model. Available options: "question_answering" or "embeddings".
        :param opset_version: ONNX opset version
        """
        AdaptiveModel.convert_to_onnx(
            model_name=model_name,
            output_path=output_path,
            task_type=task_type,
            convert_to_float16=convert_to_float16,
            quantize=quantize,
            opset_version=opset_version,
        )<|MERGE_RESOLUTION|>--- conflicted
+++ resolved
@@ -777,11 +777,7 @@
 
         return result
 
-<<<<<<< HEAD
-    def eval_on_file(self, data_dir: str, test_filename: str, device: Optional[torch.device] = None):
-=======
     def eval_on_file(self, data_dir: Union[Path, str], test_filename: str, device: Optional[torch.device] = None):
->>>>>>> 0c41a96c
         """
         Performs evaluation on a SQuAD-formatted file.
         Returns a dict containing the following metrics:
@@ -791,12 +787,8 @@
 
         :param data_dir: The directory in which the test set can be found
         :param test_filename: The name of the file containing the test data in SQuAD format.
-<<<<<<< HEAD
-        :param device: The device on which the tensors should be processed. Choose from "cpu" and "cuda" or use the Reader's device by default.
-=======
         :param device: The device on which the tensors should be processed. 
                Choose from torch.device("cpu") and torch.device("cuda") or use the Reader's device by default.
->>>>>>> 0c41a96c
         """
         if device is None:
             device = self.devices[0]
