from typing import Optional, List, Tuple
import json
import logging
import requests

from transformers import GPT2TokenizerFast

from haystack.nodes.answer_generator import BaseGenerator
from haystack import Document


logger = logging.getLogger(__name__)


class OpenAIAnswerGenerator(BaseGenerator):
    """
    Uses the GPT-3 models from the OpenAI API to generate Answers based on supplied Documents.
    These can come from a Retriever or be manually supplied.

    To use this Node, you need an API key from an active OpenAI account. You can sign-up for an account
    on the [OpenAI API website](https://openai.com/api/)).
    """

    def __init__(
        self,
        api_key: str,
        model: str = "text-curie-001",
        max_tokens: int = 7,
        top_k: int = 5,
        temperature: int = 0,
        presence_penalty: float = -2.0,
        frequency_penalty: float = -2.0,
        examples_context: Optional[str] = None,
        examples: Optional[List] = None,
        stop_words: Optional[List] = None,
    ):

        """
<<<<<<< HEAD
        :param api_key: Your API key from OpenAI.
=======
        :param api_key: Your API key from OpenAI. It is required for this node to work.
>>>>>>> d8e7aaea
        :param model: ID of the engine to use for generating the answer. You can select one of `"text-ada-001"`,
                     `"text-babbage-001"`, `"text-curie-001"`, or `"text-davinci-002"`
                     (from worst to best and from cheapest to most expensive). Please refer to the
                     [OpenAI Documentation](https://beta.openai.com/docs/models/gpt-3) for more information about the
                     models.
        :param max_tokens: The maximum number of tokens allowed for the generated Answer.
        :param top_k: Number of generated Answers.
        :param temperature: What sampling temperature to use. Higher values mean the model will take more risks and
                            value 0 (argmax sampling) works better for scenarios with a well-defined answer.
        :param presence_penalty: Number between -2.0 and 2.0. Positive values penalize new tokens based on whether they have already appeared
                                 in the text. This increases the model's likelihood to talk about new topics.
        :param frequency_penalty: Number between -2.0 and 2.0. Positive values penalize new tokens based on their existing
                                  frequency in the text so far, decreasing the model's likelihood to repeat the same line
                                  verbatim.
        :param examples_context: A text snippet containing the contextual information used to generate the Answers for
                                 the examples you provide.
                                 If not supplied, the default from OpenAPI docs is used:
                                 "In 2017, U.S. life expectancy was 78.6 years."
        :param examples: List of (question, answer) pairs that will help steer the model towards the tone and answer
                         format you'd like. We recommend adding 2 to 3 examples.
                         If not supplied, the default from OpenAPI docs is used:
                         [["What is human life expectancy in the United States?", "78 years."]]
        :param stop_words: Up to 4 sequences where the API will stop generating further tokens. The returned text will
                           not contain the stop sequence.
                           If not supplied, the default from OpenAPI docs is used: ["\n", "<|endoftext|>"]
        """
        super().__init__()
        if not examples_context:
            examples_context = "In 2017, U.S. life expectancy was 78.6 years."
        if not examples:
            examples = [["What is human life expectancy in the United States?", "78 years."]]
        if not stop_words:
            stop_words = ["\n", "<|endoftext|>"]

        if not api_key:
            raise ValueError("OpenAIAnswerGenerator requires an API key.")

        self.api_key = api_key
        self.model = model
        self.max_tokens = max_tokens
        self.top_k = top_k
        self.temperature = temperature
        self.presence_penalty = presence_penalty
        self.frequency_penalty = frequency_penalty
        self.examples_context = examples_context
        self.examples = examples
        self.stop_words = stop_words
        self._tokenizer = GPT2TokenizerFast.from_pretrained("gpt2")

        if "davinci" in self.model:
            self.MAX_TOKENS_LIMIT = 4000
        else:
            self.MAX_TOKENS_LIMIT = 2048

    def predict(self, query: str, documents: List[Document], top_k: Optional[int] = None):
        """
        Use loaded QA model to generate Answers for a query based on the supplied list of Documents.

        Returns dictionaries containing Answers.
        Be aware that OpenAI doesn't return scores for those Answers.

        Example:
         ```python
            |{
            |    'query': 'Who is the father of Arya Stark?',
            |    'answers':[Answer(
            |                 'answer': 'Eddard,',
            |                 'score': None,
            |                 ),...
            |              ]
            |}
         ```

        :param query: Query string
        :param documents: List of Documents in which to search for the answer
        :param top_k: The maximum number of Answers to return
        :return: Dict containing query and Answers
        """
        if top_k is None:
            top_k = self.top_k

        # convert input to OpenAI format
        prompt, input_docs = self._build_prompt(query=query, documents=documents)

        # get answers from OpenAI API
        url = "https://api.openai.com/v1/completions"

        payload = {
            "model": self.model,
            "prompt": prompt,
            "max_tokens": self.max_tokens,
            "stop": self.stop_words,
            "n": top_k,
            "temperature": self.temperature,
            "presence_penalty": self.presence_penalty,
            "frequency_penalty": self.frequency_penalty,
        }

        headers = {"Authorization": f"Bearer {self.api_key}", "Content-Type": "application/json"}
        response = requests.request("POST", url, headers=headers, data=json.dumps(payload))

        res = json.loads(response.text)
        generated_answers = [ans["text"] for ans in res["choices"]]
        answers = self._create_answers(generated_answers, input_docs)
        result = {"query": query, "answers": answers}

        return result

    def _build_prompt(self, query: str, documents: List[Document]) -> Tuple[str, List[Document]]:
        """
        Builds the prompt for the GPT-3 model in order for it to generate an Answer.
        """
        example_context = f"===\nContext: {self.examples_context}\n===\n"
        example_prompts = "\n---\n".join([f"Q: {question}\nA: {answer}" for question, answer in self.examples])
        instruction = "Please answer the question according to the above context.\n" + example_context + example_prompts
        instruction = f"{instruction.strip()}\n\n"

        qa_prompt = f"Q: {query}\nA:"

        n_instruction_tokens = len(self._tokenizer.encode(instruction + qa_prompt + "===\nContext: \n===\n"))
        n_docs_tokens = [len(self._tokenizer.encode(doc.content)) for doc in documents]
        leftover_token_len = self.MAX_TOKENS_LIMIT - n_instruction_tokens

        # Add as many Documents as context as fit into the model
        input_docs = []
        input_docs_content = []
        skipped_docs = 0
        for doc, doc_token_len in zip(documents, n_docs_tokens):
            if doc_token_len <= leftover_token_len:
                input_docs.append(doc)
                input_docs_content.append(doc.content)
                leftover_token_len -= doc_token_len
            else:
                skipped_docs += 1

        if len(input_docs) == 0:
            logger.warning(
                f"Skipping all of the provided Documents, as none of them fits the maximum token limit of "
                f"{self.MAX_TOKENS_LIMIT}. The generated answers will therefore not be conditioned on any context."
            )
        elif skipped_docs >= 1:
            logger.warning(
                f"Skipping {skipped_docs} of the provided Documents, as using them would exceed the maximum token "
                f"limit of {self.MAX_TOKENS_LIMIT}."
            )

        # Top ranked documents should go at the end
        context = " ".join(reversed(input_docs_content))
        context = f"===\nContext: {context}\n===\n"

        full_prompt = instruction + context + qa_prompt

        return full_prompt, input_docs<|MERGE_RESOLUTION|>--- conflicted
+++ resolved
@@ -36,11 +36,7 @@
     ):
 
         """
-<<<<<<< HEAD
-        :param api_key: Your API key from OpenAI.
-=======
         :param api_key: Your API key from OpenAI. It is required for this node to work.
->>>>>>> d8e7aaea
         :param model: ID of the engine to use for generating the answer. You can select one of `"text-ada-001"`,
                      `"text-babbage-001"`, `"text-curie-001"`, or `"text-davinci-002"`
                      (from worst to best and from cheapest to most expensive). Please refer to the
