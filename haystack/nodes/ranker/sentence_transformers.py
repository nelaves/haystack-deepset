from typing import List, Optional, Union, Tuple, Iterator
import logging
from pathlib import Path

import torch
from torch.nn import DataParallel
from transformers import AutoModelForSequenceClassification, AutoTokenizer

from haystack.errors import HaystackError
from haystack.schema import Document
from haystack.nodes.ranker.base import BaseRanker
from haystack.modeling.utils import initialize_device_settings

logger = logging.getLogger(__name__)


class SentenceTransformersRanker(BaseRanker):
    """
    Sentence Transformer based pre-trained Cross-Encoder model for Document Re-ranking (https://huggingface.co/cross-encoder).
    Re-Ranking can be used on top of a retriever to boost the performance for document search. This is particularly useful if the retriever has a high recall but is bad in sorting the documents by relevance.

    SentenceTransformerRanker handles Cross-Encoder models
        - use a single logit as similarity score e.g.  cross-encoder/ms-marco-MiniLM-L-12-v2
        - use two output logits (no_answer, has_answer) e.g. deepset/gbert-base-germandpr-reranking
    https://www.sbert.net/docs/pretrained-models/ce-msmarco.html#usage-with-transformers

    |  With a SentenceTransformersRanker, you can:
     - directly get predictions via predict()

    Usage example:
    ...
    retriever = BM25Retriever(document_store=document_store)
    ranker = SentenceTransformersRanker(model_name_or_path="cross-encoder/ms-marco-MiniLM-L-12-v2")
    p = Pipeline()
    p.add_node(component=retriever, name="ESRetriever", inputs=["Query"])
    p.add_node(component=ranker, name="Ranker", inputs=["ESRetriever"])
    """

    def __init__(
        self,
        model_name_or_path: Union[str, Path],
        model_version: Optional[str] = None,
        top_k: int = 10,
        use_gpu: bool = True,
        devices: Optional[List[Union[str, torch.device]]] = None,
        batch_size: Optional[int] = None,
    ):
        """
        :param model_name_or_path: Directory of a saved model or the name of a public model e.g.
        'cross-encoder/ms-marco-MiniLM-L-12-v2'.
        See https://huggingface.co/cross-encoder for full list of available models
        :param model_version: The version of model to use from the HuggingFace model hub. Can be tag name, branch name, or commit hash.
        :param top_k: The maximum number of documents to return
        :param use_gpu: Whether to use all available GPUs or the CPU. Falls back on CPU if no GPU is available.
        :param devices: List of GPU (or CPU) devices, to limit inference to certain GPUs and not use all available ones
                        The strings will be converted into pytorch devices, so use the string notation described here:
                        https://pytorch.org/docs/stable/tensor_attributes.html?highlight=torch%20device#torch.torch.device
                        (e.g. ["cuda:0"]).
        :param batch_size: Number of documents to process at a time.
        """
        super().__init__()

        self.top_k = top_k

        if devices is not None:
            self.devices = [torch.device(device) for device in devices]
        else:
            self.devices, _ = initialize_device_settings(use_cuda=use_gpu, multi_gpu=True)

        self.transformer_model = AutoModelForSequenceClassification.from_pretrained(
            pretrained_model_name_or_path=model_name_or_path, revision=model_version
        )
        self.transformer_model.to(str(self.devices[0]))
        self.transformer_tokenizer = AutoTokenizer.from_pretrained(
            pretrained_model_name_or_path=model_name_or_path, revision=model_version
        )
        self.transformer_model.eval()

        # activation functions to normalize scores after prediction
        self.single_label_activation = torch.nn.Sigmoid()
        self.multi_label_activation = torch.nn.Identity()

        if len(self.devices) > 1:
            self.model = DataParallel(self.transformer_model, device_ids=self.devices)

        self.batch_size = batch_size

    def predict(self, query: str, documents: List[Document], top_k: Optional[int] = None) -> List[Document]:
        """
        Use loaded ranker model to re-rank the supplied list of Document.

        Returns list of Document sorted by (desc.) similarity with the query.

        :param query: Query string
        :param documents: List of Document to be re-ranked
        :param top_k: The maximum number of documents to return
        :return: List of Document
        """
        if top_k is None:
            top_k = self.top_k

        features = self.transformer_tokenizer(
            [query for doc in documents],
            [doc.content for doc in documents],
            padding=True,
            truncation=True,
            return_tensors="pt",
        ).to(self.devices[0])

        # SentenceTransformerRanker uses:
        # 1. the logit as similarity score/answerable classification
        # 2. the logits as answerable classification  (no_answer / has_answer)
        # https://www.sbert.net/docs/pretrained-models/ce-msmarco.html#usage-with-transformers
        with torch.no_grad():
            similarity_scores = self.transformer_model(**features).logits

        logits_dim = similarity_scores.shape[1]  # [batch_size, logits_dim]
        sorted_scores_and_documents = sorted(
            zip(similarity_scores, documents),
            key=lambda similarity_document_tuple:
            # assume the last element in logits represents the `has_answer` label
            similarity_document_tuple[0][-1] if logits_dim >= 2 else similarity_document_tuple[0],
            reverse=True,
        )

<<<<<<< HEAD
        # add normalized scores to documents
        sorted_documents = []
        for raw_score, doc in sorted_scores_and_documents[:top_k]:
            if logits_dim >= 2:
                score = self.multi_label_activation(raw_score)[-1]
            else:
                score = self.single_label_activation(raw_score)[0]
            doc.score = score.detach().cpu().numpy().tolist()
            sorted_documents.append(doc)

        return sorted_documents
=======
        # rank documents according to scores
        sorted_documents = [doc for _, doc in sorted_scores_and_documents]
        return sorted_documents[:top_k]

    def predict_batch(
        self,
        queries: List[str],
        documents: Union[List[Document], List[List[Document]]],
        top_k: Optional[int] = None,
        batch_size: Optional[int] = None,
    ) -> Union[List[Document], List[List[Document]]]:
        """
        Use loaded ranker model to re-rank the supplied lists of Documents.

        Returns lists of Documents sorted by (desc.) similarity with the corresponding queries.


        - If you provide a list containing a single query...

            - ... and a single list of Documents, the single list of Documents will be re-ranked based on the
              supplied query.
            - ... and a list of lists of Documents, each list of Documents will be re-ranked individually based on the
              supplied query.


        - If you provide a list of multiple queries...

            - ... you need to provide a list of lists of Documents. Each list of Documents will be re-ranked based on
              its corresponding query.

        :param queries: Single query string or list of queries
        :param documents: Single list of Documents or list of lists of Documents to be reranked.
        :param top_k: The maximum number of documents to return per Document list.
        :param batch_size: Number of Documents to process at a time.
        """
        if top_k is None:
            top_k = self.top_k

        if batch_size is None:
            batch_size = self.batch_size

        number_of_docs, all_queries, all_docs, single_list_of_docs = self._preprocess_batch_queries_and_docs(
            queries=queries, documents=documents
        )

        batches = self._get_batches(all_queries=all_queries, all_docs=all_docs, batch_size=batch_size)
        preds = []
        for cur_queries, cur_docs in batches:
            features = self.transformer_tokenizer(
                cur_queries, [doc.content for doc in cur_docs], padding=True, truncation=True, return_tensors="pt"
            ).to(self.devices[0])

            with torch.no_grad():
                similarity_scores = self.transformer_model(**features).logits
                preds.extend(similarity_scores)

        logits_dim = similarity_scores.shape[1]  # [batch_size, logits_dim]
        if single_list_of_docs:
            sorted_scores_and_documents = sorted(
                zip(similarity_scores, documents),
                key=lambda similarity_document_tuple:
                # assume the last element in logits represents the `has_answer` label
                similarity_document_tuple[0][-1] if logits_dim >= 2 else similarity_document_tuple[0],
                reverse=True,
            )

            # rank documents according to scores
            sorted_documents = [doc for _, doc in sorted_scores_and_documents if isinstance(doc, Document)]
            return sorted_documents[:top_k]
        else:
            # Group predictions together
            grouped_predictions = []
            left_idx = 0
            right_idx = 0
            for number in number_of_docs:
                right_idx = left_idx + number
                grouped_predictions.append(similarity_scores[left_idx:right_idx])
                left_idx = right_idx

            result = []
            for pred_group, doc_group in zip(grouped_predictions, documents):
                sorted_scores_and_documents = sorted(
                    zip(pred_group, doc_group),  # type: ignore
                    key=lambda similarity_document_tuple:
                    # assume the last element in logits represents the `has_answer` label
                    similarity_document_tuple[0][-1] if logits_dim >= 2 else similarity_document_tuple[0],
                    reverse=True,
                )

                # rank documents according to scores
                sorted_documents = [doc for _, doc in sorted_scores_and_documents if isinstance(doc, Document)][:top_k]
                result.append(sorted_documents)

            return result

    def _preprocess_batch_queries_and_docs(
        self, queries: List[str], documents: Union[List[Document], List[List[Document]]]
    ) -> Tuple[List[int], List[str], List[Document], bool]:
        number_of_docs = []
        all_queries = []
        all_docs: List[Document] = []
        single_list_of_docs = False

        # Docs case 1: single list of Documents -> rerank single list of Documents based on single query
        if len(documents) > 0 and isinstance(documents[0], Document):
            if len(queries) != 1:
                raise HaystackError("Number of queries must be 1 if a single list of Documents is provided.")
            query = queries[0]
            number_of_docs = [len(documents)]
            all_queries = [query] * len(documents)
            all_docs = documents  # type: ignore
            single_list_of_docs = True

        # Docs case 2: list of lists of Documents -> rerank each list of Documents based on corresponding query
        # If queries contains a single query, apply it to each list of Documents
        if len(documents) > 0 and isinstance(documents[0], list):
            if len(queries) == 1:
                queries = queries * len(documents)
            if len(queries) != len(documents):
                raise HaystackError("Number of queries must be equal to number of provided Document lists.")
            for query, cur_docs in zip(queries, documents):
                if not isinstance(cur_docs, list):
                    raise HaystackError(f"cur_docs was of type {type(cur_docs)}, but expected a list of Documents.")
                number_of_docs.append(len(cur_docs))
                all_queries.extend([query] * len(cur_docs))
                all_docs.extend(cur_docs)

        return number_of_docs, all_queries, all_docs, single_list_of_docs

    @staticmethod
    def _get_batches(
        all_queries: List[str], all_docs: List[Document], batch_size: Optional[int]
    ) -> Iterator[Tuple[List[str], List[Document]]]:
        if batch_size is None:
            yield all_queries, all_docs
            return
        else:
            for index in range(0, len(all_queries), batch_size):
                yield all_queries[index : index + batch_size], all_docs[index : index + batch_size]
>>>>>>> b01a7c22
<|MERGE_RESOLUTION|>--- conflicted
+++ resolved
@@ -123,7 +123,6 @@
             reverse=True,
         )
 
-<<<<<<< HEAD
         # add normalized scores to documents
         sorted_documents = []
         for raw_score, doc in sorted_scores_and_documents[:top_k]:
@@ -135,10 +134,6 @@
             sorted_documents.append(doc)
 
         return sorted_documents
-=======
-        # rank documents according to scores
-        sorted_documents = [doc for _, doc in sorted_scores_and_documents]
-        return sorted_documents[:top_k]
 
     def predict_batch(
         self,
@@ -274,5 +269,4 @@
             return
         else:
             for index in range(0, len(all_queries), batch_size):
-                yield all_queries[index : index + batch_size], all_docs[index : index + batch_size]
->>>>>>> b01a7c22
+                yield all_queries[index : index + batch_size], all_docs[index : index + batch_size]