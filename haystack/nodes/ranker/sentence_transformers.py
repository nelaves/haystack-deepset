from typing import List, Optional, Union
import logging
from pathlib import Path

import torch
from torch.nn import DataParallel
from transformers import AutoModelForSequenceClassification, AutoTokenizer

from haystack.schema import Document
from haystack.nodes.ranker import BaseRanker
from haystack.modeling.utils import initialize_device_settings

logger = logging.getLogger(__name__)


class SentenceTransformersRanker(BaseRanker):
    """
    Sentence Transformer based pre-trained Cross-Encoder model for Document Re-ranking (https://huggingface.co/cross-encoder).
    Re-Ranking can be used on top of a retriever to boost the performance for document search. This is particularly useful if the retriever has a high recall but is bad in sorting the documents by relevance.

    SentenceTransformerRanker handles Cross-Encoder models
        - use a single logit as similarity score e.g.  cross-encoder/ms-marco-MiniLM-L-12-v2
        - use two output logits (no_answer, has_answer) e.g. deepset/gbert-base-germandpr-reranking
    https://www.sbert.net/docs/pretrained-models/ce-msmarco.html#usage-with-transformers

    |  With a SentenceTransformersRanker, you can:
     - directly get predictions via predict()

    Usage example:
    ...
    retriever = ElasticsearchRetriever(document_store=document_store)
    ranker = SentenceTransformersRanker(model_name_or_path="cross-encoder/ms-marco-MiniLM-L-12-v2")
    p = Pipeline()
    p.add_node(component=retriever, name="ESRetriever", inputs=["Query"])
    p.add_node(component=ranker, name="Ranker", inputs=["ESRetriever"])
    """

    def __init__(
        self,
        model_name_or_path: Union[str, Path],
        model_version: Optional[str] = None,
        top_k: int = 10,
        use_gpu: bool = True,
<<<<<<< HEAD
        devices: Optional[List[torch.device]] = None,
=======
        devices: Optional[List[str]] = None
>>>>>>> 0c41a96c
    ):
        """
        :param model_name_or_path: Directory of a saved model or the name of a public model e.g.
        'cross-encoder/ms-marco-MiniLM-L-12-v2'.
        See https://huggingface.co/cross-encoder for full list of available models
        :param model_version: The version of model to use from the HuggingFace model hub. Can be tag name, branch name, or commit hash.
        :param top_k: The maximum number of documents to return
        :param use_gpu: Whether to use all available GPUs or the CPU. Falls back on CPU if no GPU is available.
        :param devices: List of GPU (or CPU) devices, to limit inference to certain GPUs and not use all available ones 
                        These strings will be converted into pytorch devices, so use the string notation described here: 
                        https://pytorch.org/docs/stable/tensor_attributes.html?highlight=torch%20device#torch.torch.device
                        (e.g. ["cuda:0"]).
        """
        super().__init__()

        self.top_k = top_k

        if devices is not None:
            self.devices = [torch.device(device) for device in devices]
        else:
            self.devices, _ = initialize_device_settings(use_cuda=use_gpu, multi_gpu=True)
            
        self.transformer_model = AutoModelForSequenceClassification.from_pretrained(
            pretrained_model_name_or_path=model_name_or_path, revision=model_version
        )
        self.transformer_model.to(str(self.devices[0]))
        self.transformer_tokenizer = AutoTokenizer.from_pretrained(
            pretrained_model_name_or_path=model_name_or_path, revision=model_version
        )
        self.transformer_model.eval()

        if len(self.devices) > 1:
            self.model = DataParallel(self.transformer_model, device_ids=self.devices)

    def predict_batch(self, query_doc_list: List[dict], top_k: int = None, batch_size: int = None):
        """
        Use loaded Ranker model to, for a list of queries, rank each query's supplied list of Document.

        Returns list of dictionary of query and list of document sorted by (desc.) similarity with query

        :param query_doc_list: List of dictionaries containing queries with their retrieved documents
        :param top_k: The maximum number of answers to return for each query
        :param batch_size: Number of samples the model receives in one batch for inference
        :return: List of dictionaries containing query and ranked list of Document
        """
        raise NotImplementedError

    def predict(self, query: str, documents: List[Document], top_k: Optional[int] = None) -> List[Document]:
        """
        Use loaded ranker model to re-rank the supplied list of Document.

        Returns list of Document sorted by (desc.) similarity with the query.

        :param query: Query string
        :param documents: List of Document to be re-ranked
        :param top_k: The maximum number of documents to return
        :return: List of Document
        """
        if top_k is None:
            top_k = self.top_k

        features = self.transformer_tokenizer(
            [query for doc in documents],
            [doc.content for doc in documents],
            padding=True,
            truncation=True,
            return_tensors="pt",
        ).to(self.devices[0])

        # SentenceTransformerRanker uses:
        # 1. the logit as similarity score/answerable classification
        # 2. the logits as answerable classification  (no_answer / has_answer)
        # https://www.sbert.net/docs/pretrained-models/ce-msmarco.html#usage-with-transformers
        with torch.no_grad():
            similarity_scores = self.transformer_model(**features).logits

        logits_dim = similarity_scores.shape[1]  # [batch_size, logits_dim]
        sorted_scores_and_documents = sorted(
            zip(similarity_scores, documents),
            key=lambda similarity_document_tuple:
            # assume the last element in logits represents the `has_answer` label
            similarity_document_tuple[0][-1] if logits_dim >= 2 else similarity_document_tuple[0],
            reverse=True,
        )

        # rank documents according to scores
        sorted_documents = [doc for _, doc in sorted_scores_and_documents]
        return sorted_documents[:top_k]<|MERGE_RESOLUTION|>--- conflicted
+++ resolved
@@ -41,11 +41,7 @@
         model_version: Optional[str] = None,
         top_k: int = 10,
         use_gpu: bool = True,
-<<<<<<< HEAD
         devices: Optional[List[torch.device]] = None,
-=======
-        devices: Optional[List[str]] = None
->>>>>>> 0c41a96c
     ):
         """
         :param model_name_or_path: Directory of a saved model or the name of a public model e.g.
