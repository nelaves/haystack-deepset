from haystack import is_imported
from haystack.nodes.file_converter.base import BaseConverter

from haystack.utils.import_utils import safe_import

from haystack.nodes.file_converter.csv import CsvTextConverter
from haystack.nodes.file_converter.docx import DocxToTextConverter
from haystack.nodes.file_converter.json import JsonConverter
from haystack.nodes.file_converter.tika import TikaConverter, TikaXHTMLParser
from haystack.nodes.file_converter.txt import TextConverter
from haystack.nodes.file_converter.azure import AzureConverter
from haystack.nodes.file_converter.parsr import ParsrConverter

# Try to use PyMuPDF, if not available fall back to xpdf
from haystack.nodes.file_converter.pdf import PDFToTextConverter

if not is_imported("fitz"):
    from haystack.nodes.file_converter.pdf_xpdf import PDFToTextConverter  # type: ignore  # pylint: disable=reimported


MarkdownConverter = safe_import(
    "haystack.nodes.file_converter.markdown", "MarkdownConverter", "preprocessing"
)  # Has optional dependencies
ImageToTextConverter = safe_import(
    "haystack.nodes.file_converter.image", "ImageToTextConverter", "ocr"
<<<<<<< HEAD
)  # Has optional dependencies

# Try to use PyMuPDF, if not available fall back to xpdf
try:
    from haystack.nodes.file_converter.pdf import PDFToTextConverter
except ImportError:
    from haystack.nodes.file_converter.pdf_xpdf import PDFToTextConverter  # type: ignore
=======
)  # Has optional dependencies
>>>>>>> ef4b2872
<|MERGE_RESOLUTION|>--- conflicted
+++ resolved
@@ -23,14 +23,4 @@
 )  # Has optional dependencies
 ImageToTextConverter = safe_import(
     "haystack.nodes.file_converter.image", "ImageToTextConverter", "ocr"
-<<<<<<< HEAD
-)  # Has optional dependencies
-
-# Try to use PyMuPDF, if not available fall back to xpdf
-try:
-    from haystack.nodes.file_converter.pdf import PDFToTextConverter
-except ImportError:
-    from haystack.nodes.file_converter.pdf_xpdf import PDFToTextConverter  # type: ignore
-=======
-)  # Has optional dependencies
->>>>>>> ef4b2872
+)  # Has optional dependencies