from typing import Optional, Dict, List, Any

from haystack.errors import HaystackError

try:
    from typing import Literal
except ImportError:
    from typing_extensions import Literal  # type: ignore

import json
import copy
import logging
<<<<<<< HEAD
from pathlib import Path

import requests

from haystack.nodes.file_converter.base import BaseConverter

=======
import pandas as pd

from haystack.nodes.file_converter import BaseConverter
from haystack.schema import Document
>>>>>>> 834f8c49

logger = logging.getLogger(__name__)


class ParsrConverter(BaseConverter):
    """
    File converter that makes use of the open-source Parsr tool by axa-group.
    (https://github.com/axa-group/Parsr).
    This Converter extracts both text and tables.
    Supported file formats are: PDF, DOCX
    """

    def __init__(
        self,
        parsr_url: str = "http://localhost:3001",
        extractor: Literal["pdfminer", "pdfjs"] = "pdfminer",
        table_detection_mode: Literal["lattice", "stream"] = "lattice",
        preceding_context_len: int = 3,
        following_context_len: int = 3,
        remove_page_headers: bool = False,
        remove_page_footers: bool = False,
        remove_table_of_contents: bool = False,
        valid_languages: Optional[List[str]] = None,
        id_hash_keys: Optional[List[str]] = None,
    ):
        """
        :param parsr_url: URL endpoint to Parsr"s REST API.
        :param extractor: Backend used to extract textual structured from PDFs. ("pdfminer" or "pdfjs")
        :param table_detection_mode: Parsing method used to detect tables and their cells.
                                     "lattice" detects tables and their cells by demarcated lines between cells.
                                     "stream" detects tables and their cells by looking at whitespace between cells.
        :param preceding_context_len: Number of lines before a table to extract as preceding context
                                      (will be returned as part of meta data).
        :param following_context_len: Number of lines after a table to extract as preceding context
                                      (will be returned as part of meta data).
        :param remove_page_headers: Whether to remove text that Parsr detected as a page header.
        :param remove_page_footers: Whether to remove text that Parsr detected as a page footer.
        :param remove_table_of_contents: Whether to remove text that Parsr detected as a table of contents.
        :param valid_languages: Validate languages from a list of languages specified in the ISO 639-1
                                (https://en.wikipedia.org/wiki/ISO_639-1) format.
                                This option can be used to add test for encoding errors. If the extracted text is
                                not one of the valid languages, then it might likely be encoding error resulting
                                in garbled text.
        :param id_hash_keys: Generate the document id from a custom list of strings that refer to the document's
            attributes. If you want to ensure you don't have duplicate documents in your DocumentStore but texts are
            not unique, you can modify the metadata and pass e.g. `"meta"` to this field (e.g. [`"content"`, `"meta"`]).
            In this case the id will be generated by using the content and the defined metadata.
        """
        super().__init__(valid_languages=valid_languages, id_hash_keys=id_hash_keys)

        try:
            ping = requests.get(parsr_url)
        except requests.exceptions.ConnectionError:
            raise Exception(
                f"Parsr server is not reachable at the URL '{parsr_url}'. To run it locally "
                f"with Docker, execute: 'docker run -p 3001:3001 axarev/parsr:v1.2.2'"
            )
        if ping.status_code != 200:
            raise Exception(
                f"Parsr server is not reachable at the URL '{parsr_url}'. (Status code: {ping.status_code} {ping.reason})\n"
                f"To run it locally with Docker, execute: 'docker run -p 3001:3001 axarev/parsr:v1.2.2'"
            )

        self.parsr_url = parsr_url
        self.valid_languages = valid_languages
        self.config = json.loads(requests.get(f"{self.parsr_url}/api/v1/default-config").content)
        self.config["extractor"]["pdf"] = extractor
        self.config["cleaner"][5][1]["runConfig"][0]["flavor"] = table_detection_mode
        self.preceding_context_len = preceding_context_len
        self.following_context_len = following_context_len
        self.remove_page_headers = remove_page_headers
        self.remove_page_footers = remove_page_footers
        self.remove_table_of_contents = remove_table_of_contents
        super().__init__(valid_languages=valid_languages)

    def convert(
        self,
        file_path: Path,
        meta: Optional[Dict[str, str]] = None,
        remove_numeric_tables: Optional[bool] = None,
        valid_languages: Optional[List[str]] = None,
        encoding: Optional[str] = "utf-8",
        id_hash_keys: Optional[List[str]] = None,
    ) -> List[Document]:
        """
        Extract text and tables from a PDF or DOCX using the open-source Parsr tool.

        :param file_path: Path to the file you want to convert.
        :param meta: Optional dictionary with metadata that shall be attached to all resulting documents.
                     Can be any custom keys and values.
        :param remove_numeric_tables: Not applicable.
        :param valid_languages: Validate languages from a list of languages specified in the ISO 639-1
                                (https://en.wikipedia.org/wiki/ISO_639-1) format.
                                This option can be used to add test for encoding errors. If the extracted text is
                                not one of the valid languages, then it might likely be encoding error resulting
                                in garbled text.
        :param encoding: Not applicable.
        :param id_hash_keys: Generate the document id from a custom list of strings that refer to the document's
            attributes. If you want to ensure you don't have duplicate documents in your DocumentStore but texts are
            not unique, you can modify the metadata and pass e.g. `"meta"` to this field (e.g. [`"content"`, `"meta"`]).
            In this case the id will be generated by using the content and the defined metadata.
        """
        if valid_languages is None:
            valid_languages = self.valid_languages

        if id_hash_keys is None:
            id_hash_keys = self.id_hash_keys

        with open(file_path, "rb") as pdf_file:
            # Send file to Parsr
            send_response = requests.post(
                url=f"{self.parsr_url}/api/v1/document",
                files={
                    "file": (file_path, pdf_file, "application/pdf"),
                    "config": ("config", json.dumps(self.config), "application/json"),
                },
            )
            queue_id = send_response.text

            # Wait until Parsr processing is done
            status_response = requests.get(url=f"{self.parsr_url}/api/v1/queue/{queue_id}")
            while status_response.status_code == 200 and status_response.status_code != 201:
                status_response = requests.get(url=f"{self.parsr_url}/api/v1/queue/{queue_id}")

            # Get Parsr output
            result_response = requests.get(url=f"{self.parsr_url}/api/v1/json/{queue_id}")
            parsr_output = json.loads(result_response.content)

            # Convert Parsr output to Haystack Documents
            text = ""
            tables = []
            for page_idx, page in enumerate(parsr_output["pages"]):
                for elem_idx, element in enumerate(page["elements"]):
                    if element["type"] in ["paragraph", "heading", "table-of-contents"]:
                        current_paragraph = self._convert_text_element(element)
                        if current_paragraph:
                            text += f"{current_paragraph}\n\n"

                    elif element["type"] == "table":
                        table = self._convert_table_element(
                            element, parsr_output["pages"], page_idx, elem_idx, meta, id_hash_keys
                        )
                        tables.append(table)

        if valid_languages:
            file_text = text
            for table in tables:
                # Mainly needed for type checking
                if not isinstance(table.content, pd.DataFrame):
                    raise HaystackError("Document's content field must be of type 'pd.DataFrame'.")
                for _, row in table.content.iterrows():
                    for _, cell in row.items():
                        file_text += f" {cell}"
            if not self.validate_language(file_text, valid_languages):
                logger.warning(
                    f"The language for {file_path} is not one of {valid_languages}. The file may not have "
                    f"been decoded in the correct text format."
                )

        docs = tables + [Document(content=text.strip(), meta=meta, id_hash_keys=id_hash_keys)]
        return docs

    def _get_paragraph_string(self, paragraph: Dict[str, Any]) -> str:
        current_lines = []
        for line in paragraph["content"]:
            current_lines.append(self._get_line_string(line))
        current_paragraph = "\n".join(current_lines)

        return current_paragraph

    def _get_line_string(self, line: Dict[str, Any]) -> str:
        return " ".join([word["content"] for word in line["content"]])

    def _convert_text_element(self, element: Dict[str, Any]) -> str:
        if self.remove_page_headers and "isHeader" in element["properties"]:
            return ""
        if self.remove_page_footers and "isFooter" in element["properties"]:
            return ""
        if element["type"] == "table-of-contents":
            if self.remove_table_of_contents:
                return ""
            else:
                current_paragraph = "\n".join([self._get_paragraph_string(elem) for elem in element["content"]])
                return current_paragraph

        current_paragraph = self._get_paragraph_string(element)
        return current_paragraph

    def _convert_table_element(
        self,
        element: Dict[str, Any],
        all_pages: List[Dict],
        page_idx: int,
        elem_idx: int,
        meta: Optional[Dict[str, str]] = None,
        id_hash_keys: Optional[List[str]] = None,
    ) -> Document:

        row_idx_start = 0
        caption = ""
        number_of_columns = max([len(row["content"]) for row in element["content"]])
        number_of_rows = len(element["content"])
        table_list = [[""] * number_of_columns for _ in range(number_of_rows)]

        for row_idx, row in enumerate(element["content"]):
            for col_idx, cell in enumerate(row["content"]):
                # Check if first row is a merged cell spanning whole table
                # -> exclude this row and use as caption
                if (row_idx == col_idx == 0) and (cell["colspan"] == len(table_list[0])):
                    cell_paragraphs = [self._get_paragraph_string(par) for par in cell["content"]]
                    cell_content = "\n\n".join(cell_paragraphs)
                    caption = cell_content
                    row_idx_start = 1
                    table_list.pop(0)
                    break

                if cell["type"] == "table-cell":
                    cell_paragraphs = [self._get_paragraph_string(par) for par in cell["content"]]
                    cell_content = "\n\n".join(cell_paragraphs)
                    for c in range(cell["colspan"]):
                        for r in range(cell["rowspan"]):
                            table_list[row_idx + r - row_idx_start][col_idx + c] = cell_content

        # Get preceding and following elements of table
        preceding_lines = []
        following_lines = []
        for cur_page_idx, cur_page in enumerate(all_pages):
            for cur_elem_index, elem in enumerate(cur_page["elements"]):
                if elem["type"] in ["paragraph", "heading"]:
                    if (self.remove_page_headers and "isHeader" in elem["properties"]) or (
                        self.remove_page_footers and "isFooter" in elem["properties"]
                    ):
                        # Skip header and footer elements if remove_page_header/footer is set to True
                        continue
                    for line in elem["content"]:
                        if cur_page_idx < page_idx:
                            preceding_lines.append(line)
                        elif cur_page_idx == page_idx:
                            if cur_elem_index < elem_idx:
                                preceding_lines.append(line)
                            elif cur_elem_index > elem_idx:
                                following_lines.append(line)
                        elif cur_page_idx > page_idx:
                            following_lines.append(line)

        preceding_context = (
            "\n".join([self._get_line_string(line) for line in preceding_lines[-self.preceding_context_len :]])
            + f"\n\n{caption}"
        )
        preceding_context = preceding_context.strip()
        following_context = "\n".join(
            [self._get_line_string(line) for line in following_lines[: self.following_context_len]]
        )
        following_context = following_context.strip()

        if meta is not None:
            table_meta = copy.deepcopy(meta)
            table_meta["preceding_context"] = preceding_context
            table_meta["following_context"] = following_context
        else:
            table_meta = {"preceding_context": preceding_context, "following_context": following_context}

        table_df = pd.DataFrame(columns=table_list[0], data=table_list[1:])
        return Document(content=table_df, content_type="table", meta=table_meta, id_hash_keys=id_hash_keys)<|MERGE_RESOLUTION|>--- conflicted
+++ resolved
@@ -10,19 +10,14 @@
 import json
 import copy
 import logging
-<<<<<<< HEAD
 from pathlib import Path
 
 import requests
+import pandas as pd
 
 from haystack.nodes.file_converter.base import BaseConverter
-
-=======
-import pandas as pd
-
-from haystack.nodes.file_converter import BaseConverter
 from haystack.schema import Document
->>>>>>> 834f8c49
+
 
 logger = logging.getLogger(__name__)
 
