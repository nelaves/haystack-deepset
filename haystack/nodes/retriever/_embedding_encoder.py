# pylint: disable=ungrouped-imports

import json
import logging
import os
from pathlib import Path
from typing import TYPE_CHECKING, Any, Callable, Dict, List, Optional, Union, Literal
from tenacity import retry, retry_if_exception_type, wait_exponential, stop_after_attempt

import numpy as np
import requests
<<<<<<< HEAD
import torch
from sentence_transformers import InputExample, SentenceTransformer
from sentence_transformers.models import Transformer
from torch.utils.data import DataLoader
from torch.utils.data.sampler import SequentialSampler
from tqdm.auto import tqdm
from transformers import AutoModel, AutoTokenizer
=======
from tqdm import tqdm
>>>>>>> e04a1f16

from haystack.environment import (
    HAYSTACK_REMOTE_API_BACKOFF_SEC,
    HAYSTACK_REMOTE_API_MAX_RETRIES,
    HAYSTACK_REMOTE_API_TIMEOUT_SEC,
)
from haystack.errors import CohereError, CohereUnauthorizedError
from haystack.nodes.retriever._openai_encoder import _OpenAIEmbeddingEncoder
from haystack.schema import Document
from haystack.telemetry import send_event
from haystack.lazy_imports import LazyImport

from ._base_embedding_encoder import _BaseEmbeddingEncoder

if TYPE_CHECKING:
    from haystack.nodes.retriever import EmbeddingRetriever


logger = logging.getLogger(__name__)


with LazyImport(message="Run 'pip install farm-haystack[inference]'") as torch_and_transformers_import:
    import torch
    from sentence_transformers import InputExample, SentenceTransformer
    from torch.utils.data import DataLoader
    from torch.utils.data.sampler import SequentialSampler
    from transformers import AutoModel, AutoTokenizer
    from haystack.modeling.data_handler.dataloader import NamedDataLoader
    from haystack.modeling.data_handler.dataset import convert_features_to_dataset, flatten_rename
    from haystack.modeling.infer import Inferencer
    from haystack.nodes.retriever._losses import _TRAINING_LOSSES


COHERE_TIMEOUT = float(os.environ.get(HAYSTACK_REMOTE_API_TIMEOUT_SEC, 30))
COHERE_BACKOFF = int(os.environ.get(HAYSTACK_REMOTE_API_BACKOFF_SEC, 10))
COHERE_MAX_RETRIES = int(os.environ.get(HAYSTACK_REMOTE_API_MAX_RETRIES, 5))
COHERE_EMBEDDING_MODELS = [
    "small",
    "large",
    "multilingual-22-12",
    "embed-english-v2.0",
    "embed-english-light-v2.0",
    "embed-multilingual-v2.0",
]


class _DefaultEmbeddingEncoder(_BaseEmbeddingEncoder):
    def __init__(self, retriever: "EmbeddingRetriever"):
        self.embedding_model = Inferencer.load(
            retriever.embedding_model,
            revision=retriever.model_version,
            task_type="embeddings",
            extraction_strategy=retriever.pooling_strategy,
            extraction_layer=retriever.emb_extraction_layer,
            gpu=retriever.use_gpu,
            batch_size=retriever.batch_size,
            max_seq_len=retriever.max_seq_len,
            num_processes=0,
            use_auth_token=retriever.use_auth_token,
        )
        torch_and_transformers_import.check()
        if retriever.document_store:
            self._check_docstore_similarity_function(
                document_store=retriever.document_store, model_name=retriever.embedding_model
            )

    def embed(self, texts: Union[List[List[str]], List[str], str]) -> np.ndarray:
        # TODO: FARM's `sample_to_features_text` need to fix following warning -
        # tokenization_utils.py:460: FutureWarning: `is_pretokenized` is deprecated and will be removed in a future version, use `is_split_into_words` instead.
        emb = self.embedding_model.inference_from_dicts(dicts=[{"text": t} for t in texts])
        emb = np.stack([r["vec"] for r in emb])
        return emb

    def embed_queries(self, queries: List[str]) -> np.ndarray:
        """
        Create embeddings for a list of queries.

        :param queries: List of queries to embed.
        :return: Embeddings, one per input query, shape: (queries, embedding_dim)
        """
        return self.embed(queries)

    def embed_documents(self, docs: List[Document]) -> np.ndarray:
        """
        Create embeddings for a list of documents.

        :param docs: List of documents to embed.
        :return: Embeddings, one per input document, shape: (documents, embedding_dim)
        """
        passages = [d.content for d in docs]
        return self.embed(passages)

    def train(
        self,
        training_data: List[Dict[str, Any]],
        learning_rate: float = 2e-5,
        n_epochs: int = 1,
        num_warmup_steps: Optional[int] = None,
        batch_size: int = 16,
        train_loss: Literal["mnrl", "margin_mse"] = "mnrl",
        num_workers: int = 0,
        use_amp: bool = False,
        **kwargs,
    ):
        raise NotImplementedError(
            "You can't train this retriever. You can only use the `train` method with sentence-transformers EmbeddingRetrievers."
        )

    def save(self, save_dir: Union[Path, str]):
        raise NotImplementedError(
            "You can't save your record as `save` only works for sentence-transformers EmbeddingRetrievers."
        )


class _SentenceTransformersEmbeddingEncoder(_BaseEmbeddingEncoder):
    def __init__(self, retriever: "EmbeddingRetriever"):
        # pretrained embedding models coming from: https://github.com/UKPLab/sentence-transformers#pretrained-models
        # e.g. 'roberta-base-nli-stsb-mean-tokens'
<<<<<<< HEAD
=======
        torch_and_transformers_import.check()
>>>>>>> e04a1f16
        self.embedding_model = SentenceTransformer(
            retriever.embedding_model, device=str(retriever.devices[0]), use_auth_token=retriever.use_auth_token
        )
        self.batch_size = retriever.batch_size
        self.embedding_model.max_seq_length = retriever.max_seq_len
        self.show_progress_bar = retriever.progress_bar
        if retriever.document_store:
            self._check_docstore_similarity_function(
                document_store=retriever.document_store, model_name=retriever.embedding_model
            )

    def embed(self, texts: Union[List[str], str]) -> np.ndarray:
        # texts can be a list of strings
        # get back list of numpy embedding vectors
        emb = self.embedding_model.encode(
            texts, batch_size=self.batch_size, show_progress_bar=self.show_progress_bar, convert_to_numpy=True
        )
        return emb

    def embed_queries(self, queries: List[str]) -> np.ndarray:
        """
        Create embeddings for a list of queries.

        :param queries: List of queries to embed.
        :return: Embeddings, one per input query, shape: (queries, embedding_dim)
        """
        return self.embed(queries)

    def embed_documents(self, docs: List[Document]) -> np.ndarray:
        """
        Create embeddings for a list of documents.

        :param docs: List of documents to embed.
        :return: Embeddings, one per input document, shape: (documents, embedding_dim)
        """
        passages = [d.content for d in docs]
        return self.embed(passages)

    def train(
        self,
        training_data: List[Dict[str, Any]],
        learning_rate: float = 2e-5,
        n_epochs: int = 1,
        num_warmup_steps: Optional[int] = None,
        batch_size: Optional[int] = 16,
        train_loss: Literal["mnrl", "margin_mse"] = "mnrl",
        num_workers: int = 0,
        use_amp: bool = False,
        gradient_checkpointing: bool = False,
        **kwargs,
    ):
        """
        Trains the underlying Sentence Transformer model.

        Each training data example is a dictionary with the following keys:

        * question: The question string.
        * pos_doc: Positive document string (the document containing the answer).
        * neg_doc: Negative document string (the document that doesn't contain the answer).
        * score: The score margin the answer must fall within.

        :param training_data: The training data in a dictionary format.
        :param learning_rate: The learning rate of the optimizer.
        :param n_epochs: The number of iterations on the whole training data set you want to train for.
        :param num_warmup_steps: Behavior depends on the scheduler. For WarmupLinear (default), the learning rate is
            increased from 0 up to the maximal learning rate. After these many training steps, the learning rate is
            decreased linearly back to zero.
        :param batch_size: The batch size to use for the training. The default value is 16.
        :param train_loss: Specify the training loss to use to fit the Sentence-Transformers model. Possible options are
            "mnrl" (Multiple Negatives Ranking Loss) and "margin_mse".
        :param num_workers: The number of subprocesses to use for the Pytorch DataLoader.
        :param use_amp: Whether to use Automatic Mixed Precision (AMP).
        :param gradient_checkpointing: Whether to use gradient checkpointing for the HuggingFace Transformers model
            that is loaded by Sentence Transformers. Gradient checkpointing saves on GPU memory at the expenses of
            slower training times. A general rule of thumb is that gradient checkpointing slows down training by about 20%.
        :param kwargs: Additional training keyword arguments to pass to the `SentenceTransformer.fit` function. Please
            reference the Sentence-Transformers [documentation](https://www.sbert.net/docs/training/overview.html#sentence_transformers.SentenceTransformer.fit)
            for a full list of keyword arguments.
        """
        send_event(event_name="Training", event_properties={"class": self.__class__.__name__, "function_name": "train"})

        if gradient_checkpointing:
            # Loop over nn.Modules that make up a Sentence Transformers model
            for module in self.embedding_model:
                # Checks if the module is an HF Transformers model
                if isinstance(module, Transformer):
                    module.auto_model.gradient_checkpointing_enable()

        if train_loss not in _TRAINING_LOSSES:
            raise ValueError(f"Unrecognized train_loss {train_loss}. Should be one of: {_TRAINING_LOSSES.keys()}")

        st_loss = _TRAINING_LOSSES[train_loss]

        train_examples = []
        for train_i in training_data:
            missing_attrs = st_loss.required_attrs.difference(set(train_i.keys()))
            if len(missing_attrs) > 0:
                raise ValueError(
                    f"Some training examples don't contain the fields {missing_attrs} which are necessary when using the '{train_loss}' loss."
                )

            texts = [train_i["question"], train_i["pos_doc"]]
            if "neg_doc" in train_i:
                texts.append(train_i["neg_doc"])

            if "score" in train_i:
                train_examples.append(InputExample(texts=texts, label=train_i["score"]))
            else:
                train_examples.append(InputExample(texts=texts))

        logger.info("Training/adapting %s with %s examples", self.embedding_model, len(train_examples))
        train_dataloader = DataLoader(
            train_examples,  # type: ignore [var-annotated, arg-type]
            batch_size=batch_size,
            drop_last=True,
            shuffle=True,
            num_workers=num_workers,
        )
        train_loss = st_loss.loss(self.embedding_model)

        # Tune the model
        self.embedding_model.fit(
            train_objectives=[(train_dataloader, train_loss)],
            epochs=n_epochs,
            optimizer_params={"lr": learning_rate},
            warmup_steps=int(len(train_dataloader) * 0.1) if num_warmup_steps is None else num_warmup_steps,
            use_amp=use_amp,
            **kwargs,
        )

    def save(self, save_dir: Union[Path, str]):
        self.embedding_model.save(path=str(save_dir))


class _RetribertEmbeddingEncoder(_BaseEmbeddingEncoder):
    def __init__(self, retriever: "EmbeddingRetriever"):
        torch_and_transformers_import.check()

        self.progress_bar = retriever.progress_bar
        self.batch_size = retriever.batch_size
        self.max_length = retriever.max_seq_len
        self.embedding_tokenizer = AutoTokenizer.from_pretrained(
            retriever.embedding_model, use_auth_token=retriever.use_auth_token
        )
        self.embedding_model = AutoModel.from_pretrained(
            retriever.embedding_model, use_auth_token=retriever.use_auth_token
        ).to(str(retriever.devices[0]))

    def embed_queries(self, queries: List[str]) -> np.ndarray:
        """
        Create embeddings for a list of queries.

        :param queries: List of queries to embed.
        :return: Embeddings, one per input query, shape: (queries, embedding_dim)
        """
        query_text = [{"text": q} for q in queries]
        dataloader = self._create_dataloader(query_text)

        embeddings: List[np.ndarray] = []
        disable_tqdm = True if len(dataloader) == 1 else not self.progress_bar

        for batch in tqdm(dataloader, desc="Creating Embeddings", unit=" Batches", disable=disable_tqdm):
            batch = {key: batch[key].to(self.embedding_model.device) for key in batch}
            with torch.inference_mode():
                q_reps = (
                    self.embedding_model.embed_questions(
                        input_ids=batch["input_ids"], attention_mask=batch["padding_mask"]
                    )
                    .cpu()
                    .numpy()
                )
            embeddings.append(q_reps)

        return np.concatenate(embeddings)

    def embed_documents(self, docs: List[Document]) -> np.ndarray:
        """
        Create embeddings for a list of documents.

        :param docs: List of documents to embed.
        :return: Embeddings, one per input document, shape: (documents, embedding_dim)
        """
        doc_text = [{"text": d.content} for d in docs]
        dataloader = self._create_dataloader(doc_text)

        embeddings: List[np.ndarray] = []
        disable_tqdm = True if len(dataloader) == 1 else not self.progress_bar

        for batch in tqdm(dataloader, desc="Creating Embeddings", unit=" Batches", disable=disable_tqdm):
            batch = {key: batch[key].to(self.embedding_model.device) for key in batch}
            with torch.inference_mode():
                q_reps = (
                    self.embedding_model.embed_answers(
                        input_ids=batch["input_ids"], attention_mask=batch["padding_mask"]
                    )
                    .cpu()
                    .numpy()
                )
            embeddings.append(q_reps)

        return np.concatenate(embeddings)

    def _create_dataloader(self, text_to_encode: List[dict]) -> "NamedDataLoader":
        dataset, tensor_names = self.dataset_from_dicts(text_to_encode)
        dataloader = NamedDataLoader(
            dataset=dataset, sampler=SequentialSampler(dataset), batch_size=self.batch_size, tensor_names=tensor_names
        )
        return dataloader

    def dataset_from_dicts(self, dicts: List[dict]):
        texts = [x["text"] for x in dicts]
        tokenized_batch = self.embedding_tokenizer(
            texts,
            return_token_type_ids=True,
            return_attention_mask=True,
            max_length=self.max_length,
            truncation=True,
            padding=True,
        )

        features_flat = flatten_rename(
            tokenized_batch,
            ["input_ids", "token_type_ids", "attention_mask"],
            ["input_ids", "segment_ids", "padding_mask"],
        )
        dataset, tensornames = convert_features_to_dataset(features=features_flat)
        return dataset, tensornames

    def train(
        self,
        training_data: List[Dict[str, Any]],
        learning_rate: float = 2e-5,
        n_epochs: int = 1,
        num_warmup_steps: Optional[int] = None,
        batch_size: int = 16,
        train_loss: Literal["mnrl", "margin_mse"] = "mnrl",
        num_workers: int = 0,
        use_amp: bool = False,
        **kwargs,
    ):
        raise NotImplementedError(
            "You can't train this retriever. You can only use the `train` method with sentence-transformers EmbeddingRetrievers."
        )

    def save(self, save_dir: Union[Path, str]):
        raise NotImplementedError(
            "You can't save your record as `save` only works for sentence-transformers EmbeddingRetrievers."
        )


class _CohereEmbeddingEncoder(_BaseEmbeddingEncoder):
    def __init__(self, retriever: "EmbeddingRetriever"):
        torch_and_transformers_import.check()

        # See https://docs.cohere.com/reference/embed for more details
        # Cohere has a max seq length of 4096 tokens and a max batch size of 96
        self.max_seq_len = min(4096, retriever.max_seq_len)
        self.url = "https://api.cohere.ai/embed"
        self.api_key = retriever.api_key
        self.batch_size = min(96, retriever.batch_size)
        self.progress_bar = retriever.progress_bar
        self.model: str = next(
            (m for m in COHERE_EMBEDDING_MODELS if m in retriever.embedding_model), "multilingual-22-12"
        )

    @retry(
        retry=retry_if_exception_type(CohereError),
        wait=wait_exponential(multiplier=COHERE_BACKOFF),
        stop=stop_after_attempt(COHERE_MAX_RETRIES),
    )
    def embed(self, model: str, text: List[str]) -> np.ndarray:
        payload = {"model": model, "texts": text, "truncate": "END"}
        headers = {"Authorization": f"BEARER {self.api_key}", "Content-Type": "application/json"}
        response = requests.request("POST", self.url, headers=headers, data=json.dumps(payload), timeout=COHERE_TIMEOUT)
        res = json.loads(response.text)
        if response.status_code == 401:
            raise CohereUnauthorizedError(f"Invalid Cohere API key. {response.text}")
        if response.status_code != 200:
            raise CohereError(response.text, status_code=response.status_code)
        generated_embeddings = list(res["embeddings"])
        return np.array(generated_embeddings)

    def embed_batch(self, text: List[str]) -> np.ndarray:
        all_embeddings = []
        for i in tqdm(
            range(0, len(text), self.batch_size), disable=not self.progress_bar, desc="Calculating embeddings"
        ):
            batch = text[i : i + self.batch_size]
            generated_embeddings = self.embed(self.model, batch)
            all_embeddings.append(generated_embeddings)
        return np.concatenate(all_embeddings)

    def embed_queries(self, queries: List[str]) -> np.ndarray:
        return self.embed_batch(queries)

    def embed_documents(self, docs: List[Document]) -> np.ndarray:
        return self.embed_batch([d.content for d in docs])

    def train(
        self,
        training_data: List[Dict[str, Any]],
        learning_rate: float = 2e-5,
        n_epochs: int = 1,
        num_warmup_steps: Optional[int] = None,
        batch_size: int = 16,
        train_loss: Literal["mnrl", "margin_mse"] = "mnrl",
        num_workers: int = 0,
        use_amp: bool = False,
        **kwargs,
    ):
        raise NotImplementedError(f"Training is not implemented for {self.__class__}")

    def save(self, save_dir: Union[Path, str]):
        raise NotImplementedError(f"Saving is not implemented for {self.__class__}")


_EMBEDDING_ENCODERS: Dict[str, Callable] = {
    "farm": _DefaultEmbeddingEncoder,
    "transformers": _DefaultEmbeddingEncoder,
    "sentence_transformers": _SentenceTransformersEmbeddingEncoder,
    "retribert": _RetribertEmbeddingEncoder,
    "openai": _OpenAIEmbeddingEncoder,
    "cohere": _CohereEmbeddingEncoder,
}<|MERGE_RESOLUTION|>--- conflicted
+++ resolved
@@ -9,17 +9,13 @@
 
 import numpy as np
 import requests
-<<<<<<< HEAD
 import torch
 from sentence_transformers import InputExample, SentenceTransformer
 from sentence_transformers.models import Transformer
 from torch.utils.data import DataLoader
 from torch.utils.data.sampler import SequentialSampler
-from tqdm.auto import tqdm
+from tqdm import tqdm
 from transformers import AutoModel, AutoTokenizer
-=======
-from tqdm import tqdm
->>>>>>> e04a1f16
 
 from haystack.environment import (
     HAYSTACK_REMOTE_API_BACKOFF_SEC,
@@ -138,10 +134,7 @@
     def __init__(self, retriever: "EmbeddingRetriever"):
         # pretrained embedding models coming from: https://github.com/UKPLab/sentence-transformers#pretrained-models
         # e.g. 'roberta-base-nli-stsb-mean-tokens'
-<<<<<<< HEAD
-=======
         torch_and_transformers_import.check()
->>>>>>> e04a1f16
         self.embedding_model = SentenceTransformer(
             retriever.embedding_model, device=str(retriever.devices[0]), use_auth_token=retriever.use_auth_token
         )
