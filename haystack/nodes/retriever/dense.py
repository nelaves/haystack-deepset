--- conflicted
+++ resolved
@@ -54,11 +54,7 @@
         similarity_function: str = "dot_product",
         global_loss_buffer_size: int = 150000,
         progress_bar: bool = True,
-<<<<<<< HEAD
         devices: Optional[List[torch.device]] = None,
-=======
-        devices: Optional[List[str]] = None,
->>>>>>> 0c41a96c
         use_auth_token: Optional[Union[str, bool]] = None,
     ):
         """
@@ -555,11 +551,7 @@
         similarity_function: str = "dot_product",
         global_loss_buffer_size: int = 150000,
         progress_bar: bool = True,
-<<<<<<< HEAD
         devices: Optional[List[torch.device]] = None,
-=======
-        devices: Optional[List[str]] = None,
->>>>>>> 0c41a96c
         use_auth_token: Optional[Union[str, bool]] = None,
     ):
         """
@@ -1089,11 +1081,7 @@
         emb_extraction_layer: int = -1,
         top_k: int = 10,
         progress_bar: bool = True,
-<<<<<<< HEAD
         devices: Optional[List[torch.device]] = None,
-=======
-        devices: Optional[List[str]] = None,
->>>>>>> 0c41a96c
         use_auth_token: Optional[Union[str, bool]] = None,
     ):
         """
