--- conflicted
+++ resolved
@@ -132,11 +132,7 @@
 @send_telemetry
 def pipeline_running(pipeline: "Pipeline") -> Optional[Tuple[str, Dict[str, Any]]]:
     """
-<<<<<<< HEAD
-    Collects telemetry data about the pipeline.
-=======
     Collects telemetry data for a pipeline run and sends it to Posthog.
->>>>>>> d7638cfd
 
     Collects name, type and the content of the _telemetry_data attribute, if present, for each component in the
     pipeline and sends such data to Posthog.
