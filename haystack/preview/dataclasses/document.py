--- conflicted
+++ resolved
@@ -1,8 +1,4 @@
-<<<<<<< HEAD
-from typing import List, Any, Dict, Literal, Optional, TYPE_CHECKING, Type
-=======
-from typing import List, Any, Dict, Literal, Optional
->>>>>>> 618699eb
+from typing import List, Any, Dict, Literal, Optional, Type
 
 import json
 import hashlib
@@ -12,19 +8,6 @@
 
 import numpy
 import pandas
-<<<<<<< HEAD
-
-from haystack.preview.utils.import_utils import optional_import
-
-# We need to do this dance because ndarray is an optional dependency used as a type by dataclass
-if TYPE_CHECKING:
-    from numpy import ndarray
-else:
-    ndarray = optional_import("numpy", "ndarray", "You won't be able to use embeddings.", __name__)
-
-DataFrame = optional_import("pandas", "DataFrame", "You won't be able to use table related features.", __name__)
-=======
->>>>>>> 618699eb
 
 
 logger = logging.getLogger(__name__)
@@ -59,7 +42,25 @@
     return hashlib.sha256(str(content_to_hash).encode("utf-8")).hexdigest()
 
 
-<<<<<<< HEAD
+def _safe_equals(obj_1, obj_2) -> bool:
+    """
+    Compares two dictionaries for equality, taking arrays, dataframes and other objects into account.
+    """
+    if type(obj_1) != type(obj_2):
+        return False
+
+    if isinstance(obj_1, dict):
+        if obj_1.keys() != obj_2.keys():
+            return False
+        return all(_safe_equals(obj_1[key], obj_2[key]) for key in obj_1)
+
+    for type_, equals in EQUALS_BY_TYPE.items():
+        if isinstance(obj_1, type_):
+            return equals(obj_1, obj_2)
+
+    return obj_1 == obj_2
+
+
 class DocumentEncoder(json.JSONEncoder):
     """
     Encodes more exotic datatypes like pandas dataframes or file paths.
@@ -68,7 +69,7 @@
     def default(self, obj):
         if isinstance(obj, numpy.ndarray):
             return obj.tolist()
-        if isinstance(obj, DataFrame):
+        if isinstance(obj, pandas.DataFrame):
             return obj.to_json()
         if isinstance(obj, Path):
             return str(obj)
@@ -83,7 +84,7 @@
     Decodes more exotic datatypes like pandas dataframes or file paths.
     """
 
-    def __init__(self, *args, **kwargs):
+    def __init__(self, *_, **__):
         super().__init__(object_hook=self.document_decoder)
 
     def document_decoder(self, dictionary):
@@ -99,25 +100,6 @@
             dictionary["embedding"] = numpy.array(dictionary.get("embedding", None))
 
         return dictionary
-=======
-def _safe_equals(obj_1, obj_2) -> bool:
-    """
-    Compares two dictionaries for equality, taking arrays, dataframes and other objects into account.
-    """
-    if type(obj_1) != type(obj_2):
-        return False
-
-    if isinstance(obj_1, dict):
-        if obj_1.keys() != obj_2.keys():
-            return False
-        return all(_safe_equals(obj_1[key], obj_2[key]) for key in obj_1)
-
-    for type_, equals in EQUALS_BY_TYPE.items():
-        if isinstance(obj_1, type_):
-            return equals(obj_1, obj_2)
-
-    return obj_1 == obj_2
->>>>>>> 618699eb
 
 
 @dataclass(frozen=True)
@@ -145,11 +127,7 @@
     metadata: Dict[str, Any] = field(default_factory=dict, hash=False)
     id_hash_keys: List[str] = field(default_factory=list, hash=False)
     score: Optional[float] = field(default=None, compare=True)
-<<<<<<< HEAD
-    embedding: Optional[ndarray] = field(default=None)
-=======
     embedding: Optional[numpy.ndarray] = field(default=None, repr=False)
->>>>>>> 618699eb
 
     def __str__(self):
         return f"{self.__class__.__name__}('{self.content}')"
@@ -202,16 +180,11 @@
         """
         return asdict(self)
 
-<<<<<<< HEAD
     def to_json(self, json_encoder: Optional[Type[DocumentEncoder]] = None, **json_kwargs):
+        """
+        Saves the Document into a JSON string that can be later loaded back.
+        """
         return json.dumps(self.to_dict(), cls=json_encoder or DocumentEncoder, **json_kwargs)
-=======
-    def to_json(self, **json_kwargs):
-        """
-        Saves the Document into a JSON string that can be later loaded back.
-        """
-        return json.dumps(self.to_dict(), **json_kwargs)
->>>>>>> 618699eb
 
     @classmethod
     def from_dict(cls, dictionary):
@@ -221,16 +194,11 @@
         return cls(**dictionary)
 
     @classmethod
-<<<<<<< HEAD
     def from_json(cls, data, json_decoder: Optional[Type[DocumentDecoder]] = None, **json_kwargs):
+        """
+        Creates a new Document object from a JSON string.
+        """
         dictionary = json.loads(data, cls=json_decoder or DocumentDecoder, **json_kwargs)
-        return cls.from_dict(dictionary=dictionary)
-=======
-    def from_json(cls, data, **json_kwargs):
-        """
-        Creates a new Document object from a JSON string.
-        """
-        dictionary = json.loads(data, **json_kwargs)
         return cls.from_dict(dictionary=dictionary)
 
     def flatten(self) -> Dict[str, Any]:
@@ -241,5 +209,4 @@
         dictionary = self.to_dict()
         metadata = dictionary.pop("metadata", {})
         dictionary = {**dictionary, **metadata}
-        return dictionary
->>>>>>> 618699eb
+        return dictionary