--- conflicted
+++ resolved
@@ -1,12 +1,7 @@
 from typing import Dict, List, Any, Optional
 
-<<<<<<< HEAD
-from haystack.preview import component, Document, ComponentInput, ComponentOutput
+from haystack.preview import component, Document
 from haystack.preview.document_stores import MemoryDocumentStore, StoreAwareMixin
-=======
-from haystack.preview import component, Document
-from haystack.preview.document_stores import MemoryDocumentStore
->>>>>>> 237d67db
 
 
 @component
@@ -17,14 +12,7 @@
     Needs to be connected to a MemoryDocumentStore to run.
     """
 
-<<<<<<< HEAD
-    supported_stores = [MemoryDocumentStore]
-
-    @dataclass
-    class Input(ComponentInput):
-=======
     class Input:
->>>>>>> 237d67db
         """
         Input data for the MemoryRetriever component.
 
@@ -49,9 +37,6 @@
 
         documents: List[List[Document]]
 
-<<<<<<< HEAD
-    def __init__(self, filters: Optional[Dict[str, Any]] = None, top_k: int = 10, scale_score: bool = True):
-=======
     @component.input
     def input(self):  # type: ignore
         return MemoryRetriever.Input
@@ -62,12 +47,10 @@
 
     def __init__(
         self,
-        document_store_name: str,
         filters: Optional[Dict[str, Any]] = None,
         top_k: int = 10,
         scale_score: bool = True,
     ):
->>>>>>> 237d67db
         """
         Create a MemoryRetriever component.
 
