import logging

import pandas as pd
from haystack.finder import Finder

pd.options.display.max_colwidth = 80

logger = logging.getLogger(__name__)

logging.getLogger('farm').setLevel(logging.WARNING)
logging.getLogger('farm.infer').setLevel(logging.INFO)
logging.getLogger('transformers').setLevel(logging.WARNING)
logging.getLogger('farm.eval').setLevel(logging.INFO)
<<<<<<< HEAD


=======

class Finder:
    """
    Finder ties together instances of the Reader and Retriever class.

    It provides an interface to predict top n answers for a given question.
    """

    def __init__(self, reader, retriever):
        self.retriever = retriever
        self.reader = reader

    def get_answers(self, question, top_k_reader=1, top_k_retriever=10, filters=None):
        """
        Get top k answers for a given question.

        :param question: the question string
        :param top_k_reader: number of answers returned by the reader
        :param top_k_retriever: number of text units to be retrieved
        :param filters: limit scope to documents having the given tags and their corresponding values.
            The format for the dict is {"tag-1": "value-1", "tag-2": "value-2" ...}
        :return:
        """

        # 1) Optional: reduce the search space via document tags
        if filters:
            candidate_doc_ids = self.retriever.document_store.get_document_ids_by_tags(filters)
        else:
            candidate_doc_ids = None

        # 2) Apply retriever to get fast candidate paragraphs
        paragraphs, meta_data = self.retriever.retrieve(question, top_k=top_k_retriever, candidate_doc_ids=candidate_doc_ids)

        # 3) Apply reader to get granular answer(s)
        logger.info(f"Applying the reader now to look for the answer in detail ...")
        results = self.reader.predict(question=question,
                                      paragraphs=paragraphs,
                                      meta_data_paragraphs=meta_data,
                                      top_k=top_k_reader)

        return results
>>>>>>> c0910c82
<|MERGE_RESOLUTION|>--- conflicted
+++ resolved
@@ -11,49 +11,4 @@
 logging.getLogger('farm.infer').setLevel(logging.INFO)
 logging.getLogger('transformers').setLevel(logging.WARNING)
 logging.getLogger('farm.eval').setLevel(logging.INFO)
-<<<<<<< HEAD
 
-
-=======
-
-class Finder:
-    """
-    Finder ties together instances of the Reader and Retriever class.
-
-    It provides an interface to predict top n answers for a given question.
-    """
-
-    def __init__(self, reader, retriever):
-        self.retriever = retriever
-        self.reader = reader
-
-    def get_answers(self, question, top_k_reader=1, top_k_retriever=10, filters=None):
-        """
-        Get top k answers for a given question.
-
-        :param question: the question string
-        :param top_k_reader: number of answers returned by the reader
-        :param top_k_retriever: number of text units to be retrieved
-        :param filters: limit scope to documents having the given tags and their corresponding values.
-            The format for the dict is {"tag-1": "value-1", "tag-2": "value-2" ...}
-        :return:
-        """
-
-        # 1) Optional: reduce the search space via document tags
-        if filters:
-            candidate_doc_ids = self.retriever.document_store.get_document_ids_by_tags(filters)
-        else:
-            candidate_doc_ids = None
-
-        # 2) Apply retriever to get fast candidate paragraphs
-        paragraphs, meta_data = self.retriever.retrieve(question, top_k=top_k_retriever, candidate_doc_ids=candidate_doc_ids)
-
-        # 3) Apply reader to get granular answer(s)
-        logger.info(f"Applying the reader now to look for the answer in detail ...")
-        results = self.reader.predict(question=question,
-                                      paragraphs=paragraphs,
-                                      meta_data_paragraphs=meta_data,
-                                      top_k=top_k_reader)
-
-        return results
->>>>>>> c0910c82
