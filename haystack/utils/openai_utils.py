"""Utils for using OpenAI API"""
import os
import logging
import platform
import sys
import json
<<<<<<< HEAD
from typing import Dict, Union, Tuple, List
=======
from typing import Dict, Union, Tuple, Optional
>>>>>>> 2538b4cb
import requests

from transformers import GPT2TokenizerFast

from haystack.errors import OpenAIError, OpenAIRateLimitError
from haystack.utils.reflection import retry_with_exponential_backoff
from haystack.environment import (
    HAYSTACK_REMOTE_API_BACKOFF_SEC,
    HAYSTACK_REMOTE_API_MAX_RETRIES,
    HAYSTACK_REMOTE_API_TIMEOUT_SEC,
)

logger = logging.getLogger(__name__)


machine = platform.machine().lower()
system = platform.system()


OPENAI_TIMEOUT = float(os.environ.get(HAYSTACK_REMOTE_API_TIMEOUT_SEC, 30))
OPENAI_BACKOFF = float(os.environ.get(HAYSTACK_REMOTE_API_BACKOFF_SEC, 10))
OPENAI_MAX_RETRIES = int(os.environ.get(HAYSTACK_REMOTE_API_MAX_RETRIES, 5))


USE_TIKTOKEN = False
if sys.version_info >= (3, 8) and (machine in ["amd64", "x86_64"] or (machine == "arm64" and system == "Darwin")):
    USE_TIKTOKEN = True

if USE_TIKTOKEN:
    import tiktoken  # pylint: disable=import-error
    from tiktoken.model import MODEL_TO_ENCODING
else:
    logger.warning(
        "OpenAI tiktoken module is not available for Python < 3.8,Linux ARM64 and AARCH64. Falling back to GPT2TokenizerFast."
    )


def load_openai_tokenizer(tokenizer_name: str):
    """Load either the tokenizer from tiktoken (if the library is available) or fallback to the GPT2TokenizerFast
    from the transformers library.

    :param tokenizer_name: The name of the tokenizer to load.
    """
    if USE_TIKTOKEN:
        logger.debug("Using tiktoken %s tokenizer", tokenizer_name)
        tokenizer = tiktoken.get_encoding(tokenizer_name)
    else:
        logger.debug("Using GPT2TokenizerFast tokenizer")
        tokenizer = GPT2TokenizerFast.from_pretrained(tokenizer_name)
    return tokenizer


def count_openai_tokens(text: str, tokenizer) -> int:
    """Count the number of tokens in `text` based on the provided OpenAI `tokenizer`.

    :param text: A string to be tokenized.
    :param tokenizer: An OpenAI tokenizer.
    """
    if USE_TIKTOKEN:
        return len(tokenizer.encode(text))
    else:
        return len(tokenizer.tokenize(text))


def count_openai_tokens_messages(messages: List[Dict[str, str]], tokenizer) -> int:
    """Count the number of tokens in `messages` based on the OpenAI `tokenizer` provided.

    :param messages: The messages to be tokenized.
    :param tokenizer: An OpenAI tokenizer.
    """
    # adapted from https://platform.openai.com/docs/guides/chat/introduction
    # should be kept up to date
    num_tokens = 0
    for message in messages:
        num_tokens += 4  # every message follows <im_start>{role/name}\n{content}<im_end>\n
        for key, value in message.items():
            if USE_TIKTOKEN:
                num_tokens += len(tokenizer.encode(value))
            else:
                num_tokens += len(tokenizer.tokenize(value))
            if key == "name":  # if there's a name, the role is omitted
                num_tokens += -1  # role is always required and always 1 token
    num_tokens += 2  # every reply is primed with <im_start>assistant
    return num_tokens


def _openai_text_completion_tokenization_details(model_name: str):
    """Return the tokenizer name and max tokens limit for a given OpenAI `model_name`.

    :param model_name: Name of the OpenAI model.
    """
    tokenizer_name = "gpt2"
    if "davinci" in model_name:
        max_tokens_limit = 4000
        if USE_TIKTOKEN:
            tokenizer_name = MODEL_TO_ENCODING.get(model_name, "p50k_base")
    elif "gpt-3.5-turbo" in model_name:
        max_tokens_limit = 4096
        if USE_TIKTOKEN:
            tokenizer_name = MODEL_TO_ENCODING.get(model_name, "cl100k_base")
    else:
        max_tokens_limit = 2048
    return tokenizer_name, max_tokens_limit


@retry_with_exponential_backoff(
    backoff_in_seconds=OPENAI_BACKOFF, max_retries=OPENAI_MAX_RETRIES, errors=(OpenAIRateLimitError, OpenAIError)
)
def openai_request(
<<<<<<< HEAD
    url: str, headers: Dict, payload: Dict, timeout: Union[float, Tuple[float, float]] = OPENAI_TIMEOUT
) -> Dict:
=======
    url: str,
    headers: Dict,
    payload: Dict,
    timeout: Union[float, Tuple[float, float]] = OPENAI_TIMEOUT,
    read_response: Optional[bool] = True,
    **kwargs,
):
>>>>>>> 2538b4cb
    """Make a request to the OpenAI API given a `url`, `headers`, `payload`, and `timeout`.

    :param url: The URL of the OpenAI API.
    :param headers: Dictionary of HTTP Headers to send with the :class:`Request`.
    :param payload: The payload to send with the request.
    :param timeout: The timeout length of the request. The default is 30s.
    :param read_response: Whether to read the response as JSON. The default is True.
    """
    response = requests.request("POST", url, headers=headers, data=json.dumps(payload), timeout=timeout, **kwargs)
    if read_response:
        json_response = json.loads(response.text)

    if response.status_code != 200:
        openai_error: OpenAIError
        if response.status_code == 429:
            openai_error = OpenAIRateLimitError(f"API rate limit exceeded: {response.text}")
        else:
            openai_error = OpenAIError(
                f"OpenAI returned an error.\n"
                f"Status code: {response.status_code}\n"
                f"Response body: {response.text}",
                status_code=response.status_code,
            )
        raise openai_error
    if read_response:
        return json_response
    else:
        return response


def _check_openai_finish_reason(result: Dict, payload: Dict) -> None:
    """Check the `finish_reason` the answers returned by OpenAI completions endpoint.
    If the `finish_reason` is `length` or `content_filter`, log a warning to the user.

    :param result: The result returned from the OpenAI API.
    :param payload: The payload sent to the OpenAI API.
    """
    number_of_truncated_completions = sum(1 for ans in result["choices"] if ans["finish_reason"] == "length")
    if number_of_truncated_completions > 0:
        logger.warning(
            "%s out of the %s completions have been truncated before reaching a natural stopping point. "
            "Increase the max_tokens parameter to allow for longer completions.",
            number_of_truncated_completions,
            payload["n"],
        )

    number_of_content_filtered_completions = sum(
        1 for ans in result["choices"] if ans["finish_reason"] == "content_filter"
    )
    if number_of_content_filtered_completions > 0:
        logger.warning(
            "%s out of the %s completions have omitted content due to a flag from OpenAI content filters.",
            number_of_truncated_completions,
            payload["n"],
        )<|MERGE_RESOLUTION|>--- conflicted
+++ resolved
@@ -4,11 +4,7 @@
 import platform
 import sys
 import json
-<<<<<<< HEAD
-from typing import Dict, Union, Tuple, List
-=======
-from typing import Dict, Union, Tuple, Optional
->>>>>>> 2538b4cb
+from typing import Dict, Union, Tuple, Optional, List
 import requests
 
 from transformers import GPT2TokenizerFast
@@ -118,10 +114,6 @@
     backoff_in_seconds=OPENAI_BACKOFF, max_retries=OPENAI_MAX_RETRIES, errors=(OpenAIRateLimitError, OpenAIError)
 )
 def openai_request(
-<<<<<<< HEAD
-    url: str, headers: Dict, payload: Dict, timeout: Union[float, Tuple[float, float]] = OPENAI_TIMEOUT
-) -> Dict:
-=======
     url: str,
     headers: Dict,
     payload: Dict,
@@ -129,7 +121,6 @@
     read_response: Optional[bool] = True,
     **kwargs,
 ):
->>>>>>> 2538b4cb
     """Make a request to the OpenAI API given a `url`, `headers`, `payload`, and `timeout`.
 
     :param url: The URL of the OpenAI API.
