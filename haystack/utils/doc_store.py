import time
import logging
import subprocess
<<<<<<< HEAD
from pathlib import Path
from typing import Union, Tuple, Optional

import requests
=======
>>>>>>> 524d2cba


logger = logging.getLogger(__name__)
ELASTICSEARCH_CONTAINER_NAME = "elasticsearch"
OPENSEARCH_CONTAINER_NAME = "opensearch"
WEAVIATE_CONTAINER_NAME = "weaviate"


def launch_es(sleep=15, delete_existing=False, java_opts: Optional[str] = None):
    """
    Start an Elasticsearch server via Docker.
    """

    logger.debug("Starting Elasticsearch ...")
    if delete_existing:
        _ = subprocess.run([f"docker rm --force {ELASTICSEARCH_CONTAINER_NAME}"], shell=True, stdout=subprocess.DEVNULL)

    java_opts_str = ""
    if java_opts is not None:
        java_opts_str = f"-e ES_JAVA_OPTS='{java_opts}' "

    command = (
        f"docker start {ELASTICSEARCH_CONTAINER_NAME} > /dev/null 2>&1 || docker run -d "
        f'-p 9200:9200 -p 9600:9600 -e "discovery.type=single-node" '
        f"{java_opts_str}"
        f"--name {ELASTICSEARCH_CONTAINER_NAME} elasticsearch:7.17.6"
    )

    status = subprocess.run([command], shell=True)
    if status.returncode:
        logger.warning(
            "Tried to start Elasticsearch through Docker but this failed. "
            "It is likely that there is already an existing Elasticsearch instance running. "
        )
    else:
        time.sleep(sleep)


def launch_opensearch(sleep=15, delete_existing=False, local_port=9200, java_opts: Optional[str] = None):
    """
    Start an OpenSearch server via Docker.
    """
    logger.debug("Starting OpenSearch...")
    # This line is needed since it is not possible to start a new docker container with the name opensearch if there is a stopped image with the same now
    # docker rm only succeeds if the container is stopped, not if it is running
    if delete_existing:
        _ = subprocess.run([f"docker rm --force {OPENSEARCH_CONTAINER_NAME}"], shell=True, stdout=subprocess.DEVNULL)

    java_opts_str = ""
    if java_opts is not None:
        java_opts_str = f"-e OPENSEARCH_JAVA_OPTS='{java_opts}' "

    command = (
        f"docker start {OPENSEARCH_CONTAINER_NAME} > /dev/null 2>&1 || docker run -d "
        f'-p {local_port}:9200 -p 9600:9600 -e "discovery.type=single-node" '
        f"{java_opts_str}"
        f"--name {OPENSEARCH_CONTAINER_NAME} opensearchproject/opensearch:1.3.5"
    )

    status = subprocess.run([command], shell=True)
    if status.returncode:
        logger.warning(
            "Tried to start OpenSearch through Docker but this failed. "
            "It is likely that there is already an existing OpenSearch instance running. "
        )
    else:
        time.sleep(sleep)


def launch_weaviate(sleep=15, delete_existing=False):
    """
    Start a Weaviate server via Docker.
    """

    logger.debug("Starting Weaviate ...")
    if delete_existing:
        _ = subprocess.run([f"docker rm --force {WEAVIATE_CONTAINER_NAME}"], shell=True, stdout=subprocess.DEVNULL)
    status = subprocess.run(
        [
            f"docker start {WEAVIATE_CONTAINER_NAME} > /dev/null 2>&1 || docker run -d -p 8080:8080 --env AUTHENTICATION_ANONYMOUS_ACCESS_ENABLED='true' --env PERSISTENCE_DATA_PATH='/var/lib/weaviate' --name {WEAVIATE_CONTAINER_NAME} semitechnologies/weaviate:latest"
        ],
        shell=True,
    )
    if status.returncode:
        logger.warning(
            "Tried to start Weaviate through Docker but this failed. "
            "It is likely that there is already an existing Weaviate instance running. "
        )
    else:
        time.sleep(sleep)


def stop_container(container_name, delete_container=False):
    logger.debug("Stopping %s...", container_name)
    status = subprocess.run([f"docker stop {container_name}"], shell=True)
    if status.returncode:
        logger.warning(
            "Tried to stop %s but this failed. It is likely that there was no Docker container with the name %s",
            container_name,
            container_name,
        )
    if delete_container:
        status = subprocess.run([f"docker rm {container_name}"], shell=True)


def stop_opensearch(delete_container=False):
    stop_container(OPENSEARCH_CONTAINER_NAME, delete_container)


def stop_elasticsearch(delete_container=False):
    stop_container(ELASTICSEARCH_CONTAINER_NAME, delete_container)


def stop_weaviate(delete_container=False):
    stop_container(WEAVIATE_CONTAINER_NAME, delete_container)


def stop_service(document_store, delete_container=False):
    ds_class = str(type(document_store))
    if "OpenSearchDocumentStore" in ds_class:
        stop_opensearch(delete_container)
    elif "ElasticsearchDocumentStore" in ds_class:
        stop_elasticsearch(delete_container)
    elif "WeaviateDocumentStore" in ds_class:
        stop_weaviate(delete_container)
    else:
        logger.warning("No support yet for auto stopping the service behind a %s", type(document_store))<|MERGE_RESOLUTION|>--- conflicted
+++ resolved
@@ -1,13 +1,10 @@
 import time
 import logging
 import subprocess
-<<<<<<< HEAD
 from pathlib import Path
 from typing import Union, Tuple, Optional
 
 import requests
-=======
->>>>>>> 524d2cba
 
 
 logger = logging.getLogger(__name__)
