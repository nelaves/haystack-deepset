from typing import TYPE_CHECKING, Set, Union, List, Optional, Dict, Generator, Any

import logging
from itertools import islice

import pinecone
import numpy as np
from tqdm.auto import tqdm

from haystack.schema import Document, Label, Answer, Span
from haystack.document_stores import BaseDocumentStore

from haystack.document_stores.filter_utils import LogicalFilterClause
from haystack.errors import PineconeDocumentStoreError, DuplicateDocumentError

if TYPE_CHECKING:
    from haystack.nodes.retriever import BaseRetriever


logger = logging.getLogger(__name__)


def _sanitize_index_name(index: Optional[str]) -> Optional[str]:
    if index:
        return index.replace("_", "-").lower()
    return None


class PineconeDocumentStore(BaseDocumentStore):
    """
    Document store for very large scale embedding based dense retrievers like the DPR. This is a hosted document store,
    this means that your vectors will not be stored locally but in the cloud. This means that the similarity
    search will be run on the cloud as well.

    It implements the Pinecone vector database ([https://www.pinecone.io](https://www.pinecone.io))
    to perform similarity search on vectors. In order to use this document store, you need an API key that you can
    obtain by creating an account on the [Pinecone website](https://www.pinecone.io).

    The document text is stored using the SQLDocumentStore, while
    the vector embeddings and metadata (for filtering) are indexed in a Pinecone Index.
    """

    top_k_limit = 10_000
    top_k_limit_vectors = 1_000

    def __init__(
        self,
        api_key: str,
        environment: str = "us-west1-gcp",
        pinecone_index: Optional[pinecone.Index] = None,
        embedding_dim: int = 768,
        return_embedding: bool = False,
        index: str = "document",
        similarity: str = "cosine",
        replicas: int = 1,
        shards: int = 1,
        embedding_field: str = "embedding",
        progress_bar: bool = True,
        duplicate_documents: str = "overwrite",
        recreate_index: bool = False,
        metadata_config: dict = {"indexed": []},
        validate_index_sync: bool = True,
    ):
        """
        :param api_key: Pinecone vector database API key ([https://app.pinecone.io](https://app.pinecone.io)).
        :param environment: Pinecone cloud environment uses `"us-west1-gcp"` by default. Other GCP and AWS regions are
            supported, contact Pinecone [here](https://www.pinecone.io/contact/) if required.
        :param pinecone_index: pinecone-client Index object, an index will be initialized or loaded if not specified.
        :param embedding_dim: The embedding vector size.
        :param return_embedding: Whether to return document embeddings.
        :param index: Name of index in document store to use.
        :param similarity: The similarity function used to compare document vectors. `"cosine"` is the default
            and is recommended if you are using a Sentence-Transformer model. `"dot_product"` is more performant
            with DPR embeddings.
            In both cases, the returned values in Document.score are normalized to be in range [0,1]:
                - For `"dot_product"`: `expit(np.asarray(raw_score / 100))`
                - For `"cosine"`: `(raw_score + 1) / 2`
        :param replicas: The number of replicas. Replicas duplicate the index. They provide higher availability and
            throughput.
        :param shards: The number of shards to be used in the index. We recommend to use 1 shard per 1GB of data.
        :param embedding_field: Name of field containing an embedding vector.
        :param progress_bar: Whether to show a tqdm progress bar or not.
            Can be helpful to disable in production deployments to keep the logs clean.
        :param duplicate_documents: Handle duplicate documents based on parameter options.\

            Parameter options:
                - `"skip"`: Ignore the duplicate documents.
                - `"overwrite"`: Update any existing documents with the same ID when adding documents.
                - `"fail"`: An error is raised if the document ID of the document being added already exists.
        :param recreate_index: If set to True, an existing Pinecone index will be deleted and a new one will be
            created using the config you are using for initialization. Be aware that all data in the old index will be
            lost if you choose to recreate the index. Be aware that both the document_index and the label_index will
            be recreated.
        :param metadata_config: Which metadata fields should be indexed, part of the
            [selective metadata filtering](https://www.pinecone.io/docs/manage-indexes/#selective-metadata-indexing) feature.
            Should be in the format `{"indexed": ["metadata-field-1", "metadata-field-2", "metadata-field-n"]}`. By default,
            no fields are indexed.
        """
        # Connect to Pinecone server using python client binding
        if not api_key:
            raise PineconeDocumentStoreError(
                "Pinecone requires an API key, please provide one. https://app.pinecone.io"
            )

        pinecone.init(api_key=api_key, environment=environment)
        self._api_key = api_key

        # Formal similarity string
        if similarity == "cosine":
            self.metric_type = similarity
        elif similarity == "dot_product":
            self.metric_type = "dotproduct"
        elif similarity in ("l2", "euclidean"):
            self.metric_type = "euclidean"
        else:
            raise ValueError(
                "The Pinecone document store can currently only support dot_product, cosine and euclidean metrics. "
                "Please set similarity to one of the above."
            )

        self.similarity = similarity
        self.index: str = self._index_name(index)
        self.embedding_dim = embedding_dim
        self.return_embedding = return_embedding
        self.embedding_field = embedding_field
        self.progress_bar = progress_bar
        self.duplicate_documents = duplicate_documents
        self.document_namespace = "no-vectors"
        self.embedding_namespace = "vectors"

        # Pinecone index params
        self.replicas = replicas
        self.shards = shards

        # Add necessary metadata fields to metadata_config
        fields = ["label-id", "query"]
        metadata_config["indexed"] += fields
        self.metadata_config = metadata_config

        # Initialize dictionary of index connections
        self.pinecone_indexes: Dict[str, pinecone.Index] = {}
        self.return_embedding = return_embedding
        self.embedding_field = embedding_field

        # Initialize dictionary to store temporary set of document IDs
        self.all_ids: dict = {}
        # Dummy query to be used during searches
        self.dummy_query = [0.0] * self.embedding_dim

        self.progress_bar = progress_bar

        if pinecone_index:
            self.pinecone_indexes[self.index] = pinecone_index
        else:
            self.pinecone_indexes[self.index] = self._create_index(
                embedding_dim=self.embedding_dim,
                index=self.index,
                metric_type=self.metric_type,
                replicas=self.replicas,
                shards=self.shards,
                recreate_index=recreate_index,
                metadata_config=self.metadata_config,
            )

        super().__init__()

    def _add_local_ids(self, index: str, ids: list):
        """
        Add all document IDs to the set of all IDs.
        """
        if index not in self.all_ids:
            self.all_ids[index] = set()
        self.all_ids[index] = self.all_ids[index].union(set(ids))

    def _index_name(self, index) -> str:
        index = _sanitize_index_name(index) or self.index
        # self.index = index  # TODO maybe not needed
        return index

    def _create_index(
        self,
        embedding_dim: int,
        index: Optional[str] = None,
        metric_type: Optional[str] = "cosine",
        replicas: Optional[int] = 1,
        shards: Optional[int] = 1,
        recreate_index: bool = False,
        metadata_config: dict = {"indexed": []},
    ):
        """
        Create a new index for storing documents in case an
        index with the name doesn't exist already.
        """
        index = self._index_name(index)

        if recreate_index:
            self.delete_index(index)

        # Skip if already exists
        if index in self.pinecone_indexes.keys():
            index_connection = self.pinecone_indexes[index]
        else:
            # Search pinecone hosted indexes and create an index if it does not exist
            if index not in pinecone.list_indexes():
                pinecone.create_index(
                    name=index,
                    dimension=embedding_dim,
                    metric=metric_type,
                    replicas=replicas,
                    shards=shards,
                    metadata_config=metadata_config,
                )
            index_connection = pinecone.Index(index)

        # Get index statistics
        stats = index_connection.describe_index_stats()
        dims = stats["dimension"]
        count = stats["namespaces"][""]["vector_count"] if stats["namespaces"].get("") else 0
        logger.info(f"Index statistics: name: {index}, embedding dimensions: {dims}, record count: {count}")
        # return index connection
        return index_connection

    def get_document_count(
        self,
        filters: Optional[Dict[str, Union[Dict, List, str, int, float, bool]]] = None,
        index: Optional[str] = None,
        only_documents_without_embedding: bool = False,
        headers: Optional[Dict[str, str]] = None,
    ) -> int:
        """
        Return the count of embeddings in the document store.
        :param filters: Optional filters to narrow down the documents for which embeddings are to be updated.
            Filters are defined as nested dictionaries. The keys of the dictionaries can be a logical
            operator (`"$and"`, `"$or"`, `"$not"`), a comparison operator (`"$eq"`, `"$in"`, `"$gt"`,
            `"$gte"`, `"$lt"`, `"$lte"`), or a metadata field name.
            Logical operator keys take a dictionary of metadata field names or logical operators as
            value. Metadata field names take a dictionary of comparison operators as value. Comparison
            operator keys take a single value or (in case of `"$in"`) a list of values as value.
            If no logical operator is provided, `"$and"` is used as default operation. If no comparison
            operator is provided, `"$eq"` (or `"$in"` if the comparison value is a list) is used as default
            operation.
                __Example__:
                ```python
                filters = {
                    "$and": {
                        "type": {"$eq": "article"},
                        "date": {"$gte": "2015-01-01", "$lt": "2021-01-01"},
                        "rating": {"$gte": 3},
                        "$or": {
                            "genre": {"$in": ["economy", "politics"]},
                            "publisher": {"$eq": "nytimes"}
                        }
                    }
                }
                ```
        :param index: Optional index to use for the query. If not provided, the default index is used.
        :param only_documents_without_embedding: If set to `True`, only documents without embeddings are counted.
        :param headers: PineconeDocumentStore does not support headers.
        """
        if headers:
            raise NotImplementedError("PineconeDocumentStore does not support headers.")

        index = self._index_name(index)
        if index not in self.pinecone_indexes:
            raise PineconeDocumentStoreError(
                f"Index named '{index}' does not exist. Try reinitializing PineconeDocumentStore() and running "
                f"'update_embeddings()' to create and populate an index."
            )

        pinecone_syntax_filter = LogicalFilterClause.parse(filters).convert_to_pinecone() if filters else None

        stats = self.pinecone_indexes[index].describe_index_stats(filter=pinecone_syntax_filter)
        # Document count is total number of vectors across all namespaces (no-vectors + vectors)
        count = 0
        for namespace in stats["namespaces"].keys():
            if not (only_documents_without_embedding and "no-vectors" not in namespace):
                count += stats["namespaces"][namespace]["vector_count"]
        return count

    def _validate_index_sync(self, index: Optional[str] = None):
        """
        This check ensures the correct number of documents and embeddings are found in the
        Pinecone database.
        """
        if self.get_document_count(index=index) != self.get_embedding_count(index=index):
            raise PineconeDocumentStoreError(
                f"The number of documents present in Pinecone ({self.get_document_count(index=index)}) "
                "does not match the number of embeddings in Pinecone "
                f" ({self.get_embedding_count(index=index)}). This can happen if a document store "
                "instance is deleted during write operations. Call "
                "the `update_documents` method to fix it."
            )

    def write_documents(
        self,
        documents: Union[List[dict], List[Document]],
        index: Optional[str] = None,
        batch_size: int = 32,
        duplicate_documents: Optional[str] = None,
        headers: Optional[Dict[str, str]] = None,
        labels: Optional[bool] = False,
    ):
        """
        Add new documents to the DocumentStore.

        :param documents: List of `Dicts` or list of `Documents`. If they already contain embeddings, we'll index them
            right away in Pinecone. If not, you can later call `update_embeddings()` to create & index them.
        :param index: Index name for storing the docs and metadata.
        :param batch_size: Number of documents to process at a time. When working with large number of documents,
            batching can help to reduce the memory footprint.
        :param duplicate_documents: handle duplicate documents based on parameter options.

            Parameter options:
                - `"skip"`: Ignore the duplicate documents.
                - `"overwrite"`: Update any existing documents with the same ID when adding documents.
                - `"fail"`: An error is raised if the document ID of the document being added already exists.
        :param headers: PineconeDocumentStore does not support headers.
        :param labels: Tells us whether these records are labels or not. Defaults to False.
        :raises DuplicateDocumentError: Exception trigger on duplicate document.
        """
        if headers:
            raise NotImplementedError("PineconeDocumentStore does not support headers.")

        index = self._index_name(index)
        duplicate_documents = duplicate_documents or self.duplicate_documents
        assert (
            duplicate_documents in self.duplicate_documents_options
        ), f"duplicate_documents parameter must be {', '.join(self.duplicate_documents_options)}"

        if index not in self.pinecone_indexes:
            self.pinecone_indexes[index] = self._create_index(
                embedding_dim=self.embedding_dim,
                index=index,
                metric_type=self.metric_type,
                replicas=self.replicas,
                shards=self.shards,
                recreate_index=False,
                metadata_config=self.metadata_config,
            )

        field_map = self._create_document_field_map()
        document_objects = [Document.from_dict(d, field_map=field_map) if isinstance(d, dict) else d for d in documents]
        document_objects = self._handle_duplicate_documents(
            documents=document_objects, index=index, duplicate_documents=duplicate_documents
        )
        if len(document_objects) > 0:
            add_vectors = False if document_objects[0].embedding is None else True
            # If these are not labels, we need to find the correct namespace
            if not labels:
                # If not adding vectors we use document namespace
                namespace = self.embedding_namespace if add_vectors else self.document_namespace
            else:
                namespace = "labels"
            if not add_vectors:
                # To store documents in Pinecone, we use dummy embeddings (to be replaced with real embeddings later)
                embeddings_to_index = np.zeros((batch_size, self.embedding_dim), dtype="float32")
                # Convert embeddings to list objects
                embeddings = [embed.tolist() if embed is not None else None for embed in embeddings_to_index]
            with tqdm(
                total=len(document_objects), disable=not self.progress_bar, position=0, desc="Writing Documents"
            ) as progress_bar:
                for i in range(0, len(document_objects), batch_size):
                    document_batch = document_objects[i : i + batch_size]
                    ids = [doc.id for doc in document_batch]
                    # If duplicate_documents set to skip or fail, we need to check for existing documents
                    if duplicate_documents in ["skip", "fail"]:
                        existing_documents = self.get_documents_by_id(ids=ids, index=index, namespace=namespace)
                        # First check for documents in current batch that exist in the index
                        if len(existing_documents) > 0:
                            if duplicate_documents == "skip":
                                # If we should skip existing documents, we drop the ids that already exist
                                skip_ids = [doc.id for doc in existing_documents]
                                # We need to drop the affected document objects from the batch
                                document_batch = [doc for doc in document_batch if doc.id not in skip_ids]
                                # Now rebuild the ID list
                                ids = [doc.id for doc in document_batch]
                                progress_bar.update(len(skip_ids))
                            elif duplicate_documents == "fail":
                                # Otherwise, we raise an error
                                raise DuplicateDocumentError(
                                    f"Document ID {existing_documents[0].id} already exists in index {index}"
                                )
                        # Now check for duplicate documents within the batch itself
                        if len(ids) != len(set(ids)):
                            if duplicate_documents in "skip":
                                # We just keep the first instance of each duplicate document
                                ids = []
                                temp_document_batch = []
                                for doc in document_batch:
                                    if doc.id not in ids:
                                        ids.append(doc.id)
                                        temp_document_batch.append(doc)
                                document_batch = temp_document_batch
                            elif duplicate_documents == "fail":
                                # Otherwise, we raise an error
                                raise DuplicateDocumentError(f"Duplicate document IDs found in batch: {ids}")
                    metadata = [{"content": doc.content, **doc.meta} for doc in document_objects[i : i + batch_size]]
                    if add_vectors:
                        embeddings = [doc.embedding for doc in document_objects[i : i + batch_size]]
                        embeddings_to_index = np.array(embeddings, dtype="float32")
                        if self.similarity == "cosine":
                            # Normalize embeddings inplace
                            self.normalize_embedding(embeddings_to_index)
                        # Convert embeddings to list objects
                        embeddings = [embed.tolist() if embed is not None else None for embed in embeddings_to_index]
                    data_to_write_to_pinecone = zip(ids, embeddings, metadata)
                    # Metadata fields and embeddings are stored in Pinecone
                    self.pinecone_indexes[index].upsert(vectors=data_to_write_to_pinecone, namespace=namespace)
                    # Add IDs to ID list
                    self._add_local_ids(index, ids)
                    progress_bar.update(batch_size)
            progress_bar.close()

    def _create_document_field_map(self) -> Dict:
        return {self.embedding_field: "embedding"}

    def update_embeddings(
        self,
        retriever: "BaseRetriever",
        index: Optional[str] = None,
        update_existing_embeddings: bool = True,
        filters: Optional[Dict[str, Union[Dict, List, str, int, float, bool]]] = None,
        batch_size: int = 32,
    ):
        """
        Updates the embeddings in the document store using the encoding model specified in the retriever.
        This can be useful if you want to add or change the embeddings for your documents (e.g. after changing the
        retriever config).

        :param retriever: Retriever to use to get embeddings for text.
        :param index: Index name for which embeddings are to be updated. If set to `None`, the default `self.index` is
            used.
        :param update_existing_embeddings: Whether to update existing embeddings of the documents. If set to `False`,
            only documents without embeddings are processed. This mode can be used for incremental updating of
            embeddings, wherein, only newly indexed documents get processed.
        :param filters: Optional filters to narrow down the documents for which embeddings are to be updated.
            Filters are defined as nested dictionaries. The keys of the dictionaries can be a logical
            operator (`"$and"`, `"$or"`, `"$not"`), a comparison operator (`"$eq"`, `"$in"`, `"$gt"`,
            `"$gte"`, `"$lt"`, `"$lte"`) or a metadata field name.
            Logical operator keys take a dictionary of metadata field names and/or logical operators as
            value. Metadata field names take a dictionary of comparison operators as value. Comparison
            operator keys take a single value or (in case of `"$in"`) a list of values as value.
            If no logical operator is provided, `"$and"` is used as default operation. If no comparison
            operator is provided, `"$eq"` (or `"$in"` if the comparison value is a list) is used as default
            operation.
                __Example__:
                ```python
                filters = {
                    "$and": {
                        "type": {"$eq": "article"},
                        "date": {"$gte": "2015-01-01", "$lt": "2021-01-01"},
                        "rating": {"$gte": 3},
                        "$or": {
                            "genre": {"$in": ["economy", "politics"]},
                            "publisher": {"$eq": "nytimes"}
                        }
                    }
                }
                ```
        :param batch_size: Number of documents to process at a time. When working with large number of documents,
            batching can help reduce memory footprint.
        """
        index = self._index_name(index)
        if index not in self.pinecone_indexes:
            raise ValueError(
                f"Couldn't find a the index '{index}' in Pinecone. Try to init the "
                f"PineconeDocumentStore() again ..."
            )
        document_count = self.get_document_count(index=index, filters=filters)
        if document_count == 0:
            logger.warning("Calling DocumentStore.update_embeddings() on an empty index")
            return

        logger.info(f"Updating embeddings for {document_count} docs...")

        # If the embedding namespace is empty or the user does not want to update existing embeddings, we use document namespace
        if self.get_embedding_count(index=index) == 0 or not update_existing_embeddings:
            namespace = self.document_namespace
        else:
            # Else, we use the embedding namespace as this is the primary namespace for embeddings
            namespace = self.embedding_namespace

        documents = self.get_all_documents_generator(
            index=index, namespace=namespace, filters=filters, return_embedding=False, batch_size=batch_size
        )

        with tqdm(
            total=document_count, disable=not self.progress_bar, position=0, unit=" docs", desc="Updating Embedding"
        ) as progress_bar:
            for _ in range(0, document_count, batch_size):
                document_batch = list(islice(documents, batch_size))
                embeddings = retriever.embed_documents(document_batch)  # type: ignore
                assert len(document_batch) == len(embeddings)

                embeddings_to_index = np.array(embeddings, dtype="float32")
                if self.similarity == "cosine":
                    self.normalize_embedding(embeddings_to_index)
                embeddings = embeddings_to_index.tolist()

                metadata = []
                ids = []
                for doc in document_batch:
                    metadata.append({"content": doc.content, **doc.meta})
                    ids.append(doc.id)
                # Update existing vectors in pinecone index
                self.pinecone_indexes[index].upsert(
                    vectors=zip(ids, embeddings, metadata), namespace=self.embedding_namespace
                )
                # Delete existing vectors from document namespace if they exist there
                self.delete_documents(index=index, ids=ids, namespace=self.document_namespace)
                # Add these vector IDs to local store
                self._add_local_ids(index, ids)
                progress_bar.set_description_str("Documents Processed")
                progress_bar.update(batch_size)

    def get_all_documents(
        self,
        index: Optional[str] = None,
        filters: Optional[Dict[str, Union[Dict, List, str, int, float, bool]]] = None,
        return_embedding: Optional[bool] = None,
        batch_size: int = 32,
        headers: Optional[Dict[str, str]] = None,
        namespace: Optional[str] = None,
    ) -> List[Document]:
        """
        Retrieves all documents in the index.

        :param index: Optional index name to retrieve all documents from.
        :param filters: Optional filters to narrow down the documents that will be retrieved.
            Filters are defined as nested dictionaries. The keys of the dictionaries can be a logical
            operator (`"$and"`, `"$or"`, `"$not"`), a comparison operator (`"$eq"`, `"$in"`, `"$gt"`,
            `"$gte"`, `"$lt"`, `"$lte"`) or a metadata field name.
            Logical operator keys take a dictionary of metadata field names and/or logical operators as
            value. Metadata field names take a dictionary of comparison operators as value. Comparison
            operator keys take a single value or (in case of `"$in"`) a list of values as value.
            If no logical operator is provided, `"$and"` is used as default operation. If no comparison
            operator is provided, `"$eq"` (or `"$in"` if the comparison value is a list) is used as default
            operation.
                __Example__:
                ```python
                filters = {
                    "$and": {
                        "type": {"$eq": "article"},
                        "date": {"$gte": "2015-01-01", "$lt": "2021-01-01"},
                        "rating": {"$gte": 3},
                        "$or": {
                            "genre": {"$in": ["economy", "politics"]},
                            "publisher": {"$eq": "nytimes"}
                        }
                    }
                }
                ```
        :param return_embedding: Optional flag to return the embedding of the document.
        :param batch_size: Number of documents to process at a time. When working with large number of documents,
            batching can help reduce memory footprint.
        :param headers: Pinecone does not support headers.
        :param namespace: Optional namespace to retrieve documents from.
        """
        if headers:
            raise NotImplementedError("PineconeDocumentStore does not support headers.")

        if namespace is None:
            if self.get_embedding_count(index=index) > 0:
                namespace = self.embedding_namespace
            else:
                namespace = self.document_namespace

        result = self.get_all_documents_generator(
            index=index, namespace=namespace, filters=filters, return_embedding=return_embedding, batch_size=batch_size
        )
        documents: List[Document] = list(result)
        return documents

    def get_all_documents_generator(
        self,
        index: Optional[str] = None,
        filters: Optional[Dict[str, Union[Dict, List, str, int, float, bool]]] = None,
        return_embedding: Optional[bool] = None,
        batch_size: int = 32,
        headers: Optional[Dict[str, str]] = None,
        namespace: Optional[str] = None,
    ) -> Generator[Document, None, None]:
        """
        Get all documents from the document store. Under-the-hood, documents are fetched in batches from the
        document store and yielded as individual documents. This method can be used to iteratively process
        a large number of documents without having to load all documents in memory.

        :param index: Name of the index to get the documents from. If None, the
                      DocumentStore's default index (self.index) will be used.
        :param filters: Optional filters to narrow down the documents for which embeddings are to be updated.
            Filters are defined as nested dictionaries. The keys of the dictionaries can be a logical
            operator (`"$and"`, `"$or"`, `"$not"`), a comparison operator (`"$eq"`, `"$in"`, `"$gt"`,
            `"$gte"`, `"$lt"`, `"$lte"`) or a metadata field name.
            Logical operator keys take a dictionary of metadata field names and/or logical operators as
            value. Metadata field names take a dictionary of comparison operators as value. Comparison
            operator keys take a single value or (in case of `"$in"`) a list of values as value.
            If no logical operator is provided, `"$and"` is used as default operation. If no comparison
            operator is provided, `"$eq"` (or `"$in"` if the comparison value is a list) is used as default
            operation.
                __Example__:
                ```python
                filters = {
                    "$and": {
                        "type": {"$eq": "article"},
                        "date": {"$gte": "2015-01-01", "$lt": "2021-01-01"},
                        "rating": {"$gte": 3},
                        "$or": {
                            "genre": {"$in": ["economy", "politics"]},
                            "publisher": {"$eq": "nytimes"}
                        }
                    }
                }
                ```
        :param return_embedding: Whether to return the document embeddings.
        :param batch_size: When working with large number of documents, batching can help reduce memory footprint.
        :param headers: PineconeDocumentStore does not support headers.
        :param namespace: Optional namespace to retrieve documents from.
        """
        if headers:
            raise NotImplementedError("PineconeDocumentStore does not support headers.")

        if return_embedding is None:
            return_embedding = self.return_embedding

        index = self._index_name(index)
        if index not in self.pinecone_indexes:
            raise PineconeDocumentStoreError(
                f"Index named '{index}' does not exist. Try reinitializing PineconeDocumentStore() and running "
                f"'update_embeddings()' to create and populate an index."
            )

        if namespace is None:
            if self.get_embedding_count(index=index) > 0:
                namespace = self.embedding_namespace
            else:
                namespace = self.document_namespace

        ids = self._get_all_document_ids(index=index, namespace=namespace, filters=filters, batch_size=batch_size)
        for i in range(0, len(ids), batch_size):
            i_end = min(len(ids), i + batch_size)
            documents = self.get_documents_by_id(
                ids=ids[i:i_end],
                index=index,
                namespace=namespace,
                batch_size=batch_size,
                return_embedding=return_embedding,
            )
            for doc in documents:
                yield doc

    def _get_all_document_ids(
        self,
        index: Optional[str] = None,
        namespace: Optional[str] = None,
        filters: Optional[Dict[str, Union[Dict, List, str, int, float, bool]]] = None,
        batch_size: int = 32,
    ) -> List[str]:
        index = self._index_name(index)
        if index not in self.pinecone_indexes:
            raise PineconeDocumentStoreError(
                f"Index named '{index}' does not exist. Try reinitializing PineconeDocumentStore() and running "
                f"'update_embeddings()' to create and populate an index."
            )

        if namespace is None:
            if self.get_embedding_count(index=index) > 0:
                namespace = self.embedding_namespace
            else:
                namespace = self.document_namespace

        document_count = self.get_document_count(index=index)

        if index not in self.all_ids:
            self.all_ids[index] = set()
        if len(self.all_ids[index]) == document_count and filters is None:
            # We have all of the IDs and don't need to extract from Pinecone
            return list(self.all_ids[index])
        else:
            # Otherwise we must query and extract IDs from the original namespace, then move the retrieved embeddings
            # to a temporary namespace and query again for new items. We repeat this process until all embeddings
            # have been retrieved.
            target_namespace = f"{namespace}-copy"
            all_ids: Set[str] = set()
            vector_id_matrix = ["dummy-id"]
            with tqdm(
                total=document_count, disable=not self.progress_bar, position=0, unit=" ids", desc="Retrieving IDs"
            ) as progress_bar:
                while len(vector_id_matrix) != 0:
                    # Retrieve IDs from Pinecone
                    vector_id_matrix = self._get_ids(
                        index=index, namespace=namespace, batch_size=batch_size, filters=filters
                    )
                    # Save IDs
                    all_ids = all_ids.union(set(vector_id_matrix))
                    # Move these IDs to new namespace
                    self._move_documents_by_id_namespace(
                        ids=vector_id_matrix,
                        index=index,
                        source_namespace=namespace,
                        target_namespace=target_namespace,
                        batch_size=batch_size,
                    )
                    progress_bar.set_description_str("Retrieved IDs")
                    progress_bar.update(len(set(vector_id_matrix)))
            # Now move all documents back to source namespace
            self._namespace_cleanup(index)
            self._add_local_ids(index, list(all_ids))
            return list(all_ids)

    def _move_documents_by_id_namespace(
        self,
        ids: List[str],
        index: Optional[str] = None,
        source_namespace: Optional[str] = "vectors",
        target_namespace: Optional[str] = "copy",
        batch_size: int = 32,
    ):
        index = self._index_name(index)
        if index not in self.pinecone_indexes:
            raise PineconeDocumentStoreError(
                f"Index named '{index}' does not exist. Try reinitializing PineconeDocumentStore() and running "
                f"'update_embeddings()' to create and populate an index."
            )

        if source_namespace == target_namespace:
            raise PineconeDocumentStoreError(
                f"Source namespace '{source_namespace}' cannot be the same as target namespace '{target_namespace}'."
            )
        with tqdm(
            total=len(ids), disable=not self.progress_bar, position=0, unit=" docs", desc="Moving Documents"
        ) as progress_bar:
            for i in range(0, len(ids), batch_size):
                i_end = min(len(ids), i + batch_size)
                # TODO if i == i_end:
                #    break
                id_batch = ids[i:i_end]
                # Retrieve documents from source_namespace
                result = self.pinecone_indexes[index].fetch(ids=id_batch, namespace=source_namespace)
                vector_id_matrix = result["vectors"].keys()
                meta_matrix = [result["vectors"][_id]["metadata"] for _id in vector_id_matrix]
                embedding_matrix = [result["vectors"][_id]["values"] for _id in vector_id_matrix]
                data_to_write_to_pinecone = list(zip(vector_id_matrix, embedding_matrix, meta_matrix))
                # Store metadata nd embeddings in new target_namespace
                self.pinecone_indexes[index].upsert(vectors=data_to_write_to_pinecone, namespace=target_namespace)
                # Delete vectors from source_namespace
                self.delete_documents(index=index, ids=ids[i:i_end], namespace=source_namespace, drop_ids=False)
                progress_bar.set_description_str("Documents Moved")
                progress_bar.update(len(id_batch))

    def get_documents_by_id(
        self,
        ids: List[str],
        index: Optional[str] = None,
        batch_size: int = 32,
        headers: Optional[Dict[str, str]] = None,
        return_embedding: Optional[bool] = None,
        namespace: str = None,
    ) -> List[Document]:
<<<<<<< HEAD
        """Fetch multiple documents by specifying their ID strings
=======
        """
        Retrieves all documents in the index using their IDs.

        :param ids: List of IDs to retrieve.
        :param index: Optional index name to retrieve all documents from.
        :param batch_size: Number of documents to retrieve at a time. When working with large number of documents,
            batching can help reduce memory footprint.
        :param headers: Pinecone does not support headers.
        :param return_embedding: Optional flag to return the embedding of the document.
        :param namespace: Optional namespace to retrieve documents from.
        """
>>>>>>> e92ea4fc

        :param ids: List of IDs of the documents
        :param index: Name of the index to get the documents from. If None, the
                      DocumentStore's default index (self.index) will be used.
        :param batch_size: Batch size to use to help reduce memory footprint when working with large number of documents.
        :param return_embedding: Whether to return the document embeddings.
        """
        if headers:
            raise NotImplementedError("PineconeDocumentStore does not support headers.")

        if return_embedding is None:
            return_embedding = self.return_embedding

        if namespace is None:
            if self.get_embedding_count(index=index) > 0:
                namespace = self.embedding_namespace
            else:
                namespace = self.document_namespace

        index = self._index_name(index)
        if index not in self.pinecone_indexes:
            raise PineconeDocumentStoreError(
                f"Index named '{index}' does not exist. Try reinitializing PineconeDocumentStore() and running "
                f"'update_embeddings()' to create and populate an index."
            )

        documents = []
        for i in range(0, len(ids), batch_size):
            i_end = min(len(ids), i + batch_size)
            id_batch = ids[i:i_end]
            result = self.pinecone_indexes[index].fetch(ids=id_batch, namespace=namespace)

            vector_id_matrix = []
            meta_matrix = []
            embedding_matrix = []
            for _id in result["vectors"].keys():
                vector_id_matrix.append(_id)
                meta_matrix.append(result["vectors"][_id]["metadata"])
                if return_embedding:
                    embedding_matrix.append(result["vectors"][_id]["values"])
            if return_embedding:
                values = embedding_matrix
            else:
                values = None
            document_batch = self._get_documents_by_meta(
                vector_id_matrix, meta_matrix, values=values, index=index, return_embedding=return_embedding
            )
            documents.extend(document_batch)

        return documents

    def get_document_by_id(
        self,
        id: str,
        index: Optional[str] = None,
        headers: Optional[Dict[str, str]] = None,
        return_embedding: Optional[bool] = None,
        namespace: str = None,
    ) -> Document:
        """
        Returns a single Document retrieved using an ID.

        :param id: ID string to retrieve.
        :param index: Optional index name to retrieve all documents from.
        :param headers: Pinecone does not support headers.
        :param return_embedding: Optional flag to return the embedding of the document.
        :param namespace: Optional namespace to retrieve documents from.
        """
        documents = self.get_documents_by_id(
            ids=[id], namespace=namespace, index=index, headers=headers, return_embedding=return_embedding
        )
        return documents[0]

    def get_embedding_count(
        self, index: Optional[str] = None, filters: Optional[Dict[str, Union[Dict, List, str, int, float, bool]]] = None
    ) -> int:
        """
        Return the count of embeddings in the document store.

        :param index: Optional index name to retrieve all documents from.
        :param filters: Filters are not supported for `get_embedding_count` in Pinecone.
        """
        if filters:
            raise NotImplementedError("Filters are not supported for get_embedding_count in PineconeDocumentStore")

        index = self._index_name(index)
        if index not in self.pinecone_indexes:
            raise PineconeDocumentStoreError(
                f"Index named '{index}' does not exist. Try reinitializing PineconeDocumentStore() and running "
                f"'update_embeddings()' to create and populate an index."
            )

        stats = self.pinecone_indexes[index].describe_index_stats()
        # if no embeddings namespace return zero
        if self.embedding_namespace in stats["namespaces"]:
            count = stats["namespaces"][self.embedding_namespace]["vector_count"]
        else:
            count = 0
        return count

    def update_document_meta(self, id: str, meta: Dict[str, str], namespace: str = None, index: str = None):  # type: ignore
        """
        Update the metadata dictionary of a document by specifying its string ID.

        :param id: ID of the Document to update.
        :param meta: Dictionary of new metadata.
        :param namespace: Optional namespace to update documents from. If not specified, defaults to the embedding
            namespace (vectors) if it exists, otherwise the document namespace (no-vectors).
        :param index: Optional index name to update documents from.
        """

        index = self._index_name(index)
        if index not in self.pinecone_indexes:
            raise PineconeDocumentStoreError(
                f"Index named '{index}' does not exist. Try reinitializing PineconeDocumentStore() and running "
                f"'update_embeddings()' to create and populate an index."
            )

        if namespace is None:
            if self.get_embedding_count(index=index) > 0:
                namespace = self.embedding_namespace
            else:
                namespace = self.document_namespace

        doc = self.get_documents_by_id(ids=[id], index=index, return_embedding=True)[0]
        if doc.embedding is not None:
            meta = {"content": doc.content, **meta}
            self.pinecone_indexes[index].upsert(vectors=[(id, doc.embedding.tolist(), meta)], namespace=namespace)

    def delete_documents(
        self,
        index: Optional[str] = None,
        ids: Optional[List[str]] = None,
        filters: Optional[Dict[str, Union[Dict, List, str, int, float, bool]]] = None,
        headers: Optional[Dict[str, str]] = None,
        drop_ids: Optional[bool] = True,
        namespace: Optional[str] = None,
    ):
        """
        Delete documents from the document store.

        :param index: Index name to delete the documents from. If `None`, the DocumentStore's default index
            (`self.index`) will be used.
        :param ids: Optional list of IDs to narrow down the documents to be deleted.
        :param namespace: Optional namespace string. By default, it deletes vectors from the embeddings namespace
            unless the namespace is empty, in which case it deletes from the documents namespace.
        :param filters: Optional filters to narrow down the documents for which embeddings are to be updated.
            Filters are defined as nested dictionaries. The keys of the dictionaries can be a logical
            operator (`"$and"`, `"$or"`, `"$not"`), a comparison operator (`"$eq"`, `"$in"`, `"$gt"`,
            `"$gte"`, `"$lt"`, `"$lte"`) or a metadata field name.
            Logical operator keys take a dictionary of metadata field names and/or logical operators as
            value. Metadata field names take a dictionary of comparison operators as value. Comparison
            operator keys take a single value or (in case of `"$in"`) a list of values as value.
            If no logical operator is provided, `"$and"` is used as default operation. If no comparison
            operator is provided, `"$eq"` (or `"$in"` if the comparison value is a list) is used as default
            operation.
                __Example__:
                ```python
                filters = {
                    "$and": {
                        "type": {"$eq": "article"},
                        "date": {"$gte": "2015-01-01", "$lt": "2021-01-01"},
                        "rating": {"$gte": 3},
                        "$or": {
                            "genre": {"$in": ["economy", "politics"]},
                            "publisher": {"$eq": "nytimes"}
                        }
                    }
                }
                ```
        :param headers: PineconeDocumentStore does not support headers.
        :param drop_ids: Specifies if the locally stored IDs should be deleted. The default
            is True.
        :param namespace: Optional namespace to delete documents from. If not specified, defaults to the embedding
            namespace (vectors) if it exists, otherwise the document namespace (no-vectors).
        :return None:
        """
        if headers:
            raise NotImplementedError("PineconeDocumentStore does not support headers.")

        if namespace is None:
            if self.get_embedding_count(index=index) > 0:
                namespace = self.embedding_namespace
            else:
                namespace = self.document_namespace

        index = self._index_name(index)
        if index not in self.pinecone_indexes:
            raise PineconeDocumentStoreError(
                f"Index named '{index}' does not exist. Try reinitializing PineconeDocumentStore() and running "
                f"'update_embeddings()' to create and populate an index."
            )

        pinecone_syntax_filter = LogicalFilterClause.parse(filters).convert_to_pinecone() if filters else None

        if ids is None and pinecone_syntax_filter is None:
            # If no filters or IDs we delete everything
            self.pinecone_indexes[index].delete(delete_all=True, namespace=namespace)
            id_values = list(self.all_ids[index])
        else:
            if ids is None:
                # In this case we identify all IDs that satisfy the filter condition
                id_values = self._get_all_document_ids(index=index, namespace=namespace, filters=pinecone_syntax_filter)
            else:
                id_values = ids
            if pinecone_syntax_filter:
                # We must first identify the IDs that satisfy the filter condition
                docs = self.get_all_documents(index=index, namespace=namespace, filters=pinecone_syntax_filter)
                filter_ids = [doc.id for doc in docs]
                # Find the intersect
                id_values = list(set(id_values).intersection(set(filter_ids)))
            if len(id_values) > 0:
                # Now we delete
                self.pinecone_indexes[index].delete(ids=id_values, namespace=namespace)
        if drop_ids:
            self.all_ids[index] = self.all_ids[index].difference(set(id_values))

    def delete_index(self, index: str):
        """
        Delete an existing index. The index including all data will be removed.

        :param index: The name of the index to delete.
        :return: None
        """
        index = self._index_name(index)
        if index in pinecone.list_indexes():
            pinecone.delete_index(index)
            logger.info(f"Index '{index}' deleted.")
        if index in self.pinecone_indexes:
            del self.pinecone_indexes[index]
        if index in self.all_ids:
            self.all_ids[index] = set()

    def query_by_embedding(
        self,
        query_emb: np.ndarray,
        filters: Optional[Dict[str, Union[Dict, List, str, int, float, bool]]] = None,
        top_k: int = 10,
        index: Optional[str] = None,
        return_embedding: Optional[bool] = None,
        headers: Optional[Dict[str, str]] = None,
        scale_score: bool = True,
        namespace: Optional[str] = None,
    ) -> List[Document]:
        """
        Find the document that is most similar to the provided `query_emb` by using a vector similarity metric.

        :param query_emb: Embedding of the query (e.g. gathered from DPR).
        :param filters: Optional filters to narrow down the search space to documents whose metadata fulfill certain
            conditions.
            Filters are defined as nested dictionaries. The keys of the dictionaries can be a logical
            operator (`"$and"`, `"$or"`, `"$not"`), a comparison operator (`"$eq"`, `"$in"`, `"$gt"`,
            `"$gte"`, `"$lt"`, `"$lte"`) or a metadata field name.
            Logical operator keys take a dictionary of metadata field names and/or logical operators as
            value. Metadata field names take a dictionary of comparison operators as value. Comparison
            operator keys take a single value or (in case of `"$in"`) a list of values as value.
            If no logical operator is provided, `"$and"` is used as default operation. If no comparison
            operator is provided, `"$eq"` (or `"$in"` if the comparison value is a list) is used as default
            operation.
                __Example__:
                ```python
                filters = {
                    "$and": {
                        "type": {"$eq": "article"},
                        "date": {"$gte": "2015-01-01", "$lt": "2021-01-01"},
                        "rating": {"$gte": 3},
                        "$or": {
                            "genre": {"$in": ["economy", "politics"]},
                            "publisher": {"$eq": "nytimes"}
                        }
                    }
                }
                # or simpler using default operators
                filters = {
                    "type": "article",
                    "date": {"$gte": "2015-01-01", "$lt": "2021-01-01"},
                    "rating": {"$gte": 3},
                    "$or": {
                        "genre": ["economy", "politics"],
                        "publisher": "nytimes"
                    }
                }
                ```
                To use the same logical operator multiple times on the same level, logical operators take
                optionally a list of dictionaries as value.
                __Example__:
                ```python
                filters = {
                    "$or": [
                        {
                            "$and": {
                                "Type": "News Paper",
                                "Date": {
                                    "$lt": "2019-01-01"
                                }
                            }
                        },
                        {
                            "$and": {
                                "Type": "Blog Post",
                                "Date": {
                                    "$gte": "2019-01-01"
                                }
                            }
                        }
                    ]
                }
                ```
        :param top_k: How many documents to return.
        :param index: The name of the index from which to retrieve documents.
        :param return_embedding: Whether to return document embedding.
        :param headers: PineconeDocumentStore does not support headers.
        :param scale_score: Whether to scale the similarity score to the unit interval (range of [0,1]).
                            If true (default) similarity scores (e.g. cosine or dot_product) which naturally have a different value range will be scaled to a range of [0,1], where 1 means extremely relevant.
                            Otherwise raw similarity scores (e.g. cosine or dot_product) will be used.
        """
        if headers:
            raise NotImplementedError("PineconeDocumentStore does not support headers.")

        if return_embedding is None:
            return_embedding = self.return_embedding
        self._limit_check(top_k, include_values=return_embedding)

        pinecone_syntax_filter = LogicalFilterClause.parse(filters).convert_to_pinecone() if filters else None

        index = self._index_name(index)
        if index not in self.pinecone_indexes:
            raise PineconeDocumentStoreError(
                f"Index named '{index}' does not exist. Try reinitializing PineconeDocumentStore() and running "
                f"'update_embeddings()' to create and populate an index."
            )
        query_emb = query_emb.astype(np.float32)

        if self.similarity == "cosine":
            self.normalize_embedding(query_emb)

        if namespace is None:
            namespace = self.embedding_namespace

        res = self.pinecone_indexes[index].query(
            query_emb.tolist(),
            namespace=namespace,
            top_k=top_k,
            include_values=return_embedding,
            include_metadata=True,
            filter=pinecone_syntax_filter,
        )

        score_matrix = []
        vector_id_matrix = []
        meta_matrix = []
        embedding_matrix = []
        for match in res["matches"]:
            score_matrix.append(match["score"])
            vector_id_matrix.append(match["id"])
            meta_matrix.append(match["metadata"])
            if return_embedding:
                embedding_matrix.append(match["values"])
        if return_embedding:
            values = embedding_matrix
        else:
            values = None
        documents = self._get_documents_by_meta(
            vector_id_matrix, meta_matrix, values=values, index=index, return_embedding=return_embedding
        )

        # assign query score to each document
        scores_for_vector_ids: Dict[str, float] = {str(v_id): s for v_id, s in zip(vector_id_matrix, score_matrix)}
        for doc in documents:
            score = scores_for_vector_ids[doc.id]
            if scale_score:
                score = self.scale_to_unit_interval(score, self.similarity)
            doc.score = score

        return documents

    def _get_documents_by_meta(
        self,
        ids: List[str],
        metadata: List[dict],
        values: Optional[List[List[float]]] = None,
        namespace: Optional[str] = None,
        index: Optional[str] = None,
        headers: Optional[Dict[str, str]] = None,
        return_embedding: Optional[bool] = None,
    ) -> List[Document]:

        if headers:
            raise NotImplementedError("PineconeDocumentStore does not support headers.")

        if return_embedding is None:
            return_embedding = self.return_embedding

        if namespace is None:
            if self.get_embedding_count(index=index) > 0:
                namespace = self.embedding_namespace
            else:
                namespace = self.document_namespace

        index = self._index_name(index)

        # extract ID, content, and metadata to create Documents
        documents = []
        for _id, meta in zip(ids, metadata):
            content = meta.pop("content")
            doc = Document(id=_id, content=content, meta=meta)
            documents.append(doc)
        if return_embedding:
            if values is None:
                # If no embedding values are provided, we must request the embeddings from Pinecone
                for doc in documents:
                    self._attach_embedding_to_document(document=doc, index=index, namespace=namespace)
            else:
                # If embedding values are given, we just add
                for doc, embedding in zip(documents, values):
                    doc.embedding = np.asarray(embedding, dtype=np.float32)

        return documents

    def _attach_embedding_to_document(self, document: Document, index: str, namespace: str):
        """
        Fetches the Document's embedding from the specified Pinecone index and attaches it to the Document's
        embedding field.
        """
        result = self.pinecone_indexes[index].fetch(ids=[document.id], namespace=namespace)
        if result["vectors"].get(document.id, False):
            embedding = result["vectors"][document.id].get("values", None)
            document.embedding = np.asarray(embedding, dtype=np.float32)

    def _limit_check(self, top_k: int, include_values: Optional[bool] = None):
        """
        Confirms the top_k value does not exceed Pinecone vector database limits.
        """
        if include_values:
            if top_k > self.top_k_limit_vectors:
                raise PineconeDocumentStoreError(
                    f"PineconeDocumentStore allows requests of no more than {self.top_k_limit_vectors} records "
                    f"when returning embedding values. This request is attempting to return {top_k} records."
                )
        else:
            if top_k > self.top_k_limit:
                raise PineconeDocumentStoreError(
                    f"PineconeDocumentStore allows requests of no more than {self.top_k_limit} records. "
                    f"This request is attempting to return {top_k} records."
                )

    def _list_namespaces(self, index: str) -> List[str]:
        """
        Returns a list of namespaces.
        """
        res = self.pinecone_indexes[index].describe_index_stats()
        namespaces = res["namespaces"].keys()
        return namespaces

    def _check_exists(self, id: str, index: str, namespace: str) -> bool:
        """
        Checks if the specified ID exists in the specified index and namespace.
        """
        res = self.pinecone_indexes[index].fetch(ids=[id], namespace=namespace)
        return bool(res["vectors"].get(id, False))

    def _namespace_cleanup(self, index: str, batch_size: int = 32):
        """
        Searches for any "-copy" namespaces and shifts vectors back to the original namespace.
        """
        namespaces = self._list_namespaces(index)
        namespaces = [name for name in namespaces if name[-5:] == "-copy"]

        with tqdm(
            total=len(namespaces),
            disable=not self.progress_bar,
            position=0,
            unit=" namespaces",
            desc="Cleaning Namespace",
        ) as progress_bar:
            for namespace in namespaces:
                target_namespace = namespace[:-5]
                while True:
                    # Retrieve IDs from Pinecone
                    vector_id_matrix = self._get_ids(index=index, namespace=namespace, batch_size=batch_size)
                    # Once we reach final item, we break
                    if len(vector_id_matrix) == 0:
                        break
                    # Move these IDs to new namespace
                    self._move_documents_by_id_namespace(
                        ids=vector_id_matrix,
                        index=index,
                        source_namespace=namespace,
                        target_namespace=target_namespace,
                        batch_size=batch_size,
                    )
                progress_bar.set_description_str("Cleaned Namespace")
                progress_bar.update(1)

    def _get_ids(
        self,
        index: str,
        namespace: str,
        batch_size: int = 32,
        filters: Optional[Dict[str, Union[Dict, List, str, int, float, bool]]] = None,
    ) -> List[str]:
        """
        Retrieves a list of IDs that satisfy a particular filter condition (or any) using
        a dummy query embedding.
        """
        pinecone_syntax_filter = LogicalFilterClause.parse(filters).convert_to_pinecone() if filters else None

        # Retrieve embeddings from Pinecone
        try:
            res = self.pinecone_indexes[index].query(
                self.dummy_query,
                namespace=namespace,
                top_k=batch_size,
                include_values=False,
                include_metadata=False,
                filter=pinecone_syntax_filter,
            )
        except pinecone.ApiException as e:
            raise PineconeDocumentStoreError(
                f"The API returned an exception.\nReason: {e.reason}\nHeaders: {e.headers}\nBody: {e.body}"
            ) from e

        ids = []
        for match in res["matches"]:
            ids.append(match["id"])
        return ids

    @classmethod
    def load(cls):
        """
        Default class method used for loading indexes. Not applicable to PineconeDocumentStore.
        """
        raise NotImplementedError("load method not supported for PineconeDocumentStore")

    def _meta_for_pinecone(self, meta: Dict[str, Any]) -> Dict[str, Any]:
        """
        Converts the meta dictionary to a format that can be stored in Pinecone.
        """
        # Replace any None values with empty strings
        for key, value in meta.items():
            if value is None:
                meta[key] = ""
        return meta

    def _pinecone_meta_format(self, meta: Dict[str, Any]) -> Dict[str, Any]:
        """
        Converts the meta extracted from Pinecone into a better format for Python.
        """
        # Replace any empty strings with None values
        for key, value in meta.items():
            if value == "":
                meta[key] = None
        return meta

    def _label_to_meta(self, labels: list) -> dict:
        """
        Converts a list of labels to a dictionary of ID: metadata mappings.
        """
        metadata = {}
        for label in labels:
            # Get main labels data
            meta = {
                "label-id": label.id,
                "query": label.query,
                "label-answer-answer": label.answer.answer,
                "label-answer-type": label.answer.type,
                "label-answer-score": label.answer.score,
                "label-answer-context": label.answer.context,
                "label-answer-document-id": label.answer.document_id,
                "label-is-correct-answer": label.is_correct_answer,
                "label-is-correct-document": label.is_correct_document,
                "label-document-content": label.document.content,
                "label-document-id": label.document.id,
                "label-no-answer": label.no_answer,
                "label-origin": label.origin,
                "label-created-at": label.created_at,
                "label-updated-at": label.updated_at,
                "label-pipeline-id": label.pipeline_id,
            }
            # Get offset data
            if label.answer.offsets_in_document:
                meta["label-answer-offsets-in-document-start"] = label.answer.offsets_in_document[0].start
                meta["label-answer-offsets-in-document-end"] = label.answer.offsets_in_document[0].end
            else:
                meta["label-answer-offsets-in-document-start"] = None
                meta["label-answer-offsets-in-document-end"] = None
            if label.answer.offsets_in_context:
                meta["label-answer-offsets-in-context-start"] = label.answer.offsets_in_context[0].start
                meta["label-answer-offsets-in-context-end"] = label.answer.offsets_in_context[0].end
            else:
                meta["label-answer-offsets-in-context-start"] = None
                meta["label-answer-offsets-in-context-end"] = None
            metadata[label.id] = meta
        metadata = self._meta_for_pinecone(metadata)
        return metadata

    def _meta_to_labels(self, documents: List[Document]) -> List[Label]:
        """
        Converts a list of metadata dictionaries to a list of Labels.
        """
        labels = []
        for doc in documents:
            label_meta = {k: v for k, v in doc.meta.items() if k[:6] == "label-" or k == "query"}
            other_meta = {k: v for k, v in doc.meta.items() if k[:6] != "label-" and k != "query"}
            # Create document
            doc = Document(
                id=label_meta["label-document-id"],
                content=doc.content,
                meta=other_meta,
                score=doc.score,
                embedding=doc.embedding,
            )
            # Extract offsets
            offsets: Dict[str, Optional[List[Span]]] = {"document": None, "context": None}
            for mode in offsets.keys():
                if label_meta[f"label-answer-offsets-in-{mode}-start"] is not None:
                    offsets[mode] = [
                        Span(
                            label_meta[f"label-answer-offsets-in-{mode}-start"],
                            label_meta[f"label-answer-offsets-in-{mode}-end"],
                        )
                    ]
            # if label_meta["label-answer-answer"] is None:
            #     label_meta["label-answer-answer"] = ""
            answer = Answer(
                answer=label_meta["label-answer-answer"]
                or "",  # If we leave as None a schema validation error will be thrown
                type=label_meta["label-answer-type"],
                score=label_meta["label-answer-score"],
                context=label_meta["label-answer-context"],
                offsets_in_document=offsets["document"],
                offsets_in_context=offsets["context"],
                document_id=label_meta["label-answer-document-id"],
                meta=other_meta,
            )
            label = Label(
                id=label_meta["label-id"],
                query=label_meta["query"],
                document=doc,
                answer=answer,
                no_answer=label_meta["label-no-answer"],
                pipeline_id=label_meta["label-pipeline-id"],
                created_at=label_meta["label-created-at"],
                updated_at=label_meta["label-updated-at"],
                is_correct_answer=label_meta["label-is-correct-answer"],
                is_correct_document=label_meta["label-is-correct-document"],
                origin=label_meta["label-origin"],
                meta={},
                filters=None,
            )
            labels.append(label)
        return labels

    def delete_labels(
        self,
        index: Optional[str] = None,
        ids: Optional[List[str]] = None,
        filters: Optional[Dict[str, Any]] = None,
        headers: Optional[Dict[str, str]] = None,
        batch_size: int = 32,
    ):
        """
        Default class method used for deleting labels. Not supported by PineconeDocumentStore.
        """
        index = self._index_name(index)
        if index not in self.pinecone_indexes:
            raise PineconeDocumentStoreError(
                f"Index named '{index}' does not exist. Try reinitializing PineconeDocumentStore() and running "
                f"'update_embeddings()' to create and populate an index."
            )

        pinecone_syntax_filter = LogicalFilterClause.parse(filters).convert_to_pinecone() if filters else None

        i = 0
        dummy_query = np.asarray(self.dummy_query)
        # Set label namespace
        namespace = "labels"

        while True:
            if ids is None:
                # Iteratively upsert new records without the labels metadata
                docs = self.query_by_embedding(
                    dummy_query,
                    filters=pinecone_syntax_filter,
                    top_k=batch_size,
                    index=index,
                    return_embedding=True,
                    namespace=namespace,
                )
                update_ids = [doc.id for doc in docs]
            else:
                i_end = min(i + batch_size, len(ids))
                update_ids = ids[i:i_end]
                if pinecone_syntax_filter:
                    pinecone_syntax_filter["label-id"] = {"$in": update_ids}
                else:
                    pinecone_syntax_filter = {"label-id": {"$in": update_ids}}
                # Retrieve embeddings and metadata for the batch of documents
                docs = self.query_by_embedding(
                    dummy_query,
                    filters=pinecone_syntax_filter,
                    top_k=batch_size,
                    index=index,
                    return_embedding=True,
                    namespace=namespace,
                )
                # Apply filter to update IDs, finding intersection
                update_ids = list(set(update_ids).intersection({doc.id for doc in docs}))
                i = i_end
            if len(update_ids) == 0:
                break
            # Delete the documents
            self.delete_documents(ids=update_ids, index=index, namespace=namespace)

    def get_all_labels(self, index=None, filters: Optional[dict] = None, headers: Optional[Dict[str, str]] = None):
        """
        Default class method used for getting all labels.
        """
        index = self._index_name(index)
        if index not in self.pinecone_indexes:
            raise PineconeDocumentStoreError(
                f"Index named '{index}' does not exist. Try reinitializing PineconeDocumentStore() and running "
                f"'update_embeddings()' to create and populate an index."
            )

        documents = self.get_all_documents(index=index, filters=filters, headers=headers, namespace="labels")
        for doc in documents:
            doc.meta = self._pinecone_meta_format(doc.meta)
        labels = self._meta_to_labels(documents)
        return labels

    def get_label_count(self, index: Optional[str] = None, headers: Optional[Dict[str, str]] = None):
        """
        Default class method used for counting labels. Not supported by PineconeDocumentStore.
        """
        raise NotImplementedError("Labels are not supported by PineconeDocumentStore.")

    def write_labels(self, labels, index=None, headers: Optional[Dict[str, str]] = None):
        """
        Default class method used for writing labels.
        """
        index = self._index_name(index)
        if index not in self.pinecone_indexes:
            self.pinecone_indexes[index] = self._create_index(
                embedding_dim=self.embedding_dim,
                index=index,
                metric_type=self.metric_type,
                replicas=self.replicas,
                shards=self.shards,
                recreate_index=False,
                metadata_config=self.metadata_config,
            )

        # Convert Label objects to dictionary of metadata
        metadata = self._label_to_meta(labels)
        ids = list(metadata.keys())
        # Set label namespace
        namespace = "labels"
        # Check if vectors exist in the namespace
        existing_documents = self.get_documents_by_id(ids=ids, index=index, namespace=namespace, return_embedding=True)
        if len(existing_documents) != 0:
            # If they exist, we loop through and partial update their metadata with the new labels
            existing_ids = [doc.id for doc in existing_documents]
            for _id in existing_ids:
                meta = self._meta_for_pinecone(metadata[_id])
                self.pinecone_indexes[index].update(id=_id, set_metadata=meta, namespace=namespace)
                # After update, we delete the ID from the metadata list
                del metadata[_id]
        # If there are any remaining IDs, we create new documents with the remaining metadata
        if len(metadata) != 0:
            documents = []
            for _id, meta in metadata.items():
                metadata[_id] = self._meta_for_pinecone(meta)
                documents.append(Document(id=_id, content=meta["label-document-content"], meta=meta))
            self.write_documents(documents, index=index, labels=True)<|MERGE_RESOLUTION|>--- conflicted
+++ resolved
@@ -756,28 +756,16 @@
         return_embedding: Optional[bool] = None,
         namespace: str = None,
     ) -> List[Document]:
-<<<<<<< HEAD
         """Fetch multiple documents by specifying their ID strings
-=======
-        """
-        Retrieves all documents in the index using their IDs.
-
-        :param ids: List of IDs to retrieve.
-        :param index: Optional index name to retrieve all documents from.
-        :param batch_size: Number of documents to retrieve at a time. When working with large number of documents,
-            batching can help reduce memory footprint.
-        :param headers: Pinecone does not support headers.
-        :param return_embedding: Optional flag to return the embedding of the document.
-        :param namespace: Optional namespace to retrieve documents from.
-        """
->>>>>>> e92ea4fc
 
         :param ids: List of IDs of the documents
         :param index: Name of the index to get the documents from. If None, the
                       DocumentStore's default index (self.index) will be used.
         :param batch_size: Batch size to use to help reduce memory footprint when working with large number of documents.
         :param return_embedding: Whether to return the document embeddings.
-        """
+        :param namespace: Optional namespace to retrieve documents from.
+        """
+
         if headers:
             raise NotImplementedError("PineconeDocumentStore does not support headers.")
 
