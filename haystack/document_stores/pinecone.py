--- conflicted
+++ resolved
@@ -484,15 +484,13 @@
             index=index, namespace=namespace, filters=filters, return_embedding=False, batch_size=batch_size
         )
 
-<<<<<<< HEAD
         if filters and result is None:
             logger.warning(
                 "This query might have been done without metadata indexed and thus no results were retrieved. Make sure the desired metadata you want to filter with is indexed."
             )
 
         batched_documents = get_batches_from_generator(result, batch_size)
-=======
->>>>>>> e92ea4fc
+
         with tqdm(
             total=document_count, disable=not self.progress_bar, position=0, unit=" docs", desc="Updating Embedding"
         ) as progress_bar:
@@ -638,17 +636,11 @@
                 f"'update_embeddings()' to create and populate an index."
             )
 
-<<<<<<< HEAD
         if filters and documents is None:
             logger.warning(
                 "This query might have been done without metadata indexed and thus no results were retrieved. Make sure the desired metadata you want to filter with is indexed."
             )
-
-        for doc in documents:
-            if return_embedding:
-                self._attach_embedding_to_document(document=doc, index=index)
-            yield doc
-=======
+            
         if namespace is None:
             if self.get_embedding_count(index=index) > 0:
                 namespace = self.embedding_namespace
@@ -766,7 +758,6 @@
                 self.delete_documents(index=index, ids=ids[i:i_end], namespace=source_namespace, drop_ids=False)
                 progress_bar.set_description_str("Documents Moved")
                 progress_bar.update(len(id_batch))
->>>>>>> e92ea4fc
 
     def get_documents_by_id(
         self,
