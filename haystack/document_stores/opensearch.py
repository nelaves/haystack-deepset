from typing import List, Optional, Union, Dict, Any

import logging

import numpy as np
from tqdm.auto import tqdm

try:
    from opensearchpy import OpenSearch, Urllib3HttpConnection, RequestsHttpConnection, NotFoundError, RequestError
    from opensearchpy.helpers import bulk, scan
except (ImportError, ModuleNotFoundError) as e:
    from haystack.utils.import_utils import _optional_component_not_installed

    _optional_component_not_installed(__name__, "opensearch", e)


from haystack.schema import Document, FilterType
from haystack.document_stores.base import get_batches_from_generator
from haystack.document_stores.filter_utils import LogicalFilterClause
from haystack.errors import DocumentStoreError
from haystack.nodes.retriever import DenseRetriever

from .search_engine import SearchEngineDocumentStore, prepare_hosts

logger = logging.getLogger(__name__)


SIMILARITY_SPACE_TYPE_MAPPINGS = {
    "nmslib": {"cosine": "cosinesimil", "dot_product": "innerproduct", "l2": "l2"},
    "faiss": {"cosine": "innerproduct", "dot_product": "innerproduct", "l2": "l2"},
}
SPACE_TYPE_SIMILARITY_MAPPINGS = {
    engine: {v: k for k, v in mapping.items()} for engine, mapping in SIMILARITY_SPACE_TYPE_MAPPINGS.items()
}


class OpenSearchDocumentStore(SearchEngineDocumentStore):
    def __init__(
        self,
        scheme: str = "https",  # Mind this different default param
        username: str = "admin",  # Mind this different default param
        password: str = "admin",  # Mind this different default param
        host: Union[str, List[str]] = "localhost",
        port: Union[int, List[int]] = 9200,
        api_key_id: Optional[str] = None,
        api_key: Optional[str] = None,
        aws4auth=None,
        index: str = "document",
        label_index: str = "label",
        search_fields: Union[str, list] = "content",
        content_field: str = "content",
        name_field: str = "name",
        embedding_field: str = "embedding",
        embedding_dim: int = 768,
        custom_mapping: Optional[dict] = None,
        excluded_meta_data: Optional[list] = None,
        analyzer: str = "standard",
        ca_certs: Optional[str] = None,
        verify_certs: bool = False,  # Mind this different default param
        recreate_index: bool = False,
        create_index: bool = True,
        refresh_type: str = "wait_for",
        similarity: str = "dot_product",
        timeout: int = 30,
        return_embedding: bool = False,
        duplicate_documents: str = "overwrite",
        index_type: str = "flat",
        scroll: str = "1d",
        skip_missing_embeddings: bool = True,
        synonyms: Optional[List] = None,
        synonym_type: str = "synonym",
        use_system_proxy: bool = False,
        knn_engine: str = "nmslib",
    ):
        """
        Document Store using OpenSearch (https://opensearch.org/). It is compatible with the AWS Elasticsearch Service.

        In addition to native Elasticsearch query & filtering, it provides efficient vector similarity search using
        the KNN plugin that can scale to a large number of documents.

        :param host: url(s) of elasticsearch nodes
        :param port: port(s) of elasticsearch nodes
        :param username: username (standard authentication via http_auth)
        :param password: password (standard authentication via http_auth)
        :param api_key_id: ID of the API key (altenative authentication mode to the above http_auth)
        :param api_key: Secret value of the API key (altenative authentication mode to the above http_auth)
        :param aws4auth: Authentication for usage with aws elasticsearch (can be generated with the requests-aws4auth package)
        :param index: Name of index in elasticsearch to use for storing the documents that we want to search. If not existing yet, we will create one.
        :param label_index: Name of index in elasticsearch to use for storing labels. If not existing yet, we will create one.
        :param search_fields: Name of fields used by BM25Retriever to find matches in the docs to our incoming query (using elastic's multi_match query), e.g. ["title", "full_text"]
        :param content_field: Name of field that might contain the answer and will therefore be passed to the Reader Model (e.g. "full_text").
                           If no Reader is used (e.g. in FAQ-Style QA) the plain content of this field will just be returned.
        :param name_field: Name of field that contains the title of the the doc
        :param embedding_field: Name of field containing an embedding vector (Only needed when using a dense retriever (e.g. DensePassageRetriever, EmbeddingRetriever) on top)
                                Note, that in OpenSearch the similarity type for efficient approximate vector similarity calculations is tied to the embedding field's data type which cannot be changed after creation.
        :param embedding_dim: Dimensionality of embedding vector (Only needed when using a dense retriever (e.g. DensePassageRetriever, EmbeddingRetriever) on top)
        :param custom_mapping: If you want to use your own custom mapping for creating a new index in Elasticsearch, you can supply it here as a dictionary.
        :param analyzer: Specify the default analyzer from one of the built-ins when creating a new Elasticsearch Index.
                         Elasticsearch also has built-in analyzers for different languages (e.g. impacting tokenization). More info at:
                         https://www.elastic.co/guide/en/elasticsearch/reference/7.9/analysis-analyzers.html
        :param excluded_meta_data: Name of fields in Elasticsearch that should not be returned (e.g. [field_one, field_two]).
                                   Helpful if you have fields with long, irrelevant content that you don't want to display in results (e.g. embedding vectors).
        :param scheme: 'https' or 'http', protocol used to connect to your elasticsearch instance
        :param ca_certs: Root certificates for SSL: it is a path to certificate authority (CA) certs on disk. You can use certifi package with certifi.where() to find where the CA certs file is located in your machine.
        :param verify_certs: Whether to be strict about ca certificates
        :param create_index: Whether to try creating a new index (If the index of that name is already existing, we will just continue in any case
        :param refresh_type: Type of ES refresh used to control when changes made by a request (e.g. bulk) are made visible to search.
                             If set to 'wait_for', continue only after changes are visible (slow, but safe).
                             If set to 'false', continue directly (fast, but sometimes unintuitive behaviour when docs are not immediately available after ingestion).
                             More info at https://www.elastic.co/guide/en/elasticsearch/reference/6.8/docs-refresh.html
        :param similarity: The similarity function used to compare document vectors. 'dot_product' is the default since it is
                           more performant with DPR embeddings. 'cosine' is recommended if you are using a Sentence BERT model.
                           Note, that the use of efficient approximate vector calculations in OpenSearch is tied to embedding_field's data type which cannot be changed after creation.
                           You won't be able to use approximate vector calculations on an embedding_field which was created with a different similarity value.
                           In such cases a fallback to exact but slow vector calculations will happen and a warning will be displayed.
        :param timeout: Number of seconds after which an ElasticSearch request times out.
        :param return_embedding: To return document embedding
        :param duplicate_documents: Handle duplicates document based on parameter options.
                                    Parameter options : ( 'skip','overwrite','fail')
                                    skip: Ignore the duplicates documents
                                    overwrite: Update any existing documents with the same ID when adding documents.
                                    fail: an error is raised if the document ID of the document being added already
                                    exists.
        :param index_type: The type of index to be created. Choose from 'flat' and 'hnsw'.
                           As OpenSearch currently does not support all similarity functions (e.g. dot_product) in exact vector similarity calculations,
                           we don't make use of exact vector similarity when index_type='flat'. Instead we use the same approximate vector similarity calculations like in 'hnsw', but further optimized for accuracy.
                           Exact vector similarity is only used as fallback when there's a mismatch between certain requested and indexed similarity types.
                           In these cases however, a warning will be displayed. See similarity param for more information.
        :param scroll: Determines how long the current index is fixed, e.g. during updating all documents with embeddings.
                       Defaults to "1d" and should not be larger than this. Can also be in minutes "5m" or hours "15h"
                       For details, see https://www.elastic.co/guide/en/elasticsearch/reference/current/scroll-api.html
        :param skip_missing_embeddings: Parameter to control queries based on vector similarity when indexed documents miss embeddings.
                                        Parameter options: (True, False)
                                        False: Raises exception if one or more documents do not have embeddings at query time
                                        True: Query will ignore all documents without embeddings (recommended if you concurrently index and query)
        :param synonyms: List of synonyms can be passed while elasticsearch initialization.
                         For example: [ "foo, bar => baz",
                                        "foozball , foosball" ]
                         More info at https://www.elastic.co/guide/en/elasticsearch/reference/current/analysis-synonym-tokenfilter.html
        :param synonym_type: Synonym filter type can be passed.
                             Synonym or Synonym_graph to handle synonyms, including multi-word synonyms correctly during the analysis process.
                             More info at https://www.elastic.co/guide/en/elasticsearch/reference/current/analysis-synonym-graph-tokenfilter.html
        :param knn_engine: The engine you want to use for the nearest neighbor search by OpenSearch's KNN plug-in. Possible values: "nmslib" or "faiss". Defaults to "nmslib".
                        For more information, see [k-NN Index](https://opensearch.org/docs/latest/search-plugins/knn/knn-index/).
        """
        # These parameters aren't used by Opensearch at the moment but could be in the future, see
        # https://github.com/opensearch-project/security/issues/1504. Let's not deprecate them for
        # now but send a warning to the user.
        if api_key or api_key_id:
            logger.warning("api_key and api_key_id will be ignored by the Opensearch client")

        # Base constructor needs the client to be ready, create it before calling super()
        client = self._init_client(
            host=host,
            port=port,
            username=username,
            password=password,
            aws4auth=aws4auth,
            scheme=scheme,
            ca_certs=ca_certs,
            verify_certs=verify_certs,
            timeout=timeout,
            use_system_proxy=use_system_proxy,
        )

        # Test the connection
        try:
            client.indices.get(index)
        except NotFoundError:
            # We don't know which permissions the user has but we can assume they can write to the given index, so
            # if we get a NotFoundError it means at least the connection is working.
            pass
        except Exception as e:
            # If we get here, there's something fundamentally wrong with the connection and we can't continue
            raise ConnectionError(
                f"Initial connection to Opensearch failed with error '{e}'\n"
                f"Make sure an Opensearch instance is running at `{host}` and that it has finished booting (can take > 30s)."
            )

        if knn_engine not in {"nmslib", "faiss"}:
            raise ValueError(f"knn_engine must be either 'nmslib' or 'faiss' but was {knn_engine}")

        self.knn_engine = knn_engine
        self.embeddings_field_supports_similarity = False
        super().__init__(
            client=client,
            index=index,
            label_index=label_index,
            search_fields=search_fields,
            content_field=content_field,
            name_field=name_field,
            embedding_field=embedding_field,
            embedding_dim=embedding_dim,
            custom_mapping=custom_mapping,
            excluded_meta_data=excluded_meta_data,
            analyzer=analyzer,
            recreate_index=recreate_index,
            create_index=create_index,
            refresh_type=refresh_type,
            similarity=similarity,
            return_embedding=return_embedding,
            duplicate_documents=duplicate_documents,
            index_type=index_type,
            scroll=scroll,
            skip_missing_embeddings=skip_missing_embeddings,
            synonyms=synonyms,
            synonym_type=synonym_type,
        )

        # Let the base class catch the right error from the Opensearch client
        self._RequestError = RequestError

    def _do_bulk(self, *args, **kwargs):
        """Override the base class method to use the Opensearch client"""
        return bulk(*args, **kwargs)

    def _do_scan(self, *args, **kwargs):
        """Override the base class method to use the Opensearch client"""
        return scan(*args, **kwargs)

    @classmethod
    def _init_client(
        cls,
        host: Union[str, List[str]],
        port: Union[int, List[int]],
        username: str,
        password: str,
        aws4auth,
        scheme: str,
        ca_certs: Optional[str],
        verify_certs: bool,
        timeout: int,
        use_system_proxy: bool,
    ) -> OpenSearch:
        """
        Create an instance of the Opensearch client
        """
        hosts = prepare_hosts(host, port)
        connection_class = Urllib3HttpConnection
        if use_system_proxy:
            connection_class = RequestsHttpConnection

        if username:
            # standard http_auth
            client = OpenSearch(
                hosts=hosts,
                http_auth=(username, password),
                scheme=scheme,
                ca_certs=ca_certs,
                verify_certs=verify_certs,
                timeout=timeout,
                connection_class=connection_class,
            )
        elif aws4auth:
            # Sign requests to Opensearch with IAM credentials
            # see https://docs.aws.amazon.com/opensearch-service/latest/developerguide/request-signing.html#request-signing-python
            client = OpenSearch(
                hosts=hosts,
                http_auth=aws4auth,
                connection_class=RequestsHttpConnection,
                use_ssl=True,
                verify_certs=True,
                timeout=timeout,
            )
        else:
            # no authentication needed
            client = OpenSearch(
                hosts=hosts,
                scheme=scheme,
                ca_certs=ca_certs,
                verify_certs=verify_certs,
                timeout=timeout,
                connection_class=connection_class,
            )

        return client

    def write_documents(
        self,
        documents: Union[List[dict], List[Document]],
        index: Optional[str] = None,
        batch_size: int = 10_000,
        duplicate_documents: Optional[str] = None,
        headers: Optional[Dict[str, str]] = None,
    ):
        """
        Indexes documents for later queries in OpenSearch.

        If a document with the same ID already exists in OpenSearch:
        a) (Default) Throw Elastic's standard error message for duplicate IDs.
        b) If `self.update_existing_documents=True` for DocumentStore: Overwrite existing documents.
        (This is only relevant if you pass your own ID when initializing a `Document`.
        If you don't set custom IDs for your Documents or just pass a list of dictionaries here,
        they automatically get UUIDs assigned. See the `Document` class for details.)

        :param documents: A list of Python dictionaries or a list of Haystack Document objects.
                          For documents as dictionaries, the format is {"content": "<the-actual-text>"}.
                          Optionally: Include meta data via {"content": "<the-actual-text>",
                          "meta":{"name": "<some-document-name>, "author": "somebody", ...}}
                          You can use it for filtering and you can access it in the responses of the Finder.
                          Advanced: If you are using your own OpenSearch mapping, change the key names in the dictionary
                          to what you have set for self.content_field and self.name_field.
        :param index: OpenSearch index where the documents should be indexed. If you don't specify it, self.index is used.
        :param batch_size: Number of documents that are passed to OpenSearch's bulk function at a time.
        :param duplicate_documents: Handle duplicate documents based on parameter options.
                                    Parameter options: ( 'skip','overwrite','fail')
                                    skip: Ignore the duplicate documents
                                    overwrite: Update any existing documents with the same ID when adding documents.
                                    fail: Raises an error if the document ID of the document being added already
                                    exists.
        :param headers: Custom HTTP headers to pass to OpenSearch client (for example {'Authorization': 'Basic YWRtaW46cm9vdA=='})
                For more information, see [HTTP/REST clients and security](https://www.elastic.co/guide/en/elasticsearch/reference/current/http-clients.html).
        :raises DuplicateDocumentError: Exception trigger on duplicate document
        :return: None
        """
        if self.knn_engine == "faiss" and self.similarity == "cosine":
            field_map = self._create_document_field_map()
            documents = [Document.from_dict(d, field_map=field_map) if isinstance(d, dict) else d for d in documents]
            embeddings_to_index = np.array([d.embedding for d in documents], dtype="float32")
            self.normalize_embedding(embeddings_to_index)
            for document, embedding in zip(documents, embeddings_to_index):
                document.embedding = None if np.isnan(embedding).any() else embedding

        super().write_documents(
            documents=documents,
            index=index,
            batch_size=batch_size,
            duplicate_documents=duplicate_documents,
            headers=headers,
        )

    def _embed_documents(self, documents: List[Document], retriever: DenseRetriever) -> np.ndarray:
        """
        Embed a list of documents using a Retriever.
        :param documents: List of documents to embed.
        :param retriever: Retriever to use for embedding.
        :return: embeddings of documents.
        """
        embeddings = super()._embed_documents(documents, retriever)
        if self.knn_engine == "faiss" and self.similarity == "cosine":
            self.normalize_embedding(embeddings)
        return embeddings

    def query_by_embedding(
        self,
        query_emb: np.ndarray,
        filters: Optional[FilterType] = None,
        top_k: int = 10,
        index: Optional[str] = None,
        return_embedding: Optional[bool] = None,
        headers: Optional[Dict[str, str]] = None,
        scale_score: bool = True,
    ) -> List[Document]:
        """
        Find the document that is most similar to the provided `query_emb` by using a vector similarity metric.

        :param query_emb: Embedding of the query (e.g. gathered from DPR)
        :param filters: Optional filters to narrow down the search space to documents whose metadata fulfill certain
                        conditions.
                        Filters are defined as nested dictionaries. The keys of the dictionaries can be a logical
                        operator (`"$and"`, `"$or"`, `"$not"`), a comparison operator (`"$eq"`, `"$in"`, `"$gt"`,
                        `"$gte"`, `"$lt"`, `"$lte"`) or a metadata field name.
                        Logical operator keys take a dictionary of metadata field names and/or logical operators as
                        value. Metadata field names take a dictionary of comparison operators as value. Comparison
                        operator keys take a single value or (in case of `"$in"`) a list of values as value.
                        If no logical operator is provided, `"$and"` is used as default operation. If no comparison
                        operator is provided, `"$eq"` (or `"$in"` if the comparison value is a list) is used as default
                        operation.

                            __Example__:

                            ```python
                            filters = {
                                "$and": {
                                    "type": {"$eq": "article"},
                                    "date": {"$gte": "2015-01-01", "$lt": "2021-01-01"},
                                    "rating": {"$gte": 3},
                                    "$or": {
                                        "genre": {"$in": ["economy", "politics"]},
                                        "publisher": {"$eq": "nytimes"}
                                    }
                                }
                            }
                            # or simpler using default operators
                            filters = {
                                "type": "article",
                                "date": {"$gte": "2015-01-01", "$lt": "2021-01-01"},
                                "rating": {"$gte": 3},
                                "$or": {
                                    "genre": ["economy", "politics"],
                                    "publisher": "nytimes"
                                }
                            }
                            ```

                            To use the same logical operator multiple times on the same level, logical operators take
                            optionally a list of dictionaries as value.

                            __Example__:

                            ```python
                            filters = {
                                "$or": [
                                    {
                                        "$and": {
                                            "Type": "News Paper",
                                            "Date": {
                                                "$lt": "2019-01-01"
                                            }
                                        }
                                    },
                                    {
                                        "$and": {
                                            "Type": "Blog Post",
                                            "Date": {
                                                "$gte": "2019-01-01"
                                            }
                                        }
                                    }
                                ]
                            }
                            ```
        :param top_k: How many documents to return
        :param index: Index name for storing the docs and metadata
        :param return_embedding: To return document embedding
        :param headers: Custom HTTP headers to pass to elasticsearch client (e.g. {'Authorization': 'Basic YWRtaW46cm9vdA=='})
                Check out https://www.elastic.co/guide/en/elasticsearch/reference/current/http-clients.html for more information.
        :param scale_score: Whether to scale the similarity score to the unit interval (range of [0,1]).
                            If true (default) similarity scores (e.g. cosine or dot_product) which naturally have a different value range will be scaled to a range of [0,1], where 1 means extremely relevant.
                            Otherwise raw similarity scores (e.g. cosine or dot_product) will be used.
        :return:
        """
        if index is None:
            index = self.index

        if return_embedding is None:
            return_embedding = self.return_embedding

        if not self.embedding_field:
            raise DocumentStoreError("Please set a valid `embedding_field` for OpenSearchDocumentStore")
        body = self._construct_dense_query_body(
            query_emb=query_emb, filters=filters, top_k=top_k, return_embedding=return_embedding
        )

        logger.debug("Retriever query: %s", body)
        result = self.client.search(index=index, body=body, request_timeout=300, headers=headers)["hits"]["hits"]

        documents = [
            self._convert_es_hit_to_document(hit, adapt_score_for_embedding=True, scale_score=scale_score)
            for hit in result
        ]
        return documents

    def _construct_dense_query_body(
        self,
        query_emb: np.ndarray,
<<<<<<< HEAD
        return_embedding: bool,
        filters: Optional[Dict[str, Union[Dict, List, str, int, float, bool]]] = None,
=======
        filters: Optional[FilterType] = None,
>>>>>>> 600dc2d6
        top_k: int = 10,
    ):
        body: Dict[str, Any] = {"size": top_k, "query": self._get_vector_similarity_query(query_emb, top_k)}
        if filters:
            filter_ = LogicalFilterClause.parse(filters).convert_to_elasticsearch()
            if "script_score" in body["query"]:
                # set filter for pre-filtering (see https://opensearch.org/docs/latest/search-plugins/knn/knn-score-script/)
                body["query"]["script_score"]["query"] = {"bool": {"filter": filter_}}
            else:
                body["query"]["bool"]["filter"] = filter_

        excluded_fields = self._get_excluded_fields(return_embedding=return_embedding)
        if excluded_fields:
            body["_source"] = {"excludes": excluded_fields}

        return body

    def _create_document_index(self, index_name: str, headers: Optional[Dict[str, str]] = None):
        """
        Create a new index for storing documents.
        """
        # Check if index_name refers to an alias
        if self.client.indices.exists_alias(name=index_name):
            logger.debug("Index name %s is an alias.", index_name)

        # check if the existing index has the embedding field; if not create it
        if self.client.indices.exists(index=index_name, headers=headers):
            indices = self.client.indices.get(index_name, headers=headers)
            # If the index name is an alias that groups multiple existing indices, each of them must have an embedding_field.
            for index_id, index_info in indices.items():
                mappings = index_info["mappings"]
                index_settings = index_info["settings"]["index"]
                if self.search_fields:
                    for search_field in self.search_fields:
                        if (
                            search_field in mappings["properties"]
                            and mappings["properties"][search_field]["type"] != "text"
                        ):
                            raise DocumentStoreError(
                                f"The search_field '{search_field}' of index '{index_id}' with type '{mappings['properties'][search_field]['type']}' "
                                f"does not have the right type 'text' to be queried in fulltext search. Please use only 'text' type properties as search_fields or use another index. "
                                f"This error might occur if you are trying to use haystack 1.0 and above with an existing elasticsearch index created with a previous version of haystack. "
                                f'In this case deleting the index with `delete_index(index="{index_id}")` will fix your environment. '
                                f"Note, that all data stored in the index will be lost!"
                            )

                # embedding field will be created
                if self.embedding_field not in mappings["properties"]:
                    mappings["properties"][self.embedding_field] = self._get_embedding_field_mapping(
                        similarity=self.similarity
                    )
                    self.client.indices.put_mapping(index=index_id, body=mappings, headers=headers)
                    self.embeddings_field_supports_similarity = True
                else:
                    # bad embedding field
                    if mappings["properties"][self.embedding_field]["type"] != "knn_vector":
                        raise DocumentStoreError(
                            f"The '{index_id}' index in OpenSearch already has a field called '{self.embedding_field}'"
                            f" with the type '{mappings['properties'][self.embedding_field]['type']}'. Please update the "
                            f"document_store to use a different name for the embedding_field parameter."
                        )
                    # embedding field with global space_type setting
                    if "method" not in mappings["properties"][self.embedding_field]:
                        embedding_field_space_type = index_settings["knn.space_type"]
                    # embedding field with local space_type setting
                    else:
                        embedding_field_space_type = mappings["properties"][self.embedding_field]["method"][
                            "space_type"
                        ]

                    # Check if desired index settings are equal to settings in existing index
                    embedding_field_similarity = SPACE_TYPE_SIMILARITY_MAPPINGS[self.knn_engine][
                        embedding_field_space_type
                    ]
                    if embedding_field_similarity != self.similarity:
                        self.embeddings_field_supports_similarity = False
                        logger.warning(
                            f"Embedding field '{self.embedding_field}' is optimized for similarity '{embedding_field_similarity}'. "
                            f"Falling back to slow exact vector calculation. "
                            f"Consider cloning the embedding field optimized for '{embedding_field_similarity}' by calling clone_embedding_field(similarity='{embedding_field_similarity}', ...) "
                            f"or creating a new index optimized for '{self.similarity}' by setting `similarity='{self.similarity}'` the first time you instantiate OpenSearchDocumentStore for the new index, "
                            f"e.g. `OpenSearchDocumentStore(index='my_new_{self.similarity}_index', similarity='{self.similarity}')`."
                        )

                    # Check if desired knn engine is same as engine in existing index
                    elif (
                        "method" in mappings["properties"][self.embedding_field]
                        and mappings["properties"][self.embedding_field]["method"]["engine"] != self.knn_engine
                    ):
                        self.embeddings_field_supports_similarity = False
                        embedding_field_engine = mappings["properties"][self.embedding_field]["method"]["engine"]
                        logger.warning(
                            f"Embedding field '{self.embedding_field}' was initially created with knn_engine "
                            f"'{embedding_field_engine}', but knn_engine was set to '{self.knn_engine}' when "
                            f"initializing OpenSearchDocumentStore. "
                            f"Falling back to slow exact vector calculation."
                        )
                    else:
                        self.embeddings_field_supports_similarity = True

                # Adjust global ef_search setting (nmslib only). If not set, default is 512.
                ef_search = index_settings.get("knn.algo_param", {"ef_search": 512}).get("ef_search", 512)
                if self.index_type == "hnsw" and ef_search != 20:
                    body = {"knn.algo_param.ef_search": 20}
                    self.client.indices.put_settings(index=index_id, body=body, headers=headers)
                elif self.index_type == "flat" and ef_search != 512:
                    body = {"knn.algo_param.ef_search": 512}
                    self.client.indices.put_settings(index=index_id, body=body, headers=headers)

            return

        if self.custom_mapping:
            index_definition = self.custom_mapping
        else:
            index_definition = {
                "mappings": {
                    "properties": {self.name_field: {"type": "keyword"}, self.content_field: {"type": "text"}},
                    "dynamic_templates": [
                        {"strings": {"path_match": "*", "match_mapping_type": "string", "mapping": {"type": "keyword"}}}
                    ],
                },
                "settings": {"analysis": {"analyzer": {"default": {"type": self.analyzer}}}},
            }

            if self.synonyms:
                for field in self.search_fields:
                    index_definition["mappings"]["properties"].update({field: {"type": "text", "analyzer": "synonym"}})
                index_definition["mappings"]["properties"][self.content_field] = {"type": "text", "analyzer": "synonym"}

                index_definition["settings"]["analysis"]["analyzer"]["synonym"] = {
                    "tokenizer": "whitespace",
                    "filter": ["lowercase", "synonym"],
                }
                index_definition["settings"]["analysis"]["filter"] = {
                    "synonym": {"type": self.synonym_type, "synonyms": self.synonyms}
                }

            else:
                for field in self.search_fields:
                    index_definition["mappings"]["properties"].update({field: {"type": "text"}})

            if self.embedding_field:
                index_definition["settings"]["index"] = {"knn": True}
                # global ef_search setting affects only nmslib, for faiss it is set in the field mapping
                if self.knn_engine == "nmslib" and self.index_type == "hnsw":
                    index_definition["settings"]["index"]["knn.algo_param.ef_search"] = 20
                index_definition["mappings"]["properties"][self.embedding_field] = self._get_embedding_field_mapping(
                    similarity=self.similarity
                )

        try:
            self.embeddings_field_supports_similarity = True
            self.client.indices.create(index=index_name, body=index_definition, headers=headers)
        except RequestError as e:
            # With multiple workers we need to avoid race conditions, where:
            # - there's no index in the beginning
            # - both want to create one
            # - one fails as the other one already created it
            if not self.client.indices.exists(index=index_name, headers=headers):
                raise e

    def _get_embedding_field_mapping(self, similarity: str):
        space_type = SIMILARITY_SPACE_TYPE_MAPPINGS[self.knn_engine][similarity]
        method: dict = {"space_type": space_type, "name": "hnsw", "engine": self.knn_engine}

        if self.index_type == "flat":
            # use default parameters from https://opensearch.org/docs/1.2/search-plugins/knn/knn-index/
            # we need to set them explicitly as aws managed instances starting from version 1.2 do not support empty parameters
            method["parameters"] = {"ef_construction": 512, "m": 16}
        elif self.index_type == "hnsw":
            method["parameters"] = {"ef_construction": 80, "m": 64}
            # for nmslib this is a global index setting
            if self.knn_engine == "faiss":
                method["parameters"]["ef_search"] = 20
        else:
            logger.error("Please set index_type to either 'flat' or 'hnsw'")

        embeddings_field_mapping = {"type": "knn_vector", "dimension": self.embedding_dim, "method": method}
        return embeddings_field_mapping

    def _create_label_index(self, index_name: str, headers: Optional[Dict[str, str]] = None):
        if self.client.indices.exists(index=index_name, headers=headers):
            return
        mapping = {
            "mappings": {
                "properties": {
                    "query": {"type": "text"},
                    "answer": {
                        "type": "nested"
                    },  # In elasticsearch we use type:flattened, but this is not supported in opensearch
                    "document": {"type": "nested"},
                    "is_correct_answer": {"type": "boolean"},
                    "is_correct_document": {"type": "boolean"},
                    "origin": {"type": "keyword"},  # e.g. user-feedback or gold-label
                    "document_id": {"type": "keyword"},
                    "no_answer": {"type": "boolean"},
                    "pipeline_id": {"type": "keyword"},
                    "created_at": {"type": "date", "format": "yyyy-MM-dd HH:mm:ss||yyyy-MM-dd||epoch_millis"},
                    "updated_at": {"type": "date", "format": "yyyy-MM-dd HH:mm:ss||yyyy-MM-dd||epoch_millis"}
                    # TODO add pipeline_hash and pipeline_name once we migrated the REST API to pipelines
                }
            }
        }
        try:
            self.client.indices.create(index=index_name, body=mapping, headers=headers)
        except RequestError as e:
            # With multiple workers we need to avoid race conditions, where:
            # - there's no index in the beginning
            # - both want to create one
            # - one fails as the other one already created it
            if not self.client.indices.exists(index=index_name, headers=headers):
                raise e

    def _get_vector_similarity_query(self, query_emb: np.ndarray, top_k: int):
        """
        Generate Elasticsearch query for vector similarity.
        """
        if self.embeddings_field_supports_similarity:
            if self.knn_engine == "faiss" and self.similarity == "cosine":
                self.normalize_embedding(query_emb)

            query: dict = {
                "bool": {"must": [{"knn": {self.embedding_field: {"vector": query_emb.tolist(), "k": top_k}}}]}
            }
        else:
            # if we do not have a proper similarity field we have to fall back to exact but slow vector similarity calculation
            query = {
                "script_score": {
                    "query": {"match_all": {}},
                    "script": {
                        "source": "knn_score",
                        "lang": "knn",
                        "params": {
                            "field": self.embedding_field,
                            "query_value": query_emb.tolist(),
                            "space_type": SIMILARITY_SPACE_TYPE_MAPPINGS["nmslib"][self.similarity],
                        },
                    },
                }
            }
        return query

    def _get_raw_similarity_score(self, score):
        # adjust scores according to https://opensearch.org/docs/latest/search-plugins/knn/approximate-knn
        # and https://opensearch.org/docs/latest/search-plugins/knn/knn-score-script/

        # space type is required as criterion as there is no consistent similarity-to-space-type mapping accross knn engines
        space_type = SIMILARITY_SPACE_TYPE_MAPPINGS[self.knn_engine][self.similarity]
        if space_type == "innerproduct":
            if score > 1:
                score = score - 1
            else:
                score = -(1 / score - 1)
        elif space_type == "l2":
            score = 1 / score - 1
        elif space_type == "cosinesimil":
            if self.embeddings_field_supports_similarity:
                score = -(1 / score - 2)
            else:
                score = score - 1

        return score

    def clone_embedding_field(
        self,
        new_embedding_field: str,
        similarity: str,
        batch_size: int = 10_000,
        headers: Optional[Dict[str, str]] = None,
    ):
        mapping = self.client.indices.get(self.index, headers=headers)[self.index]["mappings"]
        if new_embedding_field in mapping["properties"]:
            raise DocumentStoreError(
                f"{new_embedding_field} already exists with mapping {mapping['properties'][new_embedding_field]}"
            )
        mapping["properties"][new_embedding_field] = self._get_embedding_field_mapping(similarity=similarity)
        self.client.indices.put_mapping(index=self.index, body=mapping, headers=headers)

        document_count = self.get_document_count(headers=headers)
        result = self._get_all_documents_in_index(index=self.index, batch_size=batch_size, headers=headers)

        logging.getLogger("elasticsearch").setLevel(logging.CRITICAL)

        with tqdm(total=document_count, position=0, unit=" Docs", desc="Cloning embeddings") as progress_bar:
            for result_batch in get_batches_from_generator(result, batch_size):
                document_batch = [self._convert_es_hit_to_document(hit) for hit in result_batch]
                doc_updates = []
                for doc in document_batch:
                    if doc.embedding is not None:
                        update = {
                            "_op_type": "update",
                            "_index": self.index,
                            "_id": doc.id,
                            "doc": {new_embedding_field: doc.embedding.tolist()},
                        }
                        doc_updates.append(update)

                bulk(self.client, doc_updates, request_timeout=300, refresh=self.refresh_type, headers=headers)
                progress_bar.update(batch_size)


class OpenDistroElasticsearchDocumentStore(OpenSearchDocumentStore):
    """
    A DocumentStore which has an Open Distro for Elasticsearch service behind it.
    """

    def __init__(
        self,
        scheme: str = "https",
        username: str = "admin",
        password: str = "admin",
        host: Union[str, List[str]] = "localhost",
        port: Union[int, List[int]] = 9200,
        api_key_id: Optional[str] = None,
        api_key: Optional[str] = None,
        aws4auth=None,
        index: str = "document",
        label_index: str = "label",
        search_fields: Union[str, list] = "content",
        content_field: str = "content",
        name_field: str = "name",
        embedding_field: str = "embedding",
        embedding_dim: int = 768,
        custom_mapping: Optional[dict] = None,
        excluded_meta_data: Optional[list] = None,
        analyzer: str = "standard",
        ca_certs: Optional[str] = None,
        verify_certs: bool = False,
        recreate_index: bool = False,
        create_index: bool = True,
        refresh_type: str = "wait_for",
        similarity: str = "cosine",  # Mind this different default param
        timeout: int = 30,
        return_embedding: bool = False,
        duplicate_documents: str = "overwrite",
        index_type: str = "flat",
        scroll: str = "1d",
        skip_missing_embeddings: bool = True,
        synonyms: Optional[List] = None,
        synonym_type: str = "synonym",
        use_system_proxy: bool = False,
    ):
        logger.warning(
            "Open Distro for Elasticsearch has been replaced by OpenSearch! "
            "See https://opensearch.org/faq/ for details. "
            "We recommend using the OpenSearchDocumentStore instead."
        )
        super().__init__(
            scheme=scheme,
            username=username,
            password=password,
            host=host,
            port=port,
            api_key_id=api_key_id,
            api_key=api_key,
            aws4auth=aws4auth,
            index=index,
            label_index=label_index,
            search_fields=search_fields,
            content_field=content_field,
            name_field=name_field,
            embedding_field=embedding_field,
            embedding_dim=embedding_dim,
            custom_mapping=custom_mapping,
            excluded_meta_data=excluded_meta_data,
            analyzer=analyzer,
            ca_certs=ca_certs,
            verify_certs=verify_certs,
            recreate_index=recreate_index,
            create_index=create_index,
            refresh_type=refresh_type,
            similarity=similarity,
            timeout=timeout,
            return_embedding=return_embedding,
            duplicate_documents=duplicate_documents,
            index_type=index_type,
            scroll=scroll,
            skip_missing_embeddings=skip_missing_embeddings,
            synonyms=synonyms,
            synonym_type=synonym_type,
            use_system_proxy=use_system_proxy,
        )<|MERGE_RESOLUTION|>--- conflicted
+++ resolved
@@ -454,12 +454,8 @@
     def _construct_dense_query_body(
         self,
         query_emb: np.ndarray,
-<<<<<<< HEAD
         return_embedding: bool,
-        filters: Optional[Dict[str, Union[Dict, List, str, int, float, bool]]] = None,
-=======
         filters: Optional[FilterType] = None,
->>>>>>> 600dc2d6
         top_k: int = 10,
     ):
         body: Dict[str, Any] = {"size": top_k, "query": self._get_vector_similarity_query(query_emb, top_k)}
