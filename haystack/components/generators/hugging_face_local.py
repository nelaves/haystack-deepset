import logging
from typing import Any, Dict, List, Literal, Optional, Union

<<<<<<< HEAD
from haystack import component, default_to_dict, default_from_dict
=======
from haystack import component, default_from_dict, default_to_dict
from haystack.components.generators.hf_utils import StopWordsCriteria
>>>>>>> 73768389
from haystack.lazy_imports import LazyImport
from haystack.utils import ComponentDevice

logger = logging.getLogger(__name__)

SUPPORTED_TASKS = ["text-generation", "text2text-generation"]

with LazyImport(message="Run 'pip install transformers[torch]'") as torch_and_transformers_import:
    import torch
    from huggingface_hub import model_info
    from transformers import StoppingCriteriaList, pipeline
    from haystack.components.generators.hf_utils import StopWordsCriteria  # pylint: disable=ungrouped-imports


@component
class HuggingFaceLocalGenerator:
    """
    Generator based on a Hugging Face model.
    This component provides an interface to generate text using a Hugging Face model that runs locally.

    Usage example:
    ```python
    from haystack.components.generators import HuggingFaceLocalGenerator

    generator = HuggingFaceLocalGenerator(model="google/flan-t5-large",
                                          task="text2text-generation",
                                          generation_kwargs={
                                            "max_new_tokens": 100,
                                            "temperature": 0.9,
                                            })

    print(generator.run("Who is the best American actor?"))
    # {'replies': ['John Cusack']}
    ```
    """

    def __init__(
        self,
        model: str = "google/flan-t5-base",
        task: Optional[Literal["text-generation", "text2text-generation"]] = None,
        device: Optional[ComponentDevice] = None,
        token: Optional[Union[str, bool]] = None,
        generation_kwargs: Optional[Dict[str, Any]] = None,
        huggingface_pipeline_kwargs: Optional[Dict[str, Any]] = None,
        stop_words: Optional[List[str]] = None,
    ):
        """
        :param model: The name or path of a Hugging Face model for text generation,
            for example, "google/flan-t5-large".
            If the model is also specified in the `huggingface_pipeline_kwargs`, this parameter will be ignored.
        :param task: The task for the Hugging Face pipeline.
            Possible values are "text-generation" and "text2text-generation".
            Generally, decoder-only models like GPT support "text-generation",
            while encoder-decoder models like T5 support "text2text-generation".
            If the task is also specified in the `huggingface_pipeline_kwargs`, this parameter will be ignored.
            If not specified, the component will attempt to infer the task from the model name,
            calling the Hugging Face Hub API.
        :param device: The device on which the model is loaded. If `None`, the default device is automatically
            selected. If a device/device map is specified in `huggingface_pipeline_kwargs`, it overrides this parameter.
        :param token: The token to use as HTTP bearer authorization for remote files.
            If True, will use the token generated when running huggingface-cli login (stored in ~/.huggingface).
            If the token is also specified in the `huggingface_pipeline_kwargs`, this parameter will be ignored.
        :param generation_kwargs: A dictionary containing keyword arguments to customize text generation.
            Some examples: `max_length`, `max_new_tokens`, `temperature`, `top_k`, `top_p`,...
            See Hugging Face's documentation for more information:
            - https://huggingface.co/docs/transformers/main/en/generation_strategies#customize-text-generation
            - https://huggingface.co/docs/transformers/main/en/main_classes/text_generation#transformers.GenerationConfig
        :param huggingface_pipeline_kwargs: Dictionary containing keyword arguments used to initialize the
            Hugging Face pipeline for text generation.
            These keyword arguments provide fine-grained control over the Hugging Face pipeline.
            In case of duplication, these kwargs override `model`, `task`, `device`, and `token` init parameters.
            See Hugging Face's [documentation](https://huggingface.co/docs/transformers/en/main_classes/pipelines#transformers.pipeline.task)
            for more information on the available kwargs.
            In this dictionary, you can also include `model_kwargs` to specify the kwargs
            for model initialization:
            https://huggingface.co/docs/transformers/en/main_classes/model#transformers.PreTrainedModel.from_pretrained
        :param stop_words: A list of stop words. If any one of the stop words is generated, the generation is stopped.
            If you provide this parameter, you should not specify the `stopping_criteria` in `generation_kwargs`.
            For some chat models, the output includes both the new text and the original prompt.
            In these cases, it's important to make sure your prompt has no stop words.
        """
        torch_and_transformers_import.check()

        huggingface_pipeline_kwargs = huggingface_pipeline_kwargs or {}
        generation_kwargs = generation_kwargs or {}

        # check if the huggingface_pipeline_kwargs contain the essential parameters
        # otherwise, populate them with values from other init parameters
        huggingface_pipeline_kwargs.setdefault("model", model)
        huggingface_pipeline_kwargs.setdefault("token", token)

        device = ComponentDevice.resolve_device(device)
        device.update_hf_kwargs(huggingface_pipeline_kwargs, overwrite=False)

        # task identification and validation
        if task is None:
            if "task" in huggingface_pipeline_kwargs:
                task = huggingface_pipeline_kwargs["task"]
            elif isinstance(huggingface_pipeline_kwargs["model"], str):
                task = model_info(
                    huggingface_pipeline_kwargs["model"], token=huggingface_pipeline_kwargs["token"]
                ).pipeline_tag

        if task not in SUPPORTED_TASKS:
            raise ValueError(
                f"Task '{task}' is not supported. " f"The supported tasks are: {', '.join(SUPPORTED_TASKS)}."
            )
        huggingface_pipeline_kwargs["task"] = task

        # if not specified, set return_full_text to False for text-generation
        # only generated text is returned (excluding prompt)
        if task == "text-generation":
            generation_kwargs.setdefault("return_full_text", False)

        if stop_words and "stopping_criteria" in generation_kwargs:
            raise ValueError(
                "Found both the `stop_words` init parameter and the `stopping_criteria` key in `generation_kwargs`. "
                "Please specify only one of them."
            )

        self.huggingface_pipeline_kwargs = huggingface_pipeline_kwargs
        self.generation_kwargs = generation_kwargs
        self.stop_words = stop_words
        self.pipeline = None
        self.stopping_criteria_list = None

    def _get_telemetry_data(self) -> Dict[str, Any]:
        """
        Data that is sent to Posthog for usage analytics.
        """
        if isinstance(self.huggingface_pipeline_kwargs["model"], str):
            return {"model": self.huggingface_pipeline_kwargs["model"]}
        return {"model": f"[object of type {type(self.huggingface_pipeline_kwargs['model'])}]"}

    def warm_up(self):
        if self.pipeline is None:
            self.pipeline = pipeline(**self.huggingface_pipeline_kwargs)

        if self.stop_words and self.stopping_criteria_list is None:
            stop_words_criteria = StopWordsCriteria(
                tokenizer=self.pipeline.tokenizer, stop_words=self.stop_words, device=self.pipeline.device
            )
            self.stopping_criteria_list = StoppingCriteriaList([stop_words_criteria])

    def to_dict(self) -> Dict[str, Any]:
        """
        Serialize this component to a dictionary.
        """
        serialization_dict = default_to_dict(
            self,
            huggingface_pipeline_kwargs=self.huggingface_pipeline_kwargs,
            generation_kwargs=self.generation_kwargs,
            stop_words=self.stop_words,
        )

        huggingface_pipeline_kwargs = serialization_dict["init_parameters"]["huggingface_pipeline_kwargs"]
        # we don't want to serialize valid tokens
        if isinstance(huggingface_pipeline_kwargs["token"], str):
            serialization_dict["init_parameters"]["huggingface_pipeline_kwargs"].pop("token")
        # convert torch.dtype to string for serialization
        # 1. torch_dtype can be specified in huggingface_pipeline_kwargs
        torch_dtype = huggingface_pipeline_kwargs.get("torch_dtype", None)
        if isinstance(torch_dtype, torch.dtype):
            serialization_dict["init_parameters"]["huggingface_pipeline_kwargs"]["torch_dtype"] = str(torch_dtype)
        # 2. torch_dtype and bnb_4bit_compute_dtype can be specified in model_kwargs
        model_kwargs = huggingface_pipeline_kwargs.get("model_kwargs", {})
        for key, value in model_kwargs.items():
            if key in ["torch_dtype", "bnb_4bit_compute_dtype"] and isinstance(value, torch.dtype):
                serialization_dict["init_parameters"]["huggingface_pipeline_kwargs"]["model_kwargs"][key] = str(value)
        # 3. bnb_4bit_compute_dtype can be specified in model_kwargs["quantization_config"]
        quantization_config = model_kwargs.get("quantization_config", {})
        bnb_4bit_compute_dtype = quantization_config.get("bnb_4bit_compute_dtype", None)
        if isinstance(bnb_4bit_compute_dtype, torch.dtype):
            serialization_dict["init_parameters"]["huggingface_pipeline_kwargs"]["model_kwargs"]["quantization_config"][
                "bnb_4bit_compute_dtype"
            ] = str(bnb_4bit_compute_dtype)

        return serialization_dict

    @classmethod
    def from_dict(cls, data: Dict[str, Any]) -> "HuggingFaceLocalGenerator":
        """
        Deserialize this component from a dictionary.
        """
        torch_and_transformers_import.check()
        init_params = data.get("init_parameters", {})
        huggingface_pipeline_kwargs = init_params.get("huggingface_pipeline_kwargs", {})
        model_kwargs = huggingface_pipeline_kwargs.get("model_kwargs", {})

        # convert string to torch.dtype
        # 1. torch_dtype can be specified in huggingface_pipeline_kwargs
        torch_dtype = huggingface_pipeline_kwargs.get("torch_dtype", None)
        if torch_dtype and torch_dtype.startswith("torch."):
            data["init_parameters"]["huggingface_pipeline_kwargs"]["torch_dtype"] = getattr(
                torch, torch_dtype.strip("torch.")
            )
        # 2. torch_dtype and bnb_4bit_compute_dtype can be specified in model_kwargs
        for key, value in model_kwargs.items():
            if key in ["torch_dtype", "bnb_4bit_compute_dtype"] and value.startswith("torch."):
                data["init_parameters"]["huggingface_pipeline_kwargs"]["model_kwargs"][key] = getattr(
                    torch, value.strip("torch.")
                )
        # 3. bnb_4bit_compute_dtype can be specified in model_kwargs["quantization_config"]
        quantization_config = model_kwargs.get("quantization_config", {})
        bnb_4bit_compute_dtype = quantization_config.get("bnb_4bit_compute_dtype", None)
        if bnb_4bit_compute_dtype and bnb_4bit_compute_dtype.startswith("torch."):
            data["init_parameters"]["huggingface_pipeline_kwargs"]["model_kwargs"]["quantization_config"][
                "bnb_4bit_compute_dtype"
            ] = getattr(torch, bnb_4bit_compute_dtype.strip("torch."))

        return default_from_dict(cls, data)

    @component.output_types(replies=List[str])
    def run(self, prompt: str, generation_kwargs: Optional[Dict[str, Any]] = None):
        """
        Run the text generation model on the given prompt.

        :param prompt: A string representing the prompt.
        :param generation_kwargs: Additional keyword arguments for text generation.
        :return: A dictionary containing the generated replies.
        """
        if self.pipeline is None:
            raise RuntimeError("The generation model has not been loaded. Please call warm_up() before running.")

        if not prompt:
            return {"replies": []}

        # merge generation kwargs from init method with those from run method
        updated_generation_kwargs = {**self.generation_kwargs, **(generation_kwargs or {})}

        output = self.pipeline(prompt, stopping_criteria=self.stopping_criteria_list, **updated_generation_kwargs)
        replies = [o["generated_text"] for o in output if "generated_text" in o]

        if self.stop_words:
            # the output of the pipeline includes the stop word
            replies = [reply.replace(stop_word, "").rstrip() for reply in replies for stop_word in self.stop_words]

        return {"replies": replies}<|MERGE_RESOLUTION|>--- conflicted
+++ resolved
@@ -1,12 +1,9 @@
 import logging
 from typing import Any, Dict, List, Literal, Optional, Union
 
-<<<<<<< HEAD
-from haystack import component, default_to_dict, default_from_dict
-=======
 from haystack import component, default_from_dict, default_to_dict
 from haystack.components.generators.hf_utils import StopWordsCriteria
->>>>>>> 73768389
+
 from haystack.lazy_imports import LazyImport
 from haystack.utils import ComponentDevice
 
