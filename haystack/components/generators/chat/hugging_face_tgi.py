import logging
from dataclasses import asdict
from typing import Any, Dict, List, Optional, Iterable, Callable
from urllib.parse import urlparse

from haystack import component, default_to_dict, default_from_dict
from haystack.components.generators.hf_utils import (
    check_valid_model,
    check_generation_params,
    list_inference_deployed_models,
)
from haystack.components.generators.utils import serialize_callback_handler, deserialize_callback_handler
from haystack.dataclasses import ChatMessage, StreamingChunk
from haystack.lazy_imports import LazyImport
from haystack.utils import Secret, deserialize_secrets_inplace

with LazyImport(message="Run 'pip install transformers'") as transformers_import:
    from huggingface_hub import InferenceClient
    from huggingface_hub.inference._text_generation import TextGenerationStreamResponse, TextGenerationResponse, Token
    from transformers import AutoTokenizer

logger = logging.getLogger(__name__)


class HuggingFaceTGIChatGenerator:
    """
    Enables text generation using HuggingFace Hub hosted chat-based LLMs. This component is designed to seamlessly
    inference chat-based models deployed on the Text Generation Inference (TGI) backend.

    You can use this component for chat LLMs hosted on Hugging Face inference endpoints, the rate-limited
    Inference API tier:

    ```python
    from haystack.components.generators.chat import HuggingFaceTGIChatGenerator
    from haystack.dataclasses import ChatMessage
    from haystack.utils import Secret

    messages = [ChatMessage.from_system("\\nYou are a helpful, respectful and honest assistant"),
                ChatMessage.from_user("What's Natural Language Processing?")]


    client = HuggingFaceTGIChatGenerator(model="meta-llama/Llama-2-70b-chat-hf", token=Secret.from_token("<your-api-key>"))
    client.warm_up()
    response = client.run(messages, generation_kwargs={"max_new_tokens": 120})
    print(response)
    ```

    For chat LLMs hosted on paid https://huggingface.co/inference-endpoints endpoint and/or your own custom TGI
    endpoint, you'll need to provide the URL of the endpoint as well as a valid token:

    ```python
    from haystack.components.generators.chat import HuggingFaceTGIChatGenerator
    from haystack.dataclasses import ChatMessage

    messages = [ChatMessage.from_system("\\nYou are a helpful, respectful and honest assistant"),
                ChatMessage.from_user("What's Natural Language Processing?")]

    client = HuggingFaceTGIChatGenerator(model="meta-llama/Llama-2-70b-chat-hf",
                                         url="<your-tgi-endpoint-url>",
                                         token=Secret.from_token("<your-api-key>"))
    client.warm_up()
    response = client.run(messages, generation_kwargs={"max_new_tokens": 120})
    print(response)
    ```

     Key Features and Compatibility:
         - **Primary Compatibility**: Designed to work seamlessly with any chat-based model deployed using the TGI
           framework. For more information on TGI, visit https://github.com/huggingface/text-generation-inference.
         - **Hugging Face Inference Endpoints**: Supports inference of TGI chat LLMs deployed on Hugging Face
           inference endpoints. For more details, refer to https://huggingface.co/inference-endpoints.
         - **Inference API Support**: Supports inference of TGI chat LLMs hosted on the rate-limited Inference
           API tier. Learn more about the Inference API at https://huggingface.co/inference-api.
           Discover available chat models using the following command:
           ```
           wget -qO- https://api-inference.huggingface.co/framework/text-generation-inference | grep chat
           ```
           and simply use the model ID as the model parameter for this component. You'll also need to provide a valid
           Hugging Face API token as the token parameter.
         - **Custom TGI Endpoints**: Supports inference of TGI chat LLMs deployed on custom TGI endpoints. Anyone can
           deploy their own TGI endpoint using the TGI framework. For more details, refer
           to https://huggingface.co/inference-endpoints.

     Input and Output Format:
         - **ChatMessage Format**: This component uses the ChatMessage format to structure both input and output,
           ensuring coherent and contextually relevant responses in chat-based text generation scenarios. Details on the
           ChatMessage format can be found at https://github.com/openai/openai-python/blob/main/chatml.md.

    """

    def __init__(
        self,
        model: str = "meta-llama/Llama-2-13b-chat-hf",
        url: Optional[str] = None,
        token: Optional[Secret] = Secret.from_env_var("HF_API_TOKEN", strict=False),
        chat_template: Optional[str] = None,
        generation_kwargs: Optional[Dict[str, Any]] = None,
        stop_words: Optional[List[str]] = None,
        streaming_callback: Optional[Callable[[StreamingChunk], None]] = None,
    ):
        """
        Initialize the HuggingFaceTGIChatGenerator instance.

        :param model: A string representing the model path or URL. Default is "meta-llama/Llama-2-13b-chat-hf".
        :param url: An optional string representing the URL of the TGI endpoint.
        :param chat_template: This optional parameter allows you to specify a Jinja template for formatting chat
            messages. While high-quality and well-supported chat models typically include their own chat templates
            accessible through their tokenizer, there are models that do not offer this feature. For such scenarios,
            or if you wish to use a custom template instead of the model's default, you can use this parameter to
            set your preferred chat template.
        :param token: The Hugging Face token for HTTP bearer authorization.
            You can find your HF token at https://huggingface.co/settings/tokens.
        :param generation_kwargs: A dictionary containing keyword arguments to customize text generation.
            Some examples: `max_new_tokens`, `temperature`, `top_k`, `top_p`,...
            See Hugging Face's [documentation](https://huggingface.co/docs/huggingface_hub/v0.18.0.rc0/en/package_reference/inference_client#huggingface_hub.inference._text_generation.TextGenerationParameters)
            for more information.
        :param stop_words: An optional list of strings representing the stop words.
        :param streaming_callback: An optional callable for handling streaming responses.
        """
        transformers_import.check()

        if url:
            r = urlparse(url)
            is_valid_url = all([r.scheme in ["http", "https"], r.netloc])
            if not is_valid_url:
                raise ValueError(f"Invalid TGI endpoint URL provided: {url}")

        check_valid_model(model, token)

        # handle generation kwargs setup
        generation_kwargs = generation_kwargs.copy() if generation_kwargs else {}
        check_generation_params(generation_kwargs, ["n"])
        generation_kwargs["stop_sequences"] = generation_kwargs.get("stop_sequences", [])
        generation_kwargs["stop_sequences"].extend(stop_words or [])

        self.model = model
        self.url = url
        self.chat_template = chat_template
        self.token = token
        self.generation_kwargs = generation_kwargs
        self.client = InferenceClient(url or model, token=token.resolve_value() if token else None)
        self.streaming_callback = streaming_callback
        self.tokenizer = None

    def warm_up(self) -> None:
        """
        If the url is not provided, check if the model is deployed on the free tier of the HF inference API.
        Load the tokenizer
        """
<<<<<<< HEAD

        # is this user using HF free tier inference API?
        if self.model and not self.url:
            deployed_models = list_inference_deployed_models()
            # Determine if the specified model is deployed in the free tier.
            if self.model not in deployed_models:
                raise ValueError(
                    f"The model {self.model} is not deployed on the free tier of the HF inference API. "
                    "To use free tier models provide the model ID and the token. Valid models are: "
                    f"{deployed_models}"
                )

        self.tokenizer = AutoTokenizer.from_pretrained(self.model, token=self.token)
=======
        self.tokenizer = AutoTokenizer.from_pretrained(
            self.model, token=self.token.resolve_value() if self.token else None
        )
>>>>>>> c3a9dac1
        # mypy can't infer that chat_template attribute exists on the object returned by AutoTokenizer.from_pretrained
        chat_template = getattr(self.tokenizer, "chat_template", None)
        if not chat_template and not self.chat_template:
            logger.warning(
                "The model '%s' doesn't have a default chat_template, and no chat_template was supplied during "
                "this component's initialization. It’s possible that the model doesn't support ChatML inference "
                "format, potentially leading to unexpected behavior.",
                self.model,
            )

    def to_dict(self) -> Dict[str, Any]:
        """
        Serialize this component to a dictionary.

        :return: A dictionary containing the serialized component.
        """
        callback_name = serialize_callback_handler(self.streaming_callback) if self.streaming_callback else None
        return default_to_dict(
            self,
            model=self.model,
            url=self.url,
            chat_template=self.chat_template,
            token=self.token.to_dict() if self.token else None,
            generation_kwargs=self.generation_kwargs,
            streaming_callback=callback_name,
        )

    @classmethod
    def from_dict(cls, data: Dict[str, Any]) -> "HuggingFaceTGIChatGenerator":
        """
        Deserialize this component from a dictionary.
        """
        deserialize_secrets_inplace(data["init_parameters"], keys=["token"])
        init_params = data.get("init_parameters", {})
        serialized_callback_handler = init_params.get("streaming_callback")
        if serialized_callback_handler:
            data["init_parameters"]["streaming_callback"] = deserialize_callback_handler(serialized_callback_handler)
        return default_from_dict(cls, data)

    def _get_telemetry_data(self) -> Dict[str, Any]:
        """
        Data that is sent to Posthog for usage analytics.
        """
        # Don't send URL as it is sensitive information
        return {"model": self.model}

    @component.output_types(replies=List[ChatMessage])
    def run(self, messages: List[ChatMessage], generation_kwargs: Optional[Dict[str, Any]] = None):
        """
        Invoke the text generation inference based on the provided messages and generation parameters.

        :param messages: A list of ChatMessage instances representing the input messages.
        :param generation_kwargs: Additional keyword arguments for text generation.
        :return: A list containing the generated responses as ChatMessage instances.
        """

        # check generation kwargs given as parameters to override the default ones
        additional_params = ["n", "stop_words"]
        check_generation_params(generation_kwargs, additional_params)

        # update generation kwargs by merging with the default ones
        generation_kwargs = {**self.generation_kwargs, **(generation_kwargs or {})}
        num_responses = generation_kwargs.pop("n", 1)

        # merge stop_words and stop_sequences into a single list
        generation_kwargs["stop_sequences"] = generation_kwargs.get("stop_sequences", [])
        generation_kwargs["stop_sequences"].extend(generation_kwargs.pop("stop_words", []))

        if self.tokenizer is None:
            raise RuntimeError("Please call warm_up() before running LLM inference.")

        # apply either model's chat template or the user-provided one
        prepared_prompt: str = self.tokenizer.apply_chat_template(
            conversation=messages, chat_template=self.chat_template, tokenize=False
        )
        prompt_token_count: int = len(self.tokenizer.encode(prepared_prompt, add_special_tokens=False))

        if self.streaming_callback:
            if num_responses > 1:
                raise ValueError("Cannot stream multiple responses, please set n=1.")

            return self._run_streaming(prepared_prompt, prompt_token_count, generation_kwargs)

        return self._run_non_streaming(prepared_prompt, prompt_token_count, num_responses, generation_kwargs)

    def _run_streaming(
        self, prepared_prompt: str, prompt_token_count: int, generation_kwargs: Dict[str, Any]
    ) -> Dict[str, List[ChatMessage]]:
        res: Iterable[TextGenerationStreamResponse] = self.client.text_generation(
            prepared_prompt, stream=True, details=True, **generation_kwargs
        )
        chunk = None
        # pylint: disable=not-an-iterable
        for chunk in res:
            token: Token = chunk.token
            if token.special:
                continue
            chunk_metadata = {**asdict(token), **(asdict(chunk.details) if chunk.details else {})}
            stream_chunk = StreamingChunk(token.text, chunk_metadata)
            self.streaming_callback(stream_chunk)  # type: ignore # streaming_callback is not None (verified in the run method)

        message = ChatMessage.from_assistant(chunk.generated_text)
        message.meta.update(
            {
                "finish_reason": chunk.details.finish_reason.value,
                "index": 0,
                "model": self.client.model,
                "usage": {
                    "completion_tokens": chunk.details.generated_tokens,
                    "prompt_tokens": prompt_token_count,
                    "total_tokens": prompt_token_count + chunk.details.generated_tokens,
                },
            }
        )
        return {"replies": [message]}

    def _run_non_streaming(
        self, prepared_prompt: str, prompt_token_count: int, num_responses: int, generation_kwargs: Dict[str, Any]
    ) -> Dict[str, List[ChatMessage]]:
        chat_messages: List[ChatMessage] = []
        for _i in range(num_responses):
            tgr: TextGenerationResponse = self.client.text_generation(
                prepared_prompt, details=True, **generation_kwargs
            )
            message = ChatMessage.from_assistant(tgr.generated_text)
            message.meta.update(
                {
                    "finish_reason": tgr.details.finish_reason.value,
                    "index": _i,
                    "model": self.client.model,
                    "usage": {
                        "completion_tokens": len(tgr.details.tokens),
                        "prompt_tokens": prompt_token_count,
                        "total_tokens": prompt_token_count + len(tgr.details.tokens),
                    },
                }
            )
            chat_messages.append(message)
        return {"replies": chat_messages}<|MERGE_RESOLUTION|>--- conflicted
+++ resolved
@@ -146,7 +146,6 @@
         If the url is not provided, check if the model is deployed on the free tier of the HF inference API.
         Load the tokenizer
         """
-<<<<<<< HEAD
 
         # is this user using HF free tier inference API?
         if self.model and not self.url:
@@ -159,12 +158,10 @@
                     f"{deployed_models}"
                 )
 
-        self.tokenizer = AutoTokenizer.from_pretrained(self.model, token=self.token)
-=======
         self.tokenizer = AutoTokenizer.from_pretrained(
             self.model, token=self.token.resolve_value() if self.token else None
         )
->>>>>>> c3a9dac1
+        
         # mypy can't infer that chat_template attribute exists on the object returned by AutoTokenizer.from_pretrained
         chat_template = getattr(self.tokenizer, "chat_template", None)
         if not chat_template and not self.chat_template:
