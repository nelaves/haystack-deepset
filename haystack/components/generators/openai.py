import dataclasses
import logging
import warnings
from typing import Optional, List, Callable, Dict, Any, Union

from openai import OpenAI, Stream
from openai.types.chat import ChatCompletionChunk, ChatCompletion

from haystack import component, default_from_dict, default_to_dict
from haystack.components.generators.utils import serialize_callback_handler, deserialize_callback_handler
from haystack.dataclasses import StreamingChunk, ChatMessage

logger = logging.getLogger(__name__)


@component
class OpenAIGenerator:
    """
    Enables text generation using OpenAI's large language models (LLMs). It supports gpt-4 and gpt-3.5-turbo
    family of models.

    Users can pass any text generation parameters valid for the `openai.ChatCompletion.create` method
    directly to this component via the `**generation_kwargs` parameter in __init__ or the `**generation_kwargs`
    parameter in `run` method.

    For more details on the parameters supported by the OpenAI API, refer to the OpenAI
    [documentation](https://platform.openai.com/docs/api-reference/chat).

    ```python
    from haystack.components.generators import OpenAIGenerator
    client = OpenAIGenerator()
    response = client.run("What's Natural Language Processing? Be brief.")
    print(response)

    >> {'replies': ['Natural Language Processing (NLP) is a branch of artificial intelligence that focuses on
    >> the interaction between computers and human language. It involves enabling computers to understand, interpret,
    >> and respond to natural human language in a way that is both meaningful and useful.'], 'meta': [{'model':
    >> 'gpt-3.5-turbo-0613', 'index': 0, 'finish_reason': 'stop', 'usage': {'prompt_tokens': 16,
    >> 'completion_tokens': 49, 'total_tokens': 65}}]}
    ```

     Key Features and Compatibility:
         - **Primary Compatibility**: Designed to work seamlessly with gpt-4, gpt-3.5-turbo family of models.
         - **Streaming Support**: Supports streaming responses from the OpenAI API.
         - **Customizability**: Supports all parameters supported by the OpenAI API.

     Input and Output Format:
         - **String Format**: This component uses the strings for both input and output.
    """

    def __init__(
        self,
        api_key: Optional[str] = None,
        model: str = "gpt-3.5-turbo",
        streaming_callback: Optional[Callable[[StreamingChunk], None]] = None,
        api_base_url: Optional[str] = None,
        organization: Optional[str] = None,
        system_prompt: Optional[str] = None,
        generation_kwargs: Optional[Dict[str, Any]] = None,
    ):
        """
<<<<<<< HEAD
        Creates an instance of GPTGenerator. Unless specified otherwise in the `model`, this is for OpenAI's
=======
        Creates an instance of OpenAIGenerator. Unless specified otherwise in the `model_name`, this is for OpenAI's
>>>>>>> 76b0d05e
        GPT-3.5 model.

        :param api_key: The OpenAI API key. It can be explicitly provided or automatically read from the
            environment variable OPENAI_API_KEY (recommended).
        :param model_name: The name of the model to use.
        :param streaming_callback: A callback function that is called when a new token is received from the stream.
            The callback function accepts StreamingChunk as an argument.
        :param api_base_url: An optional base URL.
        :param organization: The Organization ID, defaults to `None`. See
        [production best practices](https://platform.openai.com/docs/guides/production-best-practices/setting-up-your-organization).
        :param system_prompt: The system prompt to use for text generation. If not provided, the system prompt is
        omitted, and the default system prompt of the model is used.
        :param generation_kwargs: Other parameters to use for the model. These parameters are all sent directly to
            the OpenAI endpoint. See OpenAI [documentation](https://platform.openai.com/docs/api-reference/chat) for
            more details.
            Some of the supported parameters:
            - `max_tokens`: The maximum number of tokens the output text can have.
            - `temperature`: What sampling temperature to use. Higher values mean the model will take more risks.
                Try 0.9 for more creative applications and 0 (argmax sampling) for ones with a well-defined answer.
            - `top_p`: An alternative to sampling with temperature, called nucleus sampling, where the model
                considers the results of the tokens with top_p probability mass. So, 0.1 means only the tokens
                comprising the top 10% probability mass are considered.
            - `n`: How many completions to generate for each prompt. For example, if the LLM gets 3 prompts and n is 2,
                it will generate two completions for each of the three prompts, ending up with 6 completions in total.
            - `stop`: One or more sequences after which the LLM should stop generating tokens.
            - `presence_penalty`: What penalty to apply if a token is already present at all. Bigger values mean
                the model will be less likely to repeat the same token in the text.
            - `frequency_penalty`: What penalty to apply if a token has already been generated in the text.
                Bigger values mean the model will be less likely to repeat the same token in the text.
            - `logit_bias`: Add a logit bias to specific tokens. The keys of the dictionary are tokens, and the
                values are the bias to add to that token.
        """
        self.model = model
        self.generation_kwargs = generation_kwargs or {}
        self.system_prompt = system_prompt
        self.streaming_callback = streaming_callback

        self.api_base_url = api_base_url
        self.organization = organization
        self.client = OpenAI(api_key=api_key, organization=organization, base_url=api_base_url)

    def _get_telemetry_data(self) -> Dict[str, Any]:
        """
        Data that is sent to Posthog for usage analytics.
        """
        return {"model": self.model}

    def to_dict(self) -> Dict[str, Any]:
        """
        Serialize this component to a dictionary.
        :return: The serialized component as a dictionary.
        """
        callback_name = serialize_callback_handler(self.streaming_callback) if self.streaming_callback else None
        return default_to_dict(
            self,
            model=self.model,
            streaming_callback=callback_name,
            api_base_url=self.api_base_url,
            generation_kwargs=self.generation_kwargs,
            system_prompt=self.system_prompt,
        )

    @classmethod
    def from_dict(cls, data: Dict[str, Any]) -> "OpenAIGenerator":
        """
        Deserialize this component from a dictionary.
        :param data: The dictionary representation of this component.
        :return: The deserialized component instance.
        """
        init_params = data.get("init_parameters", {})
        serialized_callback_handler = init_params.get("streaming_callback")
        if serialized_callback_handler:
            data["init_parameters"]["streaming_callback"] = deserialize_callback_handler(serialized_callback_handler)
        return default_from_dict(cls, data)

    @component.output_types(replies=List[str], meta=List[Dict[str, Any]])
    def run(self, prompt: str, generation_kwargs: Optional[Dict[str, Any]] = None):
        """
        Invoke the text generation inference based on the provided messages and generation parameters.

        :param prompt: The string prompt to use for text generation.
        :param generation_kwargs: Additional keyword arguments for text generation. These parameters will
        potentially override the parameters passed in the __init__ method.
        For more details on the parameters supported by the OpenAI API, refer to the
        OpenAI [documentation](https://platform.openai.com/docs/api-reference/chat/create).
        :return: A list of strings containing the generated responses and a list of dictionaries containing the metadata
        for each response.
        """
        message = ChatMessage.from_user(prompt)
        if self.system_prompt:
            messages = [ChatMessage.from_system(self.system_prompt), message]
        else:
            messages = [message]

        # update generation kwargs by merging with the generation kwargs passed to the run method
        generation_kwargs = {**self.generation_kwargs, **(generation_kwargs or {})}

        # adapt ChatMessage(s) to the format expected by the OpenAI API
        openai_formatted_messages = self._convert_to_openai_format(messages)

        completion: Union[Stream[ChatCompletionChunk], ChatCompletion] = self.client.chat.completions.create(
            model=self.model,
            messages=openai_formatted_messages,  # type: ignore
            stream=self.streaming_callback is not None,
            **generation_kwargs,
        )

        completions: List[ChatMessage] = []
        if isinstance(completion, Stream):
            num_responses = generation_kwargs.pop("n", 1)
            if num_responses > 1:
                raise ValueError("Cannot stream multiple responses, please set n=1.")
            chunks: List[StreamingChunk] = []
            chunk = None

            # pylint: disable=not-an-iterable
            for chunk in completion:
                if chunk.choices and self.streaming_callback:
                    chunk_delta: StreamingChunk = self._build_chunk(chunk)
                    chunks.append(chunk_delta)
                    self.streaming_callback(chunk_delta)  # invoke callback with the chunk_delta
            completions = [self._connect_chunks(chunk, chunks)]
        elif isinstance(completion, ChatCompletion):
            completions = [self._build_message(completion, choice) for choice in completion.choices]

        # before returning, do post-processing of the completions
        for response in completions:
            self._check_finish_reason(response)

        return {
            "replies": [message.content for message in completions],
            "meta": [message.meta for message in completions],
        }

    def _convert_to_openai_format(self, messages: List[ChatMessage]) -> List[Dict[str, Any]]:
        """
        Converts the list of ChatMessage to the list of messages in the format expected by the OpenAI API.
        :param messages: The list of ChatMessage.
        :return: The list of messages in the format expected by the OpenAI API.
        """
        openai_chat_message_format = {"role", "content", "name"}
        openai_formatted_messages = []
        for m in messages:
            message_dict = dataclasses.asdict(m)
            filtered_message = {k: v for k, v in message_dict.items() if k in openai_chat_message_format and v}
            openai_formatted_messages.append(filtered_message)
        return openai_formatted_messages

    def _connect_chunks(self, chunk: Any, chunks: List[StreamingChunk]) -> ChatMessage:
        """
        Connects the streaming chunks into a single ChatMessage.
        """
        complete_response = ChatMessage.from_assistant("".join([chunk.content for chunk in chunks]))
        complete_response.meta.update(
            {
                "model": chunk.model,
                "index": 0,
                "finish_reason": chunk.choices[0].finish_reason,
                "usage": {},  # we don't have usage data for streaming responses
            }
        )
        return complete_response

    def _build_message(self, completion: Any, choice: Any) -> ChatMessage:
        """
        Converts the response from the OpenAI API to a ChatMessage.
        :param completion: The completion returned by the OpenAI API.
        :param choice: The choice returned by the OpenAI API.
        :return: The ChatMessage.
        """
        # function or tools calls are not going to happen in non-chat generation
        # as users can not send ChatMessage with function or tools calls
        chat_message = ChatMessage.from_assistant(choice.message.content or "")
        chat_message.meta.update(
            {
                "model": completion.model,
                "index": choice.index,
                "finish_reason": choice.finish_reason,
                "usage": dict(completion.usage),
            }
        )
        return chat_message

    def _build_chunk(self, chunk: Any) -> StreamingChunk:
        """
        Converts the response from the OpenAI API to a StreamingChunk.
        :param chunk: The chunk returned by the OpenAI API.
        :param choice: The choice returned by the OpenAI API.
        :return: The StreamingChunk.
        """
        # function or tools calls are not going to happen in non-chat generation
        # as users can not send ChatMessage with function or tools calls
        choice = chunk.choices[0]
        content = choice.delta.content or ""
        chunk_message = StreamingChunk(content)
        chunk_message.meta.update({"model": chunk.model, "index": choice.index, "finish_reason": choice.finish_reason})
        return chunk_message

    def _check_finish_reason(self, message: ChatMessage) -> None:
        """
        Check the `finish_reason` returned with the OpenAI completions.
        If the `finish_reason` is `length`, log a warning to the user.
        :param message: The message returned by the LLM.
        """
        if message.meta["finish_reason"] == "length":
            logger.warning(
                "The completion for index %s has been truncated before reaching a natural stopping point. "
                "Increase the max_tokens parameter to allow for longer completions.",
                message.meta["index"],
            )
        if message.meta["finish_reason"] == "content_filter":
            logger.warning(
                "The completion for index %s has been truncated due to the content filter.", message.meta["index"]
            )


class GPTGenerator(OpenAIGenerator):
    def __init__(
        self,
        api_key: Optional[str] = None,
        model_name: str = "gpt-3.5-turbo",
        streaming_callback: Optional[Callable[[StreamingChunk], None]] = None,
        api_base_url: Optional[str] = None,
        organization: Optional[str] = None,
        system_prompt: Optional[str] = None,
        generation_kwargs: Optional[Dict[str, Any]] = None,
    ):
        warnings.warn(
            "GPTGenerator is deprecated and will be removed in the next beta release. "
            "Please use OpenAIGenerator instead.",
            UserWarning,
            stacklevel=2,
        )
        super().__init__(
            api_key=api_key,
            model_name=model_name,
            streaming_callback=streaming_callback,
            api_base_url=api_base_url,
            organization=organization,
            system_prompt=system_prompt,
            generation_kwargs=generation_kwargs,
        )<|MERGE_RESOLUTION|>--- conflicted
+++ resolved
@@ -59,11 +59,7 @@
         generation_kwargs: Optional[Dict[str, Any]] = None,
     ):
         """
-<<<<<<< HEAD
-        Creates an instance of GPTGenerator. Unless specified otherwise in the `model`, this is for OpenAI's
-=======
-        Creates an instance of OpenAIGenerator. Unless specified otherwise in the `model_name`, this is for OpenAI's
->>>>>>> 76b0d05e
+        Creates an instance of OpenAIGenerator. Unless specified otherwise in the `model`, this is for OpenAI's
         GPT-3.5 model.
 
         :param api_key: The OpenAI API key. It can be explicitly provided or automatically read from the
