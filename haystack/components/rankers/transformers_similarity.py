--- conflicted
+++ resolved
@@ -106,33 +106,30 @@
         """
         Warm up the model and tokenizer used for scoring the Documents.
         """
-<<<<<<< HEAD
-        if self.model is None:
-            # Set up device_map which allows quantized loading and multi device inference
-            # requires accelerate which is always installed when using `pip install transformers[torch]`
-            device_map = self.model_kwargs.get("device_map")
-            if device_map is None:
-                if self.device is not None:
-                    device_map = self.device
-                else:
-                    device_map = get_device()
-            self.model_kwargs["device_map"] = device_map
-
-            self.model = AutoModelForSequenceClassification.from_pretrained(
-                self.model_name_or_path, token=self.token, **self.model_kwargs
-            )
-            self.model.eval()
-            # Take the first device used by `accelerate`. Needed to pass inputs from the tokenizer to the correct device.
-            self.device = next(iter(self.model.hf_device_map.values()))
-            self.tokenizer = AutoTokenizer.from_pretrained(self.model_name_or_path, token=self.token)
-=======
         if self._model is None:
+            # # Set up device_map which allows quantized loading and multi device inference
+            # # requires accelerate which is always installed when using `pip install transformers[torch]`
+            # device_map = self.model_kwargs.get("device_map")
+            # if device_map is None:
+            #     if self.device is not None:
+            #         device_map = self.device
+            #     else:
+            #         device_map = get_device()
+            # self.model_kwargs["device_map"] = device_map
+            #
+            # self.model = AutoModelForSequenceClassification.from_pretrained(
+            #     self.model_name_or_path, token=self.token, **self.model_kwargs
+            # )
+            # self.model.eval()
+            # # Take the first device used by `accelerate`. Needed to pass inputs from the tokenizer to the correct device.
+            # self.device = next(iter(self.model.hf_device_map.values()))
+            # self.tokenizer = AutoTokenizer.from_pretrained(self.model_name_or_path, token=self.token)
+
             self._model = AutoModelForSequenceClassification.from_pretrained(
                 self.model, token=self.token, **self.model_kwargs
             ).to(self.device.to_torch())
             self._model.eval()
             self.tokenizer = AutoTokenizer.from_pretrained(self.model, token=self.token)
->>>>>>> 88191e74
 
     def to_dict(self) -> Dict[str, Any]:
         """
