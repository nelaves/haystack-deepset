--- conflicted
+++ resolved
@@ -1,11 +1,8 @@
-<<<<<<< HEAD
-import warnings
-=======
 # SPDX-FileCopyrightText: 2022-present deepset GmbH <info@deepset.ai>
 #
 # SPDX-License-Identifier: Apache-2.0
 
->>>>>>> 1d20ac3c
+import warnings
 from typing import Any, Dict, List, Optional, Set
 
 from jinja2 import Template, meta
