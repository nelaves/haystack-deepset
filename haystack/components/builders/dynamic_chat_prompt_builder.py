--- conflicted
+++ resolved
@@ -1,11 +1,7 @@
-<<<<<<< HEAD
-import warnings
-=======
 # SPDX-FileCopyrightText: 2022-present deepset GmbH <info@deepset.ai>
 #
 # SPDX-License-Identifier: Apache-2.0
 
->>>>>>> 6d27de0b
 from typing import Any, Dict, List, Optional, Set
 
 from jinja2 import Template, meta
