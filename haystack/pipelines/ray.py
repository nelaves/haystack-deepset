from __future__ import annotations
from typing import Any, Dict, List, Optional

from pathlib import Path

import networkx as nx

try:
    from ray import serve
    import ray
except:
    ray = None  # type: ignore
    serve = None  # type: ignore

from haystack.pipelines.config import get_component_definitions, get_pipeline_definition, read_pipeline_config_from_yaml
from haystack.schema import MultiLabel, Document
from haystack.nodes.base import BaseComponent, RootNode
from haystack.pipelines.base import Pipeline
from haystack.errors import PipelineError


class RayPipeline(Pipeline):
    """
    Ray (https://ray.io) is a framework for distributed computing.

    Ray allows distributing a Pipeline's components across a cluster of machines. The individual components of a
    Pipeline can be independently scaled. For instance, an extractive QA Pipeline deployment can have three replicas
    of the Reader and a single replica for the Retriever. It enables efficient resource utilization by horizontally
    scaling Components.

    To set the number of replicas, add  `replicas` in the YAML config for the node in a pipeline:

            ```yaml
            |    components:
            |        ...
            |
            |    pipelines:
            |        - name: ray_query_pipeline
            |          type: RayPipeline
            |          nodes:
            |            - name: ESRetriever
            |              replicas: 2  # number of replicas to create on the Ray cluster
            |              inputs: [ Query ]
            ```

    A RayPipeline can only be created with a YAML Pipeline config.
    >>> from haystack.pipeline import RayPipeline
    >>> pipeline = RayPipeline.load_from_yaml(path="my_pipelines.yaml", pipeline_name="my_query_pipeline")
    >>> pipeline.run(query="What is the capital of Germany?")

    By default, RayPipelines creates an instance of RayServe locally. To connect to an existing Ray instance,
    set the `address` parameter when creating the RayPipeline instance.
    """

    def __init__(self, address: str = None, ray_args: Optional[Dict[str, Any]] = None):
        """
        :param address: The IP address for the Ray cluster. If set to None, a local Ray instance is started.
        :param kwargs: Optional parameters for initializing Ray.
        """
        ray_args = ray_args or {}
        ray.init(address=address, **ray_args)
        serve.start()
        super().__init__()

    @classmethod
    def load_from_config(
        cls,
        pipeline_config: Dict,
        pipeline_name: Optional[str] = None,
        overwrite_with_env_variables: bool = True,
        strict_version_check: bool = False,
        address: Optional[str] = None,
        ray_args: Optional[Dict[str, Any]] = None,
    ):
        pipeline_definition = get_pipeline_definition(pipeline_config=pipeline_config, pipeline_name=pipeline_name)
        component_definitions = get_component_definitions(
            pipeline_config=pipeline_config, overwrite_with_env_variables=overwrite_with_env_variables
        )
        pipeline = cls(address=address, ray_args=ray_args or {})

        for node_config in pipeline_definition["nodes"]:
            if pipeline.root_node is None:
                root_node = node_config["inputs"][0]
                if root_node in ["Query", "File"]:
                    handle = cls._create_ray_deployment(component_name=root_node, pipeline_config=pipeline_config)
                    pipeline._add_ray_deployment_in_graph(handle=handle, name=root_node, outgoing_edges=1, inputs=[])
                else:
                    raise KeyError(f"Root node '{root_node}' is invalid. Available options are 'Query' and 'File'.")

            name = node_config["name"]
            component_type = component_definitions[name]["type"]
            component_class = BaseComponent.get_subclass(component_type)
            replicas = next(node for node in pipeline_definition["nodes"] if node["name"] == name).get("replicas", 1)
            handle = cls._create_ray_deployment(component_name=name, pipeline_config=pipeline_config, replicas=replicas)
            pipeline._add_ray_deployment_in_graph(
                handle=handle,
                name=name,
                outgoing_edges=component_class.outgoing_edges,
                inputs=node_config.get("inputs", []),
            )

        return pipeline

    @classmethod
    def load_from_yaml(  # type: ignore
        cls,
        path: Path,
        pipeline_name: Optional[str] = None,
        overwrite_with_env_variables: bool = True,
        address: Optional[str] = None,
        strict_version_check: bool = False,
        ray_args: Optional[Dict[str, Any]] = None,
    ):
        """
        Load Pipeline from a YAML file defining the individual components and how they're tied together to form
        a Pipeline. A single YAML can declare multiple Pipelines, in which case an explicit `pipeline_name` must
        be passed.

        Here's a sample configuration:

            ```yaml
            |   version: '1.0.0'
            |
            |    components:    # define all the building-blocks for Pipeline
            |    - name: MyReader       # custom-name for the component; helpful for visualization & debugging
            |      type: FARMReader    # Haystack Class name for the component
            |      params:
            |        no_ans_boost: -10
            |        model_name_or_path: deepset/roberta-base-squad2
            |    - name: MyESRetriever
            |      type: ElasticsearchRetriever
            |      params:
            |        document_store: MyDocumentStore    # params can reference other components defined in the YAML
            |        custom_query: null
            |    - name: MyDocumentStore
            |      type: ElasticsearchDocumentStore
            |      params:
            |        index: haystack_test
            |
            |    pipelines:    # multiple Pipelines can be defined using the components from above
            |    - name: my_query_pipeline    # a simple extractive-qa Pipeline
            |      type: RayPipeline
            |      nodes:
            |      - name: MyESRetriever
            |        inputs: [Query]
            |        replicas: 2    # number of replicas to create on the Ray cluster
            |      - name: MyReader
            |        inputs: [MyESRetriever]
            ```


        Note that, in case of a mismatch in version between Haystack and the YAML, a warning will be printed.
        If the pipeline loads correctly regardless, save again the pipeline using `RayPipeline.save_to_yaml()` to remove the warning.

        :param path: path of the YAML file.
        :param pipeline_name: if the YAML contains multiple pipelines, the pipeline_name to load must be set.
        :param overwrite_with_env_variables: Overwrite the YAML configuration with environment variables. For example,
                                             to change index name param for an ElasticsearchDocumentStore, an env
                                             variable 'MYDOCSTORE_PARAMS_INDEX=documents-2021' can be set. Note that an
                                             `_` sign must be used to specify nested hierarchical properties.
        :param address: The IP address for the Ray cluster. If set to None, a local Ray instance is started.
        """
        pipeline_config = read_pipeline_config_from_yaml(path)
        return RayPipeline.load_from_config(
            pipeline_config=pipeline_config,
            pipeline_name=pipeline_name,
            overwrite_with_env_variables=overwrite_with_env_variables,
            address=address,
            ray_args=ray_args,
        )

    @classmethod
    def _create_ray_deployment(cls, component_name: str, pipeline_config: dict, replicas: int = 1):
        """
        Create a Ray Deployment for the Component.

        :param component_name: Class name of the Haystack Component.
        :param pipeline_config: The Pipeline config YAML parsed as a dict.
        :param replicas: By default, a single replica of the component is created. It can be
                         configured by setting `replicas` parameter in the Pipeline YAML.
        """
        RayDeployment = serve.deployment(_RayDeploymentWrapper, name=component_name, num_replicas=replicas)  # type: ignore
        RayDeployment.deploy(pipeline_config, component_name)
        handle = RayDeployment.get_handle()
        return handle

    def run(  # type: ignore
        self,
        query: Optional[str] = None,
        file_paths: Optional[List[str]] = None,
        labels: Optional[MultiLabel] = None,
        documents: Optional[List[Document]] = None,
        meta: Optional[dict] = None,
        params: Optional[dict] = None,
    ):
        has_next_node = True

        root_node = self.root_node
        if not root_node:
            raise PipelineError("Cannot run a pipeline with no nodes.")

        current_node_id: str = root_node

        input_dict: Dict[str, Any] = {"root_node": root_node, "params": params}
        if query:
            input_dict["query"] = query
        if file_paths:
            input_dict["file_paths"] = file_paths
        if labels:
            input_dict["labels"] = labels
        if documents:
            input_dict["documents"] = documents
        if meta:
            input_dict["meta"] = meta

        output_dict = None

        while has_next_node:
            output_dict, stream_id = ray.get(self.graph.nodes[current_node_id]["component"].remote(**input_dict))
            input_dict = output_dict
            next_nodes = self.get_next_nodes(current_node_id, stream_id)

            if len(next_nodes) > 1:
                join_node_id = list(nx.neighbors(self.graph, next_nodes[0]))[0]
                if set(self.graph.predecessors(join_node_id)) != set(next_nodes):
                    raise NotImplementedError(
                        "The current pipeline does not support multiple levels of parallel nodes."
                    )
                inputs_for_join_node: dict = {"inputs": []}
                for n_id in next_nodes:
                    output = self.graph.nodes[n_id]["component"].run(**input_dict)
                    inputs_for_join_node["inputs"].append(output)
                input_dict = inputs_for_join_node
                current_node_id = join_node_id
            elif len(next_nodes) == 1:
                current_node_id = next_nodes[0]
            else:
                has_next_node = False

        return output_dict

    def add_node(self, component, name: str, inputs: List[str]):
        raise NotImplementedError(
            "The current implementation of RayPipeline only supports loading Pipelines from a YAML file."
        )

    def _add_ray_deployment_in_graph(self, handle, name: str, outgoing_edges: int, inputs: List[str]):
        """
        Add the Ray deployment handle in the Pipeline Graph.

        :param handle: Ray deployment `handle` to add in the Pipeline Graph. The handle allow calling a Ray deployment
                       from Python: https://docs.ray.io/en/master/serve/package-ref.html#servehandle-api.
        :param name: The name for the node. It must not contain any dots.
        :param inputs: A list of inputs to the node. If the predecessor node has a single outgoing edge, just the name
                       of node is sufficient. For instance, a 'ElasticsearchRetriever' node would always output a single
                       edge with a list of documents. It can be represented as ["ElasticsearchRetriever"].

                       In cases when the predecessor node has multiple outputs, e.g., a "QueryClassifier", the output
                       must be specified explicitly as "QueryClassifier.output_2".
        """
        self.graph.add_node(name, component=handle, inputs=inputs, outgoing_edges=outgoing_edges)

        if len(self.graph.nodes) == 2:  # first node added; connect with Root
            self.graph.add_edge(self.root_node, name, label="output_1")
            return

        for i in inputs:
            if "." in i:
                [input_node_name, input_edge_name] = i.split(".")
                assert "output_" in input_edge_name, f"'{input_edge_name}' is not a valid edge name."
                outgoing_edges_input_node = self.graph.nodes[input_node_name]["component"].outgoing_edges
                assert int(input_edge_name.split("_")[1]) <= outgoing_edges_input_node, (
                    f"Cannot connect '{input_edge_name}' from '{input_node_name}' as it only has "
                    f"{outgoing_edges_input_node} outgoing edge(s)."
                )
            else:
                outgoing_edges_input_node = self.graph.nodes[i]["outgoing_edges"]
                assert outgoing_edges_input_node == 1, (
                    f"Adding an edge from {i} to {name} is ambiguous as {i} has {outgoing_edges_input_node} edges. "
                    f"Please specify the output explicitly."
                )
                input_node_name = i
                input_edge_name = "output_1"
            self.graph.add_edge(input_node_name, name, label=input_edge_name)


class _RayDeploymentWrapper:
    """
    Ray Serve supports calling of __init__ methods on the Classes to create "deployment" instances.

    In case of Haystack, some Components like Retrievers have complex init methods that needs objects
    like Document Stores.

    This wrapper class encapsulates the initialization of Components. Given a Component Class
    name, it creates an instance using the YAML Pipeline config.
    """

    node: BaseComponent

    def __init__(self, pipeline_config: dict, component_name: str):
        """
        Create an instance of Component.

        :param pipeline_config: Pipeline YAML parsed as a dict.
        :param component_name: Component Class name.
        """
        if component_name in ["Query", "File"]:
            self.node = RootNode()
        else:
            self.node = self.load_from_pipeline_config(pipeline_config, component_name)

    def __call__(self, *args, **kwargs):
        """
        Ray calls this method which is then re-directed to the corresponding component's run().
        """
        return self.node._dispatch_run(*args, **kwargs)

    @staticmethod
    def load_from_pipeline_config(pipeline_config: dict, component_name: str):
        """
        Load an individual component from a YAML config for Pipelines.

        :param pipeline_config: the Pipelines YAML config parsed as a dict.
        :param component_name: the name of the component to load.
        """
        all_component_configs = pipeline_config["components"]
        all_component_names = [comp["name"] for comp in all_component_configs]
        component_config = next(comp for comp in all_component_configs if comp["name"] == component_name)
        component_params = component_config["params"]

        for key, value in component_params.items():
            if value in all_component_names:  # check if the param value is a reference to another component
                component_params[key] = _RayDeploymentWrapper.load_from_pipeline_config(pipeline_config, value)

<<<<<<< HEAD
        component_instance = BaseComponent._create_instance(component_type=component_config["type"], component_params=component_params)
=======
        component_instance = BaseComponent.load(
            component_type=component_config["type"], component_params=component_params
        )
>>>>>>> b4ee7bac
        return component_instance<|MERGE_RESOLUTION|>--- conflicted
+++ resolved
@@ -332,11 +332,7 @@
             if value in all_component_names:  # check if the param value is a reference to another component
                 component_params[key] = _RayDeploymentWrapper.load_from_pipeline_config(pipeline_config, value)
 
-<<<<<<< HEAD
-        component_instance = BaseComponent._create_instance(component_type=component_config["type"], component_params=component_params)
-=======
-        component_instance = BaseComponent.load(
+        component_instance = BaseComponent._create_instance(
             component_type=component_config["type"], component_params=component_params
         )
->>>>>>> b4ee7bac
         return component_instance