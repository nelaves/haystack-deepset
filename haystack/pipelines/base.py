--- conflicted
+++ resolved
@@ -1198,26 +1198,6 @@
         - `custom_document_id_field` parameter to select a custom document ID from document's metadata for ID matching (only affects 'document_id' scopes).
         - `context_matching_...` parameter to fine-tune the fuzzy matching mechanism that determines whether text contexts match each other (only affects 'context' scopes, default values should work most of the time).
 
-<<<<<<< HEAD
-        :param labels: The labels to evaluate on
-        :param documents: List of List of Document that the first node in the pipeline should get as input per multilabel. Can be used to evaluate a pipeline that consists of a reader without a retriever.
-        :param params: A dictionary of parameters that you want to pass to the nodes.
-                    If you want to pass a param to all nodes, you can just use: {"top_k":10}
-                    If you want to pass it to targeted nodes, you can do:
-                    {"Retriever": {"top_k": 10}, "Reader": {"top_k": 3, "debug": True}}
-        :param sas_model_name_or_path: Name or path of "Semantic Answer Similarity (SAS) model". When set, the model will be used to calculate similarity between predictions and labels and generate the SAS metric.
-                    The SAS metric correlates better with human judgement of correct answers as it does not rely on string overlaps.
-                    Example: Prediction = "30%", Label = "thirty percent", EM and F1 would be overly pessimistic with both being 0, while SAS paints a more realistic picture with being close to 1.
-                    More info in the paper: https://arxiv.org/abs/2108.06130
-                    Here are some guidelines regarding the models that you can use:
-                    - You can use Bi Encoders (sentence transformers) or cross encoders trained on Semantic Textual Similarity (STS) data.
-                    The return type of the encoder needs to be a single prediction score (as opposed to multiple scores).
-                    If you use custom cross encoders please make sure they work with sentence_transformers.CrossEncoder class
-                    - Good default for multiple languages: "sentence-transformers/paraphrase-multilingual-mpnet-base-v2"
-                    - Large, powerful, but slow model for English only: "cross-encoder/stsb-roberta-large"
-                    - Large model for German only: "deepset/gbert-large-sts"
-        :param sas_batch_size: Number of prediction label pairs to encode at once by CrossEncoder or SentenceTransformer while calculating SAS.
-=======
         :param labels: The labels to evaluate on.
         :param documents: List of List of Document that the first node in the pipeline gets as input per multilabel. You can use it to evaluate a pipeline that consists of a reader without a retriever.
         :param params: Dictionary of parameters to be dispatched to the nodes.
@@ -1230,29 +1210,16 @@
                     If you want to learn more, have a look at the [Semantic Answer Similarity for Evaluating Question Answering Models](https://arxiv.org/abs/2108.06130) paper. 
                     Models:
                     - You can use Bi Encoders (sentence transformers) or cross encoders trained on Semantic Textual Similarity (STS) data.
-                    Not all cross encoders can be used because of different return types.
+                    The return type of the encoder needs to be a single prediction score (as opposed to multiple scores).
                     When using custom cross encoders, ensure they work with the `sentence_transformers.CrossEncoder` class.
                     - This is a good default model for multiple languages: "sentence-transformers/paraphrase-multilingual-mpnet-base-v2."
                     - A large, powerful, but slow model for English only: "cross-encoder/stsb-roberta-large".
                     - A large model for German only: "deepset/gbert-large-sts".
         :param sas_batch_size: The number of prediction label pairs you want to encode at once by CrossEncoder or SentenceTransformer while calculating SAS.
->>>>>>> d184d201
         :param sas_use_gpu: Whether to use a GPU or the CPU for calculating semantic answer similarity.
                             It uses CPU if no GPU is available.
         :param add_isolated_node_eval: If set to True, in addition to the integrated evaluation of the pipeline, each node is evaluated in isolated evaluation mode.
-<<<<<<< HEAD
                     The isolated mode shows you how each node is performing on its own and helps to understand the bottlenecks of a pipeline in terms of output quality of each individual node.
-                    If a node performs much better in the isolated evaluation than in the integrated evaluation, the previous node needs to be optimized to improve the pipeline's performance.
-                    If a node's performance is similar in both modes, this node itself needs to be optimized to improve the pipeline's performance.
-                    The isolated evaluation calculates the upper bound of each node's evaluation metrics under the assumption that it received perfect inputs from the previous node.
-                    To this end, labels are used as input to the node instead of the output of the previous node in the pipeline.
-                    The generated dataframes in the EvaluationResult then contain additional rows, which can be distinguished from the integrated evaluation results based on the
-                    values "integrated" or "isolated" in the column "eval_mode" and the evaluation report then additionally lists the upper bound of each node's evaluation metrics.
-        :param custom_document_id_field: Custom field name within `Document`'s `meta` which identifies the document and is being used as criterion for matching documents to labels during evaluation.
-                                         This is especially useful if you want to match documents on other criteria (e.g. file names) than the default document ids as these could be heavily influenced by preprocessing.
-                                         If not set (default) the `Document`'s `id` is being used as criterion for matching documents to labels.
-=======
-                    This mode helps to understand the bottlenecks of a pipeline in terms of output quality of each individual node.
                     If a node performs much better in the isolated evaluation than in the integrated evaluation, it means you should optimize the preceding node to improve the pipeline's performance.
                     If a node's performance is similar in both modes, it means you should optimize this node itself to improve the pipeline's performance.
                     The isolated evaluation calculates the upper bound of each node's evaluation metrics, assuming it received perfect inputs from the previous node.
@@ -1262,7 +1229,6 @@
         :param custom_document_id_field: Custom field name within `Document`'s `meta` which identifies the document. This field is used as a criterion for matching documents to labels during evaluation.
                                          This is especially useful if you want to match documents on other criteria (for example, file names) than the default document IDs as these could be heavily influenced by preprocessing.
                                          If you don't set any value, the default `Document`'s `id` is used as a criterion for matching documents to labels.
->>>>>>> d184d201
         :param context_matching_min_length: The minimum string length context and candidate need to have in order to be scored.
                            Returns 0.0 otherwise.
         :param context_matching_boost_split_overlaps: Whether to boost split overlaps (for example, [AB] <-> [BC]) that result from different preprocessing params.
