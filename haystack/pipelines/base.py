from __future__ import annotations
<<<<<<< HEAD
import tempfile
from typing import Dict, List, Optional, Any, Set
=======
from os import pipe
import tempfile
from typing import Dict, List, Optional, Any, Set, Tuple, Union
>>>>>>> ca86cc83

import copy
import json
import inspect
import logging
import traceback
import numpy as np
import pandas as pd
from pathlib import Path
import networkx as nx
from abc import ABC, abstractmethod
from pandas.core.frame import DataFrame
<<<<<<< HEAD
=======
from tqdm import tqdm
from transformers import pipelines
>>>>>>> ca86cc83
import yaml
from networkx import DiGraph
from networkx.drawing.nx_agraph import to_agraph
from haystack.modeling.logger import MLFlowLogger
from haystack.nodes.evaluator.evaluator import (
    calculate_em_str_multi,
    calculate_f1_str_multi,
    semantic_answer_similarity,
)
from haystack.pipelines.config import (
    JSON_SCHEMAS_PATH,
    get_component_definitions,
    get_pipeline_definition,
    read_pipeline_config_from_yaml,
    validate_config,
)
from haystack.pipelines.utils import generate_code, print_eval_report
from haystack.utils import DeepsetCloud
from haystack.utils.environment import get_or_create_env_meta_data

try:
    from ray import serve
    import ray
except:
    ray = None  # type: ignore
    serve = None  # type: ignore

from haystack import __version__
<<<<<<< HEAD
from haystack.schema import EvaluationDataset, EvaluationResult, MultiLabel, Document
from haystack.errors import PipelineError, PipelineConfigError
=======
from haystack.schema import EvaluationResult, MultiLabel, Document
from haystack.errors import HaystackError, PipelineError, PipelineConfigError
>>>>>>> ca86cc83
from haystack.nodes.base import BaseComponent
from haystack.nodes.retriever.base import BaseRetriever
from haystack.document_stores.base import BaseDocumentStore
from haystack.telemetry import send_event


logger = logging.getLogger(__name__)


ROOT_NODE_TO_PIPELINE_NAME = {"query": "query", "file": "indexing"}
CODE_GEN_DEFAULT_COMMENT = "This code has been generated."


class RootNode(BaseComponent):
    """
    RootNode feeds inputs together with corresponding params to a Pipeline.
    """

    outgoing_edges = 1

    def run(self, root_node: str):  # type: ignore
        return {}, "output_1"


class BasePipeline(ABC):
    """
    Base class for pipelines, providing the most basic methods to load and save them in different ways.
    See also the `Pipeline` class for the actual pipeline logic.
    """

    @abstractmethod
    def run(self, **kwargs):
        raise NotImplementedError("This is an abstract method. Use Pipeline or RayPipeline instead.")

    @abstractmethod
    def get_config(self, return_defaults: bool = False) -> dict:
        """
        Returns a configuration for the Pipeline that can be used with `Pipeline.load_from_config()`.

        :param return_defaults: whether to output parameters that have the default values.
        """
        raise NotImplementedError("This is an abstract method. Use Pipeline or RayPipeline instead.")

    def to_code(
        self, pipeline_variable_name: str = "pipeline", generate_imports: bool = True, add_comment: bool = False
    ) -> str:
        """
        Returns the code to create this pipeline as string.

        :param pipeline_variable_name: The variable name of the generated pipeline.
                                       Default value is 'pipeline'.
        :param generate_imports: Whether to include the required import statements into the code.
                                 Default value is True.
        :param add_comment: Whether to add a preceding comment that this code has been generated.
                            Default value is False.
        """
        pipeline_config = self.get_config()
        code = generate_code(
            pipeline_config=pipeline_config,
            pipeline_variable_name=pipeline_variable_name,
            generate_imports=generate_imports,
            comment=CODE_GEN_DEFAULT_COMMENT if add_comment else None,
        )
        return code

    def to_notebook_cell(
        self, pipeline_variable_name: str = "pipeline", generate_imports: bool = True, add_comment: bool = True
    ):
        """
        Creates a new notebook cell with the code to create this pipeline.

        :param pipeline_variable_name: The variable name of the generated pipeline.
                                       Default value is 'pipeline'.
        :param generate_imports: Whether to include the required import statements into the code.
                                 Default value is True.
        :param add_comment: Whether to add a preceding comment that this code has been generated.
                            Default value is True.
        """
        pipeline_config = self.get_config()
        code = generate_code(
            pipeline_config=pipeline_config,
            pipeline_variable_name=pipeline_variable_name,
            generate_imports=generate_imports,
            comment=CODE_GEN_DEFAULT_COMMENT if add_comment else None,
            add_pipeline_cls_import=False,
        )
        try:
            get_ipython().set_next_input(code)  # type: ignore
        except NameError:
            logger.error("Could not create notebook cell. Make sure you're running in a notebook environment.")

    @classmethod
    @abstractmethod
    def load_from_config(
        cls, pipeline_config: Dict, pipeline_name: Optional[str] = None, overwrite_with_env_variables: bool = True
    ):
        """
        Load Pipeline from a config dict defining the individual components and how they're tied together to form
        a Pipeline. A single config can declare multiple Pipelines, in which case an explicit `pipeline_name` must
        be passed.

        Here's a sample configuration:

            ```python
            |   {
            |       "version": "1.0",
            |       "components": [
            |           {  # define all the building-blocks for Pipeline
            |               "name": "MyReader",  # custom-name for the component; helpful for visualization & debugging
            |               "type": "FARMReader",  # Haystack Class name for the component
            |               "params": {"no_ans_boost": -10, "model_name_or_path": "deepset/roberta-base-squad2"},
            |           },
            |           {
            |               "name": "MyESRetriever",
            |               "type": "ElasticsearchRetriever",
            |               "params": {
            |                   "document_store": "MyDocumentStore",  # params can reference other components defined in the YAML
            |                   "custom_query": None,
            |               },
            |           },
            |           {"name": "MyDocumentStore", "type": "ElasticsearchDocumentStore", "params": {"index": "haystack_test"}},
            |       ],
            |       "pipelines": [
            |           {  # multiple Pipelines can be defined using the components from above
            |               "name": "my_query_pipeline",  # a simple extractive-qa Pipeline
            |               "nodes": [
            |                   {"name": "MyESRetriever", "inputs": ["Query"]},
            |                   {"name": "MyReader", "inputs": ["MyESRetriever"]},
            |               ],
            |           }
            |       ],
            |   }
            ```

        :param pipeline_config: the pipeline config as dict
        :param pipeline_name: if the config contains multiple pipelines, the pipeline_name to load must be set.
        :param overwrite_with_env_variables: Overwrite the configuration with environment variables. For example,
                                             to change index name param for an ElasticsearchDocumentStore, an env
                                             variable 'MYDOCSTORE_PARAMS_INDEX=documents-2021' can be set. Note that an
                                             `_` sign must be used to specify nested hierarchical properties.
        """
        raise NotImplementedError("This is an abstract method. Use Pipeline or RayPipeline instead.")

    @classmethod
    @abstractmethod
    def load_from_yaml(cls, path: Path, pipeline_name: Optional[str] = None, overwrite_with_env_variables: bool = True):
        """
        Load Pipeline from a YAML file defining the individual components and how they're tied together to form
        a Pipeline. A single YAML can declare multiple Pipelines, in which case an explicit `pipeline_name` must
        be passed.

        Here's a sample configuration:

            ```yaml
            |   version: '1.0'
            |
            |    components:    # define all the building-blocks for Pipeline
            |    - name: MyReader       # custom-name for the component; helpful for visualization & debugging
            |      type: FARMReader    # Haystack Class name for the component
            |      params:
            |        no_ans_boost: -10
            |        model_name_or_path: deepset/roberta-base-squad2
            |    - name: MyESRetriever
            |      type: ElasticsearchRetriever
            |      params:
            |        document_store: MyDocumentStore    # params can reference other components defined in the YAML
            |        custom_query: null
            |    - name: MyDocumentStore
            |      type: ElasticsearchDocumentStore
            |      params:
            |        index: haystack_test
            |
            |    pipelines:    # multiple Pipelines can be defined using the components from above
            |    - name: my_query_pipeline    # a simple extractive-qa Pipeline
            |      nodes:
            |      - name: MyESRetriever
            |        inputs: [Query]
            |      - name: MyReader
            |        inputs: [MyESRetriever]
            ```

        Note that, in case of a mismatch in version between Haystack and the YAML, a warning will be printed.
        If the pipeline loads correctly regardless, save again the pipeline using `Pipeline.save_to_yaml()` to remove the warning.

        :param path: path of the YAML file.
        :param pipeline_name: if the YAML contains multiple pipelines, the pipeline_name to load must be set.
        :param overwrite_with_env_variables: Overwrite the YAML configuration with environment variables. For example,
                                             to change index name param for an ElasticsearchDocumentStore, an env
                                             variable 'MYDOCSTORE_PARAMS_INDEX=documents-2021' can be set. Note that an
                                             `_` sign must be used to specify nested hierarchical properties.
        """
        raise NotImplementedError("This is an abstract method. Use Pipeline or RayPipeline instead.")

    @classmethod
    def load_from_deepset_cloud(
        cls,
        pipeline_config_name: str,
        pipeline_name: str = "query",
        workspace: str = "default",
        api_key: Optional[str] = None,
        api_endpoint: Optional[str] = None,
        overwrite_with_env_variables: bool = False,
    ):
        """
        Load Pipeline from Deepset Cloud defining the individual components and how they're tied together to form
        a Pipeline. A single config can declare multiple Pipelines, in which case an explicit `pipeline_name` must
        be passed.

        In order to get a list of all available pipeline_config_names, call `list_pipelines_on_deepset_cloud()`.
        Use the returned `name` as `pipeline_config_name`.

        :param pipeline_config_name: name of the config file inside the Deepset Cloud workspace.
                                     To get a list of all available pipeline_config_names, call `list_pipelines_on_deepset_cloud()`.
        :param pipeline_name: specifies which pipeline to load from config.
                              Deepset Cloud typically provides a 'query' and a 'index' pipeline per config.
        :param workspace: workspace in Deepset Cloud
        :param api_key: Secret value of the API key.
                        If not specified, will be read from DEEPSET_CLOUD_API_KEY environment variable.
        :param api_endpoint: The URL of the Deepset Cloud API.
                             If not specified, will be read from DEEPSET_CLOUD_API_ENDPOINT environment variable.
        :param overwrite_with_env_variables: Overwrite the config with environment variables. For example,
                                             to change return_no_answer param for a FARMReader, an env
                                             variable 'READER_PARAMS_RETURN_NO_ANSWER=False' can be set. Note that an
                                             `_` sign must be used to specify nested hierarchical properties.
        """
        client = DeepsetCloud.get_pipeline_client(
            api_key=api_key, api_endpoint=api_endpoint, workspace=workspace, pipeline_config_name=pipeline_config_name
        )
        pipeline_config = client.get_pipeline_config()

        # update document store params in order to connect to correct index
        for component_config in pipeline_config["components"]:
            if component_config["type"] == "DeepsetCloudDocumentStore":
                params = component_config.get("params", {})
                params.update(
                    {
                        "api_key": api_key,
                        "api_endpoint": api_endpoint,
                        "workspace": workspace,
                        "index": pipeline_config_name,
                    }
                )
                component_config["params"] = params

        del pipeline_config["name"]  # Would fail validation otherwise
        pipeline = cls.load_from_config(
            pipeline_config=pipeline_config,
            pipeline_name=pipeline_name,
            overwrite_with_env_variables=overwrite_with_env_variables,
        )
        return pipeline

    @classmethod
    def list_pipelines_on_deepset_cloud(
        cls, workspace: str = "default", api_key: Optional[str] = None, api_endpoint: Optional[str] = None
    ) -> List[dict]:
        """
        Lists all pipeline configs available on Deepset Cloud.

        :param workspace: workspace in Deepset Cloud
        :param api_key: Secret value of the API key.
                        If not specified, will be read from DEEPSET_CLOUD_API_KEY environment variable.
        :param api_endpoint: The URL of the Deepset Cloud API.
                             If not specified, will be read from DEEPSET_CLOUD_API_ENDPOINT environment variable.

        Returns:
            list of dictionaries: List[dict]
            each dictionary: {
                        "name": str -> `pipeline_config_name` to be used in `load_from_deepset_cloud()`,
                        "..." -> additional pipeline meta information
                        }
            example:
                    [{'name': 'my_super_nice_pipeline_config',
                        'pipeline_id': '2184e0c1-c6ec-40a1-9b28-5d2768e5efa2',
                        'status': 'DEPLOYED',
                        'created_at': '2022-02-01T09:57:03.803991+00:00',
                        'deleted': False,
                        'is_default': False,
                        'indexing': {'status': 'IN_PROGRESS',
                        'pending_file_count': 3,
                        'total_file_count': 31}}]
        """
        client = DeepsetCloud.get_pipeline_client(api_key=api_key, api_endpoint=api_endpoint, workspace=workspace)
        pipeline_config_infos = list(client.list_pipeline_configs())
        return pipeline_config_infos

    @classmethod
    def save_to_deepset_cloud(
        cls,
        query_pipeline: BasePipeline,
        index_pipeline: BasePipeline,
        pipeline_config_name: str,
        workspace: str = "default",
        api_key: Optional[str] = None,
        api_endpoint: Optional[str] = None,
        overwrite: bool = False,
    ):
        """
        Saves a Pipeline config to Deepset Cloud defining the individual components and how they're tied together to form
        a Pipeline. A single config must declare a query pipeline and a index pipeline.

        :param query_pipeline: the query pipeline to save.
        :param index_pipeline: the index pipeline to save.
        :param pipeline_config_name: name of the config file inside the Deepset Cloud workspace.
        :param workspace: workspace in Deepset Cloud
        :param api_key: Secret value of the API key.
                        If not specified, will be read from DEEPSET_CLOUD_API_KEY environment variable.
        :param api_endpoint: The URL of the Deepset Cloud API.
                             If not specified, will be read from DEEPSET_CLOUD_API_ENDPOINT environment variable.
        :param overwrite: Whether to overwrite the config if it already exists. Otherwise an error is being raised.
        """
        query_config = query_pipeline.get_config()
        index_config = index_pipeline.get_config()
        pipelines = query_config["pipelines"] + index_config["pipelines"]
        all_components = query_config["components"] + index_config["components"]
        distinct_components = [c for c in {component["name"]: component for component in all_components}.values()]
        document_stores = [c for c in distinct_components if c["type"].endswith("DocumentStore")]
        for document_store in document_stores:
            if document_store["type"] != "DeepsetCloudDocumentStore":
                logger.info(
                    f"In order to be used on Deepset Cloud, component '{document_store['name']}' of type '{document_store['type']}' "
                    f"has been automatically converted to type DeepsetCloudDocumentStore. "
                    f"Usually this replacement will result in equivalent pipeline quality. "
                    f"However depending on chosen settings of '{document_store['name']}' differences might occur."
                )
                document_store["type"] = "DeepsetCloudDocumentStore"
                document_store["params"] = {}
        config = {"components": distinct_components, "pipelines": pipelines, "version": __version__}

        client = DeepsetCloud.get_pipeline_client(api_key=api_key, api_endpoint=api_endpoint, workspace=workspace)
        pipeline_config_info = client.get_pipeline_config_info(pipeline_config_name=pipeline_config_name)
        if pipeline_config_info:
            if overwrite:
                if pipeline_config_info["status"] == "DEPLOYED":
                    raise ValueError(
                        f"Deployed pipeline configs are not allowed to be updated. Please undeploy pipeline config '{pipeline_config_name}' first."
                    )
                client.update_pipeline_config(config=config, pipeline_config_name=pipeline_config_name)
                logger.info(f"Pipeline config '{pipeline_config_name}' successfully updated.")
            else:
                raise ValueError(
                    f"Pipeline config '{pipeline_config_name}' already exists. Set `overwrite=True` to overwrite pipeline config."
                )
        else:
            client.save_pipeline_config(config=config, pipeline_config_name=pipeline_config_name)
            logger.info(f"Pipeline config '{pipeline_config_name}' successfully created.")

    @classmethod
    def deploy_on_deepset_cloud(
        cls,
        pipeline_config_name: str,
        workspace: str = "default",
        api_key: Optional[str] = None,
        api_endpoint: Optional[str] = None,
        timeout: int = 60,
    ):
        """
        Deploys the pipelines of a pipeline config on Deepset Cloud.
        Blocks until pipelines are successfully deployed, deployment failed or timeout exceeds.
        If pipelines are already deployed no action will be taken and an info will be logged.
        If timeout exceeds a TimeoutError will be raised.
        If deployment fails a DeepsetCloudError will be raised.

        Pipeline config must be present on Deepset Cloud. See save_to_deepset_cloud() for more information.

        :param pipeline_config_name: name of the config file inside the Deepset Cloud workspace.
        :param workspace: workspace in Deepset Cloud
        :param api_key: Secret value of the API key.
                        If not specified, will be read from DEEPSET_CLOUD_API_KEY environment variable.
        :param api_endpoint: The URL of the Deepset Cloud API.
                             If not specified, will be read from DEEPSET_CLOUD_API_ENDPOINT environment variable.
        :param timeout: The time in seconds to wait until deployment completes.
                        If the timeout is exceeded an error will be raised.
        """
        client = DeepsetCloud.get_pipeline_client(api_key=api_key, api_endpoint=api_endpoint, workspace=workspace)
        client.deploy(pipeline_config_name=pipeline_config_name, timeout=timeout)

    @classmethod
    def undeploy_on_deepset_cloud(
        cls,
        pipeline_config_name: str,
        workspace: str = "default",
        api_key: Optional[str] = None,
        api_endpoint: Optional[str] = None,
        timeout: int = 60,
    ):
        """
        Undeploys the pipelines of a pipeline config on Deepset Cloud.
        Blocks until pipelines are successfully undeployed, undeployment failed or timeout exceeds.
        If pipelines are already undeployed no action will be taken and an info will be logged.
        If timeout exceeds a TimeoutError will be raised.
        If deployment fails a DeepsetCloudError will be raised.

        Pipeline config must be present on Deepset Cloud. See save_to_deepset_cloud() for more information.

        :param pipeline_config_name: name of the config file inside the Deepset Cloud workspace.
        :param workspace: workspace in Deepset Cloud
        :param api_key: Secret value of the API key.
                        If not specified, will be read from DEEPSET_CLOUD_API_KEY environment variable.
        :param api_endpoint: The URL of the Deepset Cloud API.
                             If not specified, will be read from DEEPSET_CLOUD_API_ENDPOINT environment variable.
        :param timeout: The time in seconds to wait until undeployment completes.
                        If the timeout is exceeded an error will be raised.
        """
        client = DeepsetCloud.get_pipeline_client(api_key=api_key, api_endpoint=api_endpoint, workspace=workspace)
        client.undeploy(pipeline_config_name=pipeline_config_name, timeout=timeout)


class Pipeline(BasePipeline):
    """
    Pipeline brings together building blocks to build a complex search pipeline with Haystack & user-defined components.

    Under-the-hood, a pipeline is represented as a directed acyclic graph of component nodes. It enables custom query
    flows with options to branch queries(eg, extractive qa vs keyword match query), merge candidate documents for a
    Reader from multiple Retrievers, or re-ranking of candidate documents.
    """

    def __init__(self):
        self.graph = DiGraph()
        self.root_node = None

    @property
    def components(self) -> Dict[str, BaseComponent]:
        return {
            name: attributes["component"]
            for name, attributes in self.graph.nodes.items()
            if not isinstance(attributes["component"], RootNode)
        }

    def add_node(self, component: BaseComponent, name: str, inputs: List[str]):
        """
        Add a new node to the pipeline.

        :param component: The object to be called when the data is passed to the node. It can be a Haystack component
                          (like Retriever, Reader, or Generator) or a user-defined object that implements a run()
                          method to process incoming data from predecessor node.
        :param name: The name for the node. It must not contain any dots.
        :param inputs: A list of inputs to the node. If the predecessor node has a single outgoing edge, just the name
                       of node is sufficient. For instance, a 'ElasticsearchRetriever' node would always output a single
                       edge with a list of documents. It can be represented as ["ElasticsearchRetriever"].

                       In cases when the predecessor node has multiple outputs, e.g., a "QueryClassifier", the output
                       must be specified explicitly as "QueryClassifier.output_2".
        """
        valid_root_nodes = ["Query", "File"]
        if self.root_node is None:
            root_node = inputs[0]
            if root_node in valid_root_nodes:
                self.root_node = root_node
                self.graph.add_node(root_node, component=RootNode())
            else:
                raise PipelineConfigError(
                    f"Root node '{root_node}' is invalid. Available options are {valid_root_nodes}."
                )
        component.name = name
        component_names = self._get_all_component_names()
        component_names.add(name)
        self._set_sub_component_names(component, component_names=component_names)
        self.graph.add_node(name, component=component, inputs=inputs)

        if len(self.graph.nodes) == 2:  # first node added; connect with Root
            if not len(inputs) == 1 and inputs[0].split(".")[0] == self.root_node:
                raise PipelineConfigError(
                    f"The '{name}' node can only input from {self.root_node}. "
                    f"Set the 'inputs' parameter to ['{self.root_node}']"
                )
            self.graph.add_edge(self.root_node, name, label="output_1")
            return

        for input_node in inputs:
            if "." in input_node:
                [input_node_name, input_edge_name] = input_node.split(".")
                if not "output_" in input_edge_name:
                    raise PipelineConfigError(f"'{input_edge_name}' is not a valid edge name.")

                outgoing_edges_input_node = self.graph.nodes[input_node_name]["component"].outgoing_edges
                if not int(input_edge_name.split("_")[1]) <= outgoing_edges_input_node:
                    raise PipelineConfigError(
                        f"Cannot connect '{input_edge_name}' from '{input_node_name}' as it only has "
                        f"{outgoing_edges_input_node} outgoing edge(s)."
                    )
            else:
                try:
                    outgoing_edges_input_node = self.graph.nodes[input_node]["component"].outgoing_edges
                    if not outgoing_edges_input_node == 1:
                        raise PipelineConfigError(
                            f"Adding an edge from {input_node} to {name} is ambiguous as {input_node} has {outgoing_edges_input_node} edges. "
                            f"Please specify the output explicitly."
                        )

                except KeyError as e:
                    raise PipelineConfigError(
                        f"Cannot find node '{input_node}'. Make sure you're not using more "
                        f"than one root node ({valid_root_nodes}) in the same pipeline and that a node "
                        f"called '{input_node}' is defined."
                    ) from e

                input_node_name = input_node
                input_edge_name = "output_1"
            self.graph.add_edge(input_node_name, name, label=input_edge_name)

        if not nx.is_directed_acyclic_graph(self.graph):
            self.graph.remove_node(name)
            raise PipelineConfigError(f"Cannot add '{name}': it will create a loop in the pipeline.")

    def get_node(self, name: str) -> Optional[BaseComponent]:
        """
        Get a node from the Pipeline.

        :param name: The name of the node.
        """
        graph_node = self.graph.nodes.get(name)
        component = graph_node["component"] if graph_node else None
        return component

    def set_node(self, name: str, component):
        """
        Set the component for a node in the Pipeline.

        :param name: The name of the node.
        :param component: The component object to be set at the node.
        """
        self.graph.nodes[name]["component"] = component

    def run(  # type: ignore
        self,
        query: Optional[str] = None,
        file_paths: Optional[List[str]] = None,
        labels: Optional[MultiLabel] = None,
        documents: Optional[List[Document]] = None,
        meta: Optional[Union[dict, List[dict]]] = None,
        params: Optional[dict] = None,
        debug: Optional[bool] = None,
    ):
        """
        Runs the pipeline, one node at a time.

        :param query: The search query (for query pipelines only)
        :param file_paths: The files to index (for indexing pipelines only)
        :param labels:
        :param documents:
        :param meta:
        :param params: Dictionary of parameters to be dispatched to the nodes.
                       If you want to pass a param to all nodes, you can just use: {"top_k":10}
                       If you want to pass it to targeted nodes, you can do:
                       {"Retriever": {"top_k": 10}, "Reader": {"top_k": 3, "debug": True}}
        :param debug: Whether the pipeline should instruct nodes to collect debug information
                      about their execution. By default these include the input parameters
                      they received and the output they generated. All debug information can
                      then be found in the dict returned by this method under the key "_debug"
        """
        # validate the node names
        if params:
            if not all(node_id in self.graph.nodes for node_id in params.keys()):

                # Might be a non-targeted param. Verify that too
                not_a_node = set(params.keys()) - set(self.graph.nodes)
                valid_global_params = set(["debug"])  # Debug will be picked up by _dispatch_run, see its code
                for node_id in self.graph.nodes:
                    run_signature_args = inspect.signature(self.graph.nodes[node_id]["component"].run).parameters.keys()
                    valid_global_params |= set(run_signature_args)
                invalid_keys = [key for key in not_a_node if key not in valid_global_params]

                if invalid_keys:
                    raise ValueError(
                        f"No node(s) or global parameter(s) named {', '.join(invalid_keys)} found in pipeline."
                    )

        node_output = None
        queue = {
            self.root_node: {"root_node": self.root_node, "params": params}
        }  # ordered dict with "node_id" -> "input" mapping that acts as a FIFO queue
        if query:
            queue[self.root_node]["query"] = query
        if file_paths:
            queue[self.root_node]["file_paths"] = file_paths
        if labels:
            queue[self.root_node]["labels"] = labels
        if documents:
            queue[self.root_node]["documents"] = documents
        if meta:
            queue[self.root_node]["meta"] = meta

        i = 0  # the first item is popped off the queue unless it is a "join" node with unprocessed predecessors
        while queue:
            node_id = list(queue.keys())[i]
            node_input = queue[node_id]
            node_input["node_id"] = node_id

            # Apply debug attributes to the node input params
            # NOTE: global debug attributes will override the value specified
            # in each node's params dictionary.
            if debug is not None:
                if node_id not in node_input["params"].keys():
                    node_input["params"][node_id] = {}
                node_input["params"][node_id]["debug"] = debug

            predecessors = set(nx.ancestors(self.graph, node_id))
            if predecessors.isdisjoint(set(queue.keys())):  # only execute if predecessor nodes are executed
                try:
                    logger.debug(f"Running node `{node_id}` with input `{node_input}`")
                    node_output, stream_id = self.graph.nodes[node_id]["component"]._dispatch_run(**node_input)
                except Exception as e:
                    tb = traceback.format_exc()
                    raise Exception(
                        f"Exception while running node `{node_id}` with input `{node_input}`: {e}, full stack trace: {tb}"
                    )
                queue.pop(node_id)
                #
                if stream_id == "split_documents":
                    for stream_id in [key for key in node_output.keys() if key.startswith("output_")]:
                        current_node_output = {k: v for k, v in node_output.items() if not k.startswith("output_")}
                        current_docs = node_output.pop(stream_id)
                        current_node_output["documents"] = current_docs
                        next_nodes = self.get_next_nodes(node_id, stream_id)
                        for n in next_nodes:
                            queue[n] = current_node_output
                else:
                    next_nodes = self.get_next_nodes(node_id, stream_id)
                    for n in next_nodes:  # add successor nodes with corresponding inputs to the queue
                        if queue.get(n):  # concatenate inputs if it's a join node
                            existing_input = queue[n]
                            if "inputs" not in existing_input.keys():
                                updated_input: dict = {"inputs": [existing_input, node_output], "params": params}
                                if query:
                                    updated_input["query"] = query
                                if file_paths:
                                    updated_input["file_paths"] = file_paths
                                if labels:
                                    updated_input["labels"] = labels
                                if documents:
                                    updated_input["documents"] = documents
                                if meta:
                                    updated_input["meta"] = meta
                            else:
                                existing_input["inputs"].append(node_output)
                                updated_input = existing_input
                            queue[n] = updated_input
                        else:
                            queue[n] = node_output
                i = 0
            else:
                i += 1  # attempt executing next node in the queue as current `node_id` has unprocessed predecessors
        return node_output

    @classmethod
    def eval_beir(
        cls,
        index_pipeline: Pipeline,
        query_pipeline: Pipeline,
        index_params: dict = {},
        query_params: dict = {},
        dataset: str = "scifact",
        dataset_dir: Path = Path("."),
        top_k_values: List[int] = [1, 3, 5, 10, 100, 1000],
        keep_index: bool = False,
    ) -> Tuple[Dict[str, float], Dict[str, float], Dict[str, float], Dict[str, float]]:
        """
        Runs information retrieval evaluation of a pipeline using BEIR on a specified BEIR dataset.
        See https://github.com/beir-cellar/beir for more information.

        :param index_pipeline: The indexing pipeline to use.
        :param query_pipeline: The query pipeline to evaluate.
        :param index_params: The params to use during indexing (see pipeline.run's params).
        :param query_params: The params to use during querying (see pipeline.run's params).
        :param dataset: The BEIR dataset to use.
        :param dataset_dir: The directory to store the dataset to.
        :param top_k_values: The top_k values each metric will be calculated for.
        :param keep_index: Whether to keep the index after evaluation.
                           If True the index will be kept after beir evaluation. Otherwise it will be deleted immediately afterwards.
                           Defaults to False.

        Returns a tuple containing the ncdg, map, recall and precision scores.
        Each metric is represented by a dictionary containing the scores for each top_k value.
        """
        try:
            from beir import util
            from beir.datasets.data_loader import GenericDataLoader
            from beir.retrieval.evaluation import EvaluateRetrieval
        except ModuleNotFoundError as e:
            raise HaystackError("beir is not installed. Please run `pip install farm-haystack[beir]`...") from e

        url = f"https://public.ukp.informatik.tu-darmstadt.de/thakur/BEIR/datasets/{dataset}.zip"
        data_path = util.download_and_unzip(url, dataset_dir)
        logger.info(f"Dataset downloaded here: {data_path}")
        corpus, queries, qrels = GenericDataLoader(data_path).load(split="test")  # or split = "train" or "dev"

        # check index before eval
        document_store = index_pipeline.get_document_store()
        if document_store is not None:
            if document_store.get_document_count() > 0:
                raise HaystackError(f"Index '{document_store.index}' is not empty. Please provide an empty index.")

            if hasattr(document_store, "search_fields"):
                search_fields = getattr(document_store, "search_fields")
                if "name" not in search_fields:
                    logger.warning(
                        "Field 'name' is not part of your DocumentStore's search_fields. Titles won't be searchable. "
                        "Please set search_fields appropriately."
                    )

        haystack_retriever = _HaystackBeirRetrieverAdapter(
            index_pipeline=index_pipeline,
            query_pipeline=query_pipeline,
            index_params=index_params,
            query_params=query_params,
        )
        retriever = EvaluateRetrieval(haystack_retriever, k_values=top_k_values)

        # Retrieve results (format of results is identical to qrels)
        results = retriever.retrieve(corpus, queries)

        # Clean up document store
        if not keep_index and document_store is not None and document_store.index is not None:
            logger.info(f"Cleaning up: deleting index '{document_store.index}'...")
            document_store.delete_index(document_store.index)

        # Evaluate your retrieval using NDCG@k, MAP@K ...
        logger.info(f"Retriever evaluation for k in: {retriever.k_values}")
        ndcg, map_, recall, precision = retriever.evaluate(qrels, results, retriever.k_values)
        return ndcg, map_, recall, precision

    @send_event
    def run_eval_experiment(
        self,
        dataset: EvaluationDataset,
        params: Optional[dict] = None,
        sas_model_name_or_path: str = None,
        sas_batch_size: int = 32,
        sas_use_gpu: bool = True,
        add_isolated_node_eval: bool = False,
        experiment_name: str = None,
        experiment_run_name: str = None,
        experiment_tracking_uri: str = None,
    ) -> EvaluationResult:
        metrics_logger = MLFlowLogger(tracking_uri=experiment_tracking_uri)
        metrics_logger.init_experiment(experiment_name=experiment_name, run_name=experiment_run_name)
        metrics_logger.log_params(
            {
                "dataset_name": dataset.name,
                "dataset_hash": hash(dataset),
                "params": params,
                "add_isolated_node_eval": add_isolated_node_eval,
                "sas_model_name_or_path": sas_model_name_or_path,
                "sas_batch_size": sas_batch_size,
                "sas_use_gpu": sas_use_gpu,
                "type": "offline/evaluation",
                "pipeline_yaml": yaml.dump(self.get_config()),
                "environment": get_or_create_env_meta_data(),
            }
        )

        eval_result = self.eval(
            labels=dataset.labels,
            params=params,
            sas_model_name_or_path=sas_model_name_or_path,
            sas_batch_size=sas_batch_size,
            sas_use_gpu=sas_use_gpu,
            add_isolated_node_eval=add_isolated_node_eval,
        )

        integrated_metrics = eval_result.calculate_metrics()
        metrics = {"integrated": integrated_metrics}
        if add_isolated_node_eval:
            isolated_metrics = eval_result.calculate_metrics(eval_mode="isolated")
            metrics["isolated"] = isolated_metrics
        metrics_logger.log_metrics(metrics, step=0)

        with tempfile.TemporaryDirectory() as temp_dir:
            eval_result_dir = Path(temp_dir) / "eval_result"
            eval_result.save(out_dir=eval_result_dir)
            metrics_logger.log_artifacts(eval_result_dir, artifact_path="eval_result")
            self.save_to_yaml(path=Path(temp_dir))
            metrics_logger.log_artifacts(temp_dir)

        metrics_logger.end_run()
        return eval_result

    @send_event
    def eval(
        self,
        labels: List[MultiLabel],
        documents: Optional[List[List[Document]]] = None,
        params: Optional[dict] = None,
        sas_model_name_or_path: str = None,
        sas_batch_size: int = 32,
        sas_use_gpu: bool = True,
        add_isolated_node_eval: bool = False,
    ) -> EvaluationResult:
        """
        Evaluates the pipeline by running the pipeline once per query in debug mode
        and putting together all data that is needed for evaluation, e.g. calculating metrics.

        :param labels: The labels to evaluate on
        :param documents: List of List of Document that the first node in the pipeline should get as input per multilabel. Can be used to evaluate a pipeline that consists of a reader without a retriever.
        :param params: Dictionary of parameters to be dispatched to the nodes.
                    If you want to pass a param to all nodes, you can just use: {"top_k":10}
                    If you want to pass it to targeted nodes, you can do:
                    {"Retriever": {"top_k": 10}, "Reader": {"top_k": 3, "debug": True}}
        :param sas_model_name_or_path: Name or path of "Semantic Answer Similarity (SAS) model". When set, the model will be used to calculate similarity between predictions and labels and generate the SAS metric.
                    The SAS metric correlates better with human judgement of correct answers as it does not rely on string overlaps.
                    Example: Prediction = "30%", Label = "thirty percent", EM and F1 would be overly pessimistic with both being 0, while SAS paints a more realistic picture.
                    More info in the paper: https://arxiv.org/abs/2108.06130
                    Models:
                    - You can use Bi Encoders (sentence transformers) or cross encoders trained on Semantic Textual Similarity (STS) data.
                    Not all cross encoders can be used because of different return types.
                    If you use custom cross encoders please make sure they work with sentence_transformers.CrossEncoder class
                    - Good default for multiple languages: "sentence-transformers/paraphrase-multilingual-mpnet-base-v2"
                    - Large, powerful, but slow model for English only: "cross-encoder/stsb-roberta-large"
                    - Large model for German only: "deepset/gbert-large-sts"
        :param sas_batch_size: Number of prediction label pairs to encode at once by CrossEncoder or SentenceTransformer while calculating SAS.
        :param sas_use_gpu: Whether to use a GPU or the CPU for calculating semantic answer similarity.
                            Falls back to CPU if no GPU is available.
        :param add_isolated_node_eval: If set to True, in addition to the integrated evaluation of the pipeline, each node is evaluated in isolated evaluation mode.
                    This mode helps to understand the bottlenecks of a pipeline in terms of output quality of each individual node.
                    If a node performs much better in the isolated evaluation than in the integrated evaluation, the previous node needs to be optimized to improve the pipeline's performance.
                    If a node's performance is similar in both modes, this node itself needs to be optimized to improve the pipeline's performance.
                    The isolated evaluation calculates the upper bound of each node's evaluation metrics under the assumption that it received perfect inputs from the previous node.
                    To this end, labels are used as input to the node instead of the output of the previous node in the pipeline.
                    The generated dataframes in the EvaluationResult then contain additional rows, which can be distinguished from the integrated evaluation results based on the
                    values "integrated" or "isolated" in the column "eval_mode" and the evaluation report then additionally lists the upper bound of each node's evaluation metrics.
        """
        eval_result = EvaluationResult()
        if add_isolated_node_eval:
            if params is None:
                params = {}
            params["add_isolated_node_eval"] = True

        # if documents is None, set docs_per_label to None for each label
        for docs_per_label, label in zip(documents or [None] * len(labels), labels):  # type: ignore
            params_per_label = copy.deepcopy(params)
            # If the label contains a filter, the filter is applied unless documents are already given
            if label.filters is not None and documents is None:
                if params_per_label is None:
                    params_per_label = {"filters": label.filters}
                else:
                    # join both filters and overwrite filters in params with filters in labels
                    params_per_label["filters"] = {**params_per_label.get("filters", {}), **label.filters}
            predictions = self.run(
                query=label.query, labels=label, documents=docs_per_label, params=params_per_label, debug=True
            )

            for node_name in predictions["_debug"].keys():
                node_output = predictions["_debug"][node_name]["output"]
                df = self._build_eval_dataframe(label.query, label, node_name, node_output)
                eval_result.append(node_name, df)

        # add sas values in batch mode for whole Dataframe
        # this is way faster than if we calculate it for each query separately
        if sas_model_name_or_path is not None:
            for df in eval_result.node_results.values():
                if len(df[df["type"] == "answer"]) > 0:
                    gold_labels = df["gold_answers"].values
                    predictions = [[a] for a in df["answer"].values]
                    sas, _ = semantic_answer_similarity(
                        predictions=predictions,
                        gold_labels=gold_labels,
                        sas_model_name_or_path=sas_model_name_or_path,
                        batch_size=sas_batch_size,
                        use_gpu=sas_use_gpu,
                    )
                    df["sas"] = sas

        # reorder columns for better qualitative evaluation
        for key, df in eval_result.node_results.items():
            desired_col_order = [
                "multilabel_id",
                "query",
                "filters",  # generic
                "gold_answers",
                "answer",
                "context",
                "exact_match",
                "f1",
                "sas",  # answer-specific
                "gold_document_contents",
                "content",
                "gold_id_match",
                "answer_match",
                "gold_id_or_answer_match",  # doc-specific
                "rank",
                "document_id",
                "gold_document_ids",  # generic
                "offsets_in_document",
                "gold_offsets_in_documents",  # answer-specific
                "type",
                "node",
                "eval_mode",
            ]  # generic
            eval_result.node_results[key] = self._reorder_columns(df, desired_col_order)

        return eval_result

    def _reorder_columns(self, df: DataFrame, desired_order: List[str]) -> DataFrame:
        filtered_order = [col for col in desired_order if col in df.columns]
        missing_columns = [col for col in df.columns if col not in desired_order]
        reordered_columns = filtered_order + missing_columns
        assert len(reordered_columns) == len(df.columns)
        return df.reindex(columns=reordered_columns)

    def _build_eval_dataframe(
        self, query: str, query_labels: MultiLabel, node_name: str, node_output: dict
    ) -> DataFrame:
        """
        Builds a Dataframe for each query from which evaluation metrics can be calculated.
        Currently only answer or document returning nodes are supported, returns None otherwise.

        Each row contains either an answer or a document that has been retrieved during evaluation.
        Rows are being enriched with basic infos like rank, query, type or node.
        Additional answer or document specific evaluation infos like gold labels
        and metrics depicting whether the row matches the gold labels are included, too.
        """

        if query_labels is None or query_labels.labels is None:
            logger.warning(f"There is no label for query '{query}'. Query will be omitted.")
            return pd.DataFrame()

        # remarks for no_answers:
        # Single 'no_answer'-labels are not contained in MultiLabel aggregates.
        # If all labels are no_answers, MultiLabel.answers will be [""] and the other aggregates []
        gold_answers = query_labels.answers
        gold_offsets_in_documents = query_labels.gold_offsets_in_documents
        gold_document_ids = query_labels.document_ids
        gold_document_contents = query_labels.document_contents

        # if node returned answers, include answer specific info:
        # - the answer returned itself
        # - the document_id the answer was found in
        # - the position or offsets within the document the answer was found
        # - the surrounding context of the answer within the document
        # - the gold answers
        # - the position or offsets of the gold answer within the document
        # - the gold document ids containing the answer
        # - the exact_match metric depicting if the answer exactly matches the gold label
        # - the f1 metric depicting how well the answer overlaps with the gold label on token basis
        # - the sas metric depicting how well the answer matches the gold label on a semantic basis.
        #   this will be calculated on all queries in eval() for performance reasons if a sas model has been provided

        partial_dfs = []
        for field_name in ["answers", "answers_isolated"]:
            df = pd.DataFrame()
            answers = node_output.get(field_name, None)
            if answers is not None:
                answer_cols_to_keep = ["answer", "document_id", "offsets_in_document", "context"]
                df_answers = pd.DataFrame(answers, columns=answer_cols_to_keep)
                if len(df_answers) > 0:
                    df_answers["type"] = "answer"
                    df_answers["gold_answers"] = [gold_answers] * len(df_answers)
                    df_answers["gold_offsets_in_documents"] = [gold_offsets_in_documents] * len(df_answers)
                    df_answers["gold_document_ids"] = [gold_document_ids] * len(df_answers)
                    df_answers["exact_match"] = df_answers.apply(
                        lambda row: calculate_em_str_multi(gold_answers, row["answer"]), axis=1
                    )
                    df_answers["f1"] = df_answers.apply(
                        lambda row: calculate_f1_str_multi(gold_answers, row["answer"]), axis=1
                    )
                    df_answers["rank"] = np.arange(1, len(df_answers) + 1)
                    df = pd.concat([df, df_answers])

            # add general info
            df["node"] = node_name
            df["multilabel_id"] = query_labels.id
            df["query"] = query
            df["filters"] = json.dumps(query_labels.filters, sort_keys=True).encode()
            df["eval_mode"] = "isolated" if "isolated" in field_name else "integrated"
            partial_dfs.append(df)

        # if node returned documents, include document specific info:
        # - the document_id
        # - the content of the document
        # - the gold document ids
        # - the gold document contents
        # - the gold_id_match metric depicting whether one of the gold document ids matches the document
        # - the answer_match metric depicting whether the document contains the answer
        # - the gold_id_or_answer_match metric depicting whether one of the former two conditions are met
        for field_name in ["documents", "documents_isolated"]:
            df = pd.DataFrame()
            documents = node_output.get(field_name, None)
            if documents is not None:
                document_cols_to_keep = ["content", "id"]
                df_docs = pd.DataFrame(documents, columns=document_cols_to_keep)
                if len(df_docs) > 0:
                    df_docs = df_docs.rename(columns={"id": "document_id"})
                    df_docs["type"] = "document"
                    df_docs["gold_document_ids"] = [gold_document_ids] * len(df_docs)
                    df_docs["gold_document_contents"] = [gold_document_contents] * len(df_docs)
                    df_docs["gold_id_match"] = df_docs.apply(
                        lambda row: 1.0 if row["document_id"] in gold_document_ids else 0.0, axis=1
                    )
                    df_docs["answer_match"] = df_docs.apply(
                        lambda row: 1.0
                        if not query_labels.no_answer
                        and any(gold_answer in row["content"] for gold_answer in gold_answers)
                        else 0.0,
                        axis=1,
                    )
                    df_docs["gold_id_or_answer_match"] = df_docs.apply(
                        lambda row: max(row["gold_id_match"], row["answer_match"]), axis=1
                    )
                    df_docs["rank"] = np.arange(1, len(df_docs) + 1)
                    df = pd.concat([df, df_docs])

            # add general info
            df["node"] = node_name
            df["multilabel_id"] = query_labels.id
            df["query"] = query
            df["filters"] = json.dumps(query_labels.filters, sort_keys=True).encode()
            df["eval_mode"] = "isolated" if "isolated" in field_name else "integrated"
            partial_dfs.append(df)

        return pd.concat(partial_dfs, ignore_index=True)

    def get_next_nodes(self, node_id: str, stream_id: str):
        current_node_edges = self.graph.edges(node_id, data=True)
        next_nodes = [
            next_node
            for _, next_node, data in current_node_edges
            if not stream_id or data["label"] == stream_id or stream_id == "output_all"
        ]
        return next_nodes

    def get_nodes_by_class(self, class_type) -> List[Any]:
        """
        Gets all nodes in the pipeline that are an instance of a certain class (incl. subclasses).
        This is for example helpful if you loaded a pipeline and then want to interact directly with the document store.
        Example:
        | from haystack.document_stores.base import BaseDocumentStore
        | INDEXING_PIPELINE = Pipeline.load_from_yaml(Path(PIPELINE_YAML_PATH), pipeline_name=INDEXING_PIPELINE_NAME)
        | res = INDEXING_PIPELINE.get_nodes_by_class(class_type=BaseDocumentStore)

        :return: List of components that are an instance the requested class
        """

        matches = [
            self.graph.nodes.get(node)["component"]
            for node in self.graph.nodes
            if isinstance(self.graph.nodes.get(node)["component"], class_type)
        ]
        return matches

    def get_document_store(self) -> Optional[BaseDocumentStore]:
        """
        Return the document store object used in the current pipeline.

        :return: Instance of DocumentStore or None
        """
        matches = self.get_nodes_by_class(class_type=BaseDocumentStore)
        if len(matches) == 0:
            matches = list(
                set(retriever.document_store for retriever in self.get_nodes_by_class(class_type=BaseRetriever))
            )

        if len(matches) > 1:
            raise Exception(f"Multiple Document Stores found in Pipeline: {matches}")
        if len(matches) == 0:
            return None
        else:
            return matches[0]

    def draw(self, path: Path = Path("pipeline.png")):
        """
        Create a Graphviz visualization of the pipeline.

        :param path: the path to save the image.
        """
        try:
            import pygraphviz
        except ImportError:
            raise ImportError(
                f"Could not import `pygraphviz`. Please install via: \n"
                f"pip install pygraphviz\n"
                f"(You might need to run this first: apt install libgraphviz-dev graphviz )"
            )

        graphviz = to_agraph(self.graph)
        graphviz.layout("dot")
        graphviz.draw(path)

    @classmethod
    def load_from_yaml(cls, path: Path, pipeline_name: Optional[str] = None, overwrite_with_env_variables: bool = True):
        """
        Load Pipeline from a YAML file defining the individual components and how they're tied together to form
        a Pipeline. A single YAML can declare multiple Pipelines, in which case an explicit `pipeline_name` must
        be passed.

        Here's a sample configuration:

            ```yaml
            |   version: '1.0'
            |
            |    components:    # define all the building-blocks for Pipeline
            |    - name: MyReader       # custom-name for the component; helpful for visualization & debugging
            |      type: FARMReader    # Haystack Class name for the component
            |      params:
            |        no_ans_boost: -10
            |        model_name_or_path: deepset/roberta-base-squad2
            |    - name: MyESRetriever
            |      type: ElasticsearchRetriever
            |      params:
            |        document_store: MyDocumentStore    # params can reference other components defined in the YAML
            |        custom_query: null
            |    - name: MyDocumentStore
            |      type: ElasticsearchDocumentStore
            |      params:
            |        index: haystack_test
            |
            |    pipelines:    # multiple Pipelines can be defined using the components from above
            |    - name: my_query_pipeline    # a simple extractive-qa Pipeline
            |      nodes:
            |      - name: MyESRetriever
            |        inputs: [Query]
            |      - name: MyReader
            |        inputs: [MyESRetriever]
            ```

        Note that, in case of a mismatch in version between Haystack and the YAML, a warning will be printed.
        If the pipeline loads correctly regardless, save again the pipeline using `Pipeline.save_to_yaml()` to remove the warning.

        :param path: path of the YAML file.
        :param pipeline_name: if the YAML contains multiple pipelines, the pipeline_name to load must be set.
        :param overwrite_with_env_variables: Overwrite the YAML configuration with environment variables. For example,
                                             to change index name param for an ElasticsearchDocumentStore, an env
                                             variable 'MYDOCSTORE_PARAMS_INDEX=documents-2021' can be set. Note that an
                                             `_` sign must be used to specify nested hierarchical properties.
        """

        pipeline_config = read_pipeline_config_from_yaml(path)
        return cls.load_from_config(
            pipeline_config=pipeline_config,
            pipeline_name=pipeline_name,
            overwrite_with_env_variables=overwrite_with_env_variables,
        )

    @classmethod
    def load_from_config(
        cls, pipeline_config: Dict, pipeline_name: Optional[str] = None, overwrite_with_env_variables: bool = True
    ):
        """
        Load Pipeline from a config dict defining the individual components and how they're tied together to form
        a Pipeline. A single config can declare multiple Pipelines, in which case an explicit `pipeline_name` must
        be passed.

        Here's a sample configuration:

            ```python
            |   {
            |       "version": "0.9",
            |       "components": [
            |           {  # define all the building-blocks for Pipeline
            |               "name": "MyReader",  # custom-name for the component; helpful for visualization & debugging
            |               "type": "FARMReader",  # Haystack Class name for the component
            |               "params": {"no_ans_boost": -10, "model_name_or_path": "deepset/roberta-base-squad2"},
            |           },
            |           {
            |               "name": "MyESRetriever",
            |               "type": "ElasticsearchRetriever",
            |               "params": {
            |                   "document_store": "MyDocumentStore",  # params can reference other components defined in the YAML
            |                   "custom_query": None,
            |               },
            |           },
            |           {"name": "MyDocumentStore", "type": "ElasticsearchDocumentStore", "params": {"index": "haystack_test"}},
            |       ],
            |       "pipelines": [
            |           {  # multiple Pipelines can be defined using the components from above
            |               "name": "my_query_pipeline",  # a simple extractive-qa Pipeline
            |               "nodes": [
            |                   {"name": "MyESRetriever", "inputs": ["Query"]},
            |                   {"name": "MyReader", "inputs": ["MyESRetriever"]},
            |               ],
            |           }
            |       ],
            |   }
            ```

        :param pipeline_config: the pipeline config as dict
        :param pipeline_name: if the config contains multiple pipelines, the pipeline_name to load must be set.
        :param overwrite_with_env_variables: Overwrite the configuration with environment variables. For example,
                                             to change index name param for an ElasticsearchDocumentStore, an env
                                             variable 'MYDOCSTORE_PARAMS_INDEX=documents-2021' can be set. Note that an
                                             `_` sign must be used to specify nested hierarchical properties.
        """
        validate_config(pipeline_config)

        pipeline_definition = get_pipeline_definition(pipeline_config=pipeline_config, pipeline_name=pipeline_name)
        component_definitions = get_component_definitions(
            pipeline_config=pipeline_config, overwrite_with_env_variables=overwrite_with_env_variables
        )

        pipeline = cls()

        components: dict = {}  # instances of component objects.
        for node in pipeline_definition["nodes"]:
            name = node["name"]
            component = cls._load_or_get_component(name=name, definitions=component_definitions, components=components)
            pipeline.add_node(component=component, name=name, inputs=node.get("inputs", []))

        return pipeline

    @classmethod
    def _load_or_get_component(cls, name: str, definitions: dict, components: dict):
        """
        Load a component from the definition or return if component object already present in `components` dict.

        :param name: name of the component to load or get.
        :param definitions: dict containing definitions of all components retrieved from the YAML.
        :param components: dict containing component objects.
        """
        try:
            if name in components.keys():  # check if component is already loaded.
                return components[name]

            component_params = definitions[name].get("params", {})
            component_type = definitions[name]["type"]
            logger.debug(f"Loading component `{name}` of type `{definitions[name]['type']}`")

            for key, value in component_params.items():
                # Component params can reference to other components. For instance, a Retriever can reference a
                # DocumentStore defined in the YAML. All references should be recursively resolved.
                if (
                    isinstance(value, str) and value in definitions.keys()
                ):  # check if the param value is a reference to another component.
                    if value not in components.keys():  # check if the referenced component is already loaded.
                        cls._load_or_get_component(name=value, definitions=definitions, components=components)
                    component_params[key] = components[
                        value
                    ]  # substitute reference (string) with the component object.

            instance = BaseComponent.load_from_args(component_type=component_type, **component_params)
            components[name] = instance

        except KeyError as ke:
            raise PipelineConfigError(
                f"Failed loading pipeline component '{name}': "
                "seems like the component does not exist. Did you spell its name correctly?"
            ) from ke
        except Exception as e:
            raise PipelineConfigError(
                f"Failed loading pipeline component '{name}'. " "See the stacktrace above for more informations."
            ) from e
        return instance

    def save_to_yaml(self, path: Path, return_defaults: bool = False):
        """
        Save a YAML configuration for the Pipeline that can be used with `Pipeline.load_from_yaml()`.

        :param path: path of the output YAML file.
        :param return_defaults: whether to output parameters that have the default values.
        """
        config = self.get_config(return_defaults=return_defaults)
        with open(path, "w") as outfile:
            yaml.dump(config, outfile, default_flow_style=False)

    def get_config(self, return_defaults: bool = False) -> dict:
        """
        Returns a configuration for the Pipeline that can be used with `Pipeline.load_from_config()`.

        :param return_defaults: whether to output parameters that have the default values.
        """
        pipeline_name = ROOT_NODE_TO_PIPELINE_NAME[self.root_node.lower()]
        pipeline_definitions: Dict[str, Dict] = {pipeline_name: {"name": pipeline_name, "nodes": []}}

        component_definitions: Dict[str, Dict] = {}
        for node_name, node_attributes in self.graph.nodes.items():
            if node_name == self.root_node:
                continue

            component: BaseComponent = node_attributes["component"]
            if node_name != component.name:
                raise PipelineError(f"Component name '{component.name}' does not match node name '{node_name}'.")

            self._add_component_to_definitions(
                component=component, component_definitions=component_definitions, return_defaults=return_defaults
            )

            # create the Pipeline definition with how the Component are connected
            pipeline_definitions[pipeline_name]["nodes"].append(
                {"name": node_name, "inputs": list(self.graph.predecessors(node_name))}
            )

        config = {
            "components": list(component_definitions.values()),
            "pipelines": list(pipeline_definitions.values()),
            "version": __version__,
        }
        return config

    def _add_component_to_definitions(
        self, component: BaseComponent, component_definitions: Dict[str, Dict], return_defaults: bool = False
    ):
        """
        Add the definition of the component and all its dependencies (components too) to the component_definitions dict.
        This is used to collect all component definitions within Pipeline.get_config()
        """
        if component.name is None:
            raise PipelineError(f"Component with config '{component._component_config}' does not have a name.")

        component_params: Dict[str, Any] = component.get_params(return_defaults)
        # handling of subcomponents: add to definitions and substitute by reference
        for param_key, param_value in component_params.items():
            if isinstance(param_value, BaseComponent):
                sub_component = param_value
                self._add_component_to_definitions(sub_component, component_definitions, return_defaults)
                component_params[param_key] = sub_component.name

        component_definitions[component.name] = {
            "name": component.name,
            "type": component.type,
            "params": component_params,
        }

    def _get_all_component_names(self, components_to_search: Optional[List[BaseComponent]] = None) -> Set[str]:
        component_names = set()
        if components_to_search is None:
            components_to_search = list(self.components.values())
        for component in components_to_search:
            if component.name is not None:
                component_names.add(component.name)
                sub_component_names = self._get_all_component_names(component.utilized_components)
                component_names.update(sub_component_names)
        return component_names

    def _set_sub_component_names(self, component: BaseComponent, component_names: Set[str]):
        for sub_component in component.utilized_components:
            if sub_component.name is None:
                sub_component.name = self._generate_component_name(
                    type_name=sub_component.type, existing_component_names=component_names
                )
                component_names.add(sub_component.name)
            self._set_sub_component_names(sub_component, component_names=component_names)

    def _generate_component_name(self, type_name: str, existing_component_names: Set[str]) -> str:
        component_name: str = type_name
        # add number if there are multiple distinct ones of the same type
        while component_name in existing_component_names:
            occupied_num = 1
            if len(component_name) > len(type_name):
                occupied_num = int(component_name[len(type_name) + 1 :])
            new_num = occupied_num + 1
            component_name = f"{type_name}_{new_num}"
        return component_name

    def print_eval_report(
        self,
        eval_result: EvaluationResult,
        n_wrong_examples: int = 3,
        metrics_filter: Optional[Dict[str, List[str]]] = None,
    ):
        """
        Prints evaluation report containing a metrics funnel and worst queries for further analysis.

        :param eval_result: The evaluation result, can be obtained by running eval().
        :param n_wrong_examples: The number of worst queries to show.
        :param metrics_filter: The metrics to show per node. If None all metrics will be shown.
        """
        graph = DiGraph(self.graph.edges)
        print_eval_report(
            eval_result=eval_result, graph=graph, n_wrong_examples=n_wrong_examples, metrics_filter=metrics_filter
        )


class RayPipeline(Pipeline):
    """
    Ray (https://ray.io) is a framework for distributed computing.

    Ray allows distributing a Pipeline's components across a cluster of machines. The individual components of a
    Pipeline can be independently scaled. For instance, an extractive QA Pipeline deployment can have three replicas
    of the Reader and a single replica for the Retriever. It enables efficient resource utilization by horizontally
    scaling Components.

    To set the number of replicas, add  `replicas` in the YAML config for the node in a pipeline:

            ```yaml
            |    components:
            |        ...
            |
            |    pipelines:
            |        - name: ray_query_pipeline
            |          type: RayPipeline
            |          nodes:
            |            - name: ESRetriever
            |              replicas: 2  # number of replicas to create on the Ray cluster
            |              inputs: [ Query ]
            ```

    A RayPipeline can only be created with a YAML Pipeline config.
    >>> from haystack.pipeline import RayPipeline
    >>> pipeline = RayPipeline.load_from_yaml(path="my_pipelines.yaml", pipeline_name="my_query_pipeline")
    >>> pipeline.run(query="What is the capital of Germany?")

    By default, RayPipelines creates an instance of RayServe locally. To connect to an existing Ray instance,
    set the `address` parameter when creating the RayPipeline instance.
    """

    def __init__(self, address: str = None, **kwargs):
        """
        :param address: The IP address for the Ray cluster. If set to None, a local Ray instance is started.
        :param kwargs: Optional parameters for initializing Ray.
        """
        ray.init(address=address, **kwargs)
        serve.start()
        super().__init__()

    @classmethod
    def load_from_config(
        cls,
        pipeline_config: Dict,
        pipeline_name: Optional[str] = None,
        overwrite_with_env_variables: bool = True,
        address: Optional[str] = None,
        **kwargs,
    ):
        pipeline_definition = get_pipeline_definition(pipeline_config=pipeline_config, pipeline_name=pipeline_name)
        component_definitions = get_component_definitions(
            pipeline_config=pipeline_config, overwrite_with_env_variables=overwrite_with_env_variables
        )
        pipeline = cls(address=address, **kwargs)

        for node_config in pipeline_definition["nodes"]:
            if pipeline.root_node is None:
                root_node = node_config["inputs"][0]
                if root_node in ["Query", "File"]:
                    pipeline.root_node = root_node
                    handle = cls._create_ray_deployment(component_name=root_node, pipeline_config=pipeline_config)
                    pipeline._add_ray_deployment_in_graph(handle=handle, name=root_node, outgoing_edges=1, inputs=[])
                else:
                    raise KeyError(f"Root node '{root_node}' is invalid. Available options are 'Query' and 'File'.")

            name = node_config["name"]
            component_type = component_definitions[name]["type"]
            component_class = BaseComponent.get_subclass(component_type)
            replicas = next(node for node in pipeline_definition["nodes"] if node["name"] == name).get("replicas", 1)
            handle = cls._create_ray_deployment(component_name=name, pipeline_config=pipeline_config, replicas=replicas)
            pipeline._add_ray_deployment_in_graph(
                handle=handle,
                name=name,
                outgoing_edges=component_class.outgoing_edges,
                inputs=node_config.get("inputs", []),
            )

        return pipeline

    @classmethod
    def load_from_yaml(
        cls,
        path: Path,
        pipeline_name: Optional[str] = None,
        overwrite_with_env_variables: bool = True,
        address: Optional[str] = None,
        **kwargs,
    ):
        """
        Load Pipeline from a YAML file defining the individual components and how they're tied together to form
        a Pipeline. A single YAML can declare multiple Pipelines, in which case an explicit `pipeline_name` must
        be passed.

        Here's a sample configuration:

            ```yaml
            |   version: '0.9'
            |
            |    components:    # define all the building-blocks for Pipeline
            |    - name: MyReader       # custom-name for the component; helpful for visualization & debugging
            |      type: FARMReader    # Haystack Class name for the component
            |      params:
            |        no_ans_boost: -10
            |        model_name_or_path: deepset/roberta-base-squad2
            |    - name: MyESRetriever
            |      type: ElasticsearchRetriever
            |      params:
            |        document_store: MyDocumentStore    # params can reference other components defined in the YAML
            |        custom_query: null
            |    - name: MyDocumentStore
            |      type: ElasticsearchDocumentStore
            |      params:
            |        index: haystack_test
            |
            |    pipelines:    # multiple Pipelines can be defined using the components from above
            |    - name: my_query_pipeline    # a simple extractive-qa Pipeline
            |      type: RayPipeline
            |      nodes:
            |      - name: MyESRetriever
            |        inputs: [Query]
            |        replicas: 2    # number of replicas to create on the Ray cluster
            |      - name: MyReader
            |        inputs: [MyESRetriever]
            ```


        Note that, in case of a mismatch in version between Haystack and the YAML, a warning will be printed.
        If the pipeline loads correctly regardless, save again the pipeline using `RayPipeline.save_to_yaml()` to remove the warning.

        :param path: path of the YAML file.
        :param pipeline_name: if the YAML contains multiple pipelines, the pipeline_name to load must be set.
        :param overwrite_with_env_variables: Overwrite the YAML configuration with environment variables. For example,
                                             to change index name param for an ElasticsearchDocumentStore, an env
                                             variable 'MYDOCSTORE_PARAMS_INDEX=documents-2021' can be set. Note that an
                                             `_` sign must be used to specify nested hierarchical properties.
        :param address: The IP address for the Ray cluster. If set to None, a local Ray instance is started.
        """
        pipeline_config = read_pipeline_config_from_yaml(path)
        return RayPipeline.load_from_config(
            pipeline_config=pipeline_config,
            pipeline_name=pipeline_name,
            overwrite_with_env_variables=overwrite_with_env_variables,
            address=address,
            **kwargs,
        )

    @classmethod
    def _create_ray_deployment(cls, component_name: str, pipeline_config: dict, replicas: int = 1):
        """
        Create a Ray Deployment for the Component.

        :param component_name: Class name of the Haystack Component.
        :param pipeline_config: The Pipeline config YAML parsed as a dict.
        :param replicas: By default, a single replica of the component is created. It can be
                         configured by setting `replicas` parameter in the Pipeline YAML.
        """
        RayDeployment = serve.deployment(_RayDeploymentWrapper, name=component_name, num_replicas=replicas)  # type: ignore
        RayDeployment.deploy(pipeline_config, component_name)
        handle = RayDeployment.get_handle()
        return handle

    def run(  # type: ignore
        self,
        query: Optional[str] = None,
        file_paths: Optional[List[str]] = None,
        labels: Optional[MultiLabel] = None,
        documents: Optional[List[Document]] = None,
        meta: Optional[dict] = None,
        params: Optional[dict] = None,
    ):
        has_next_node = True
        current_node_id = self.root_node
        input_dict = {"root_node": self.root_node, "params": params}
        if query:
            input_dict["query"] = query
        if file_paths:
            input_dict["file_paths"] = file_paths
        if labels:
            input_dict["labels"] = labels
        if documents:
            input_dict["documents"] = documents
        if meta:
            input_dict["meta"] = meta

        output_dict = None

        while has_next_node:
            output_dict, stream_id = ray.get(self.graph.nodes[current_node_id]["component"].remote(**input_dict))
            input_dict = output_dict
            next_nodes = self.get_next_nodes(current_node_id, stream_id)

            if len(next_nodes) > 1:
                join_node_id = list(nx.neighbors(self.graph, next_nodes[0]))[0]
                if set(self.graph.predecessors(join_node_id)) != set(next_nodes):
                    raise NotImplementedError(
                        "The current pipeline does not support multiple levels of parallel nodes."
                    )
                inputs_for_join_node: dict = {"inputs": []}
                for n_id in next_nodes:
                    output = self.graph.nodes[n_id]["component"].run(**input_dict)
                    inputs_for_join_node["inputs"].append(output)
                input_dict = inputs_for_join_node
                current_node_id = join_node_id
            elif len(next_nodes) == 1:
                current_node_id = next_nodes[0]
            else:
                has_next_node = False

        return output_dict

    def add_node(self, component, name: str, inputs: List[str]):
        raise NotImplementedError(
            "The current implementation of RayPipeline only supports loading Pipelines from a YAML file."
        )

    def _add_ray_deployment_in_graph(self, handle, name: str, outgoing_edges: int, inputs: List[str]):
        """
        Add the Ray deployment handle in the Pipeline Graph.

        :param handle: Ray deployment `handle` to add in the Pipeline Graph. The handle allow calling a Ray deployment
                       from Python: https://docs.ray.io/en/master/serve/package-ref.html#servehandle-api.
        :param name: The name for the node. It must not contain any dots.
        :param inputs: A list of inputs to the node. If the predecessor node has a single outgoing edge, just the name
                       of node is sufficient. For instance, a 'ElasticsearchRetriever' node would always output a single
                       edge with a list of documents. It can be represented as ["ElasticsearchRetriever"].

                       In cases when the predecessor node has multiple outputs, e.g., a "QueryClassifier", the output
                       must be specified explicitly as "QueryClassifier.output_2".
        """
        self.graph.add_node(name, component=handle, inputs=inputs, outgoing_edges=outgoing_edges)

        if len(self.graph.nodes) == 2:  # first node added; connect with Root
            self.graph.add_edge(self.root_node, name, label="output_1")
            return

        for i in inputs:
            if "." in i:
                [input_node_name, input_edge_name] = i.split(".")
                assert "output_" in input_edge_name, f"'{input_edge_name}' is not a valid edge name."
                outgoing_edges_input_node = self.graph.nodes[input_node_name]["component"].outgoing_edges
                assert int(input_edge_name.split("_")[1]) <= outgoing_edges_input_node, (
                    f"Cannot connect '{input_edge_name}' from '{input_node_name}' as it only has "
                    f"{outgoing_edges_input_node} outgoing edge(s)."
                )
            else:
                outgoing_edges_input_node = self.graph.nodes[i]["outgoing_edges"]
                assert outgoing_edges_input_node == 1, (
                    f"Adding an edge from {i} to {name} is ambiguous as {i} has {outgoing_edges_input_node} edges. "
                    f"Please specify the output explicitly."
                )
                input_node_name = i
                input_edge_name = "output_1"
            self.graph.add_edge(input_node_name, name, label=input_edge_name)


class _RayDeploymentWrapper:
    """
    Ray Serve supports calling of __init__ methods on the Classes to create "deployment" instances.

    In case of Haystack, some Components like Retrievers have complex init methods that needs objects
    like Document Stores.

    This wrapper class encapsulates the initialization of Components. Given a Component Class
    name, it creates an instance using the YAML Pipeline config.
    """

    node: BaseComponent

    def __init__(self, pipeline_config: dict, component_name: str):
        """
        Create an instance of Component.

        :param pipeline_config: Pipeline YAML parsed as a dict.
        :param component_name: Component Class name.
        """
        if component_name in ["Query", "File"]:
            self.node = RootNode()
        else:
            self.node = BaseComponent.load_from_pipeline_config(pipeline_config, component_name)

    def __call__(self, *args, **kwargs):
        """
        Ray calls this method which is then re-directed to the corresponding component's run().
        """
        return self.node._dispatch_run(*args, **kwargs)


class _HaystackBeirRetrieverAdapter:
    def __init__(self, index_pipeline: Pipeline, query_pipeline: Pipeline, index_params: dict, query_params: dict):
        """
        Adapter mimicking a BEIR retriever used by BEIR's EvaluateRetrieval class to run BEIR evaluations on Haystack Pipelines.
        This has nothing to do with Haystack's retriever classes.
        See https://github.com/beir-cellar/beir/blob/main/beir/retrieval/evaluation.py.

        :param index_pipeline: The indexing pipeline to use.
        :param query_pipeline: The query pipeline to evaluate.
        :param index_params: The params to use during indexing (see pipeline.run's params).
        :param query_params: The params to use during querying (see pipeline.run's params).
        """
        self.index_pipeline = index_pipeline
        self.query_pipeline = query_pipeline
        self.index_params = index_params
        self.query_params = query_params

    def search(
        self, corpus: Dict[str, Dict[str, str]], queries: Dict[str, str], top_k: int, score_function: str, **kwargs
    ) -> Dict[str, Dict[str, float]]:
        with tempfile.TemporaryDirectory() as temp_dir:
            file_paths = []
            metas = []
            for id, doc in corpus.items():
                file_path = f"{temp_dir}/{id}"
                with open(file_path, "w") as f:
                    f.write(doc["text"])
                file_paths.append(file_path)
                metas.append({"id": id, "name": doc.get("title", None)})

            logger.info(f"indexing {len(corpus)} documents...")
            self.index_pipeline.run(file_paths=file_paths, meta=metas, params=self.index_params)
            logger.info(f"indexing finished.")

            # adjust query_params to ensure top_k is retrieved
            query_params = copy.deepcopy(self.query_params)
            query_params["top_k"] = top_k

            results = {}
            for q_id, query in tqdm(queries.items(), total=len(queries)):
                res = self.query_pipeline.run(query=query, params=query_params)
                docs = res["documents"]
                query_results = {doc.meta["id"]: doc.score for doc in docs}
                results[q_id] = query_results

            return results<|MERGE_RESOLUTION|>--- conflicted
+++ resolved
@@ -1,12 +1,7 @@
 from __future__ import annotations
-<<<<<<< HEAD
-import tempfile
-from typing import Dict, List, Optional, Any, Set
-=======
 from os import pipe
 import tempfile
 from typing import Dict, List, Optional, Any, Set, Tuple, Union
->>>>>>> ca86cc83
 
 import copy
 import json
@@ -19,11 +14,8 @@
 import networkx as nx
 from abc import ABC, abstractmethod
 from pandas.core.frame import DataFrame
-<<<<<<< HEAD
-=======
 from tqdm import tqdm
 from transformers import pipelines
->>>>>>> ca86cc83
 import yaml
 from networkx import DiGraph
 from networkx.drawing.nx_agraph import to_agraph
@@ -52,13 +44,8 @@
     serve = None  # type: ignore
 
 from haystack import __version__
-<<<<<<< HEAD
 from haystack.schema import EvaluationDataset, EvaluationResult, MultiLabel, Document
-from haystack.errors import PipelineError, PipelineConfigError
-=======
-from haystack.schema import EvaluationResult, MultiLabel, Document
 from haystack.errors import HaystackError, PipelineError, PipelineConfigError
->>>>>>> ca86cc83
 from haystack.nodes.base import BaseComponent
 from haystack.nodes.retriever.base import BaseRetriever
 from haystack.document_stores.base import BaseDocumentStore
