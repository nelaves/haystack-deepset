from __future__ import annotations
from typing import Dict, List, Optional, Any, Set, Tuple, Union

try:
    from typing import Literal
except ImportError:
    from typing_extensions import Literal  # type: ignore

import copy
import json
import inspect
import logging
import tempfile
import traceback
from pathlib import Path
from abc import ABC, abstractmethod

import yaml
import numpy as np
import pandas as pd
import networkx as nx
from pandas.core.frame import DataFrame
from tqdm import tqdm
from networkx import DiGraph
from networkx.drawing.nx_agraph import to_agraph

try:
    from ray import serve
    import ray
except:
    ray = None  # type: ignore
    serve = None  # type: ignore

from haystack import __version__
from haystack.nodes.evaluator.evaluator import semantic_answer_similarity
from haystack.modeling.evaluation.squad import compute_f1 as calculate_f1_str
from haystack.modeling.evaluation.squad import compute_exact as calculate_em_str
from haystack.pipelines.config import (
    get_component_definitions,
    get_pipeline_definition,
    read_pipeline_config_from_yaml,
    validate_config,
)
from haystack.pipelines.utils import generate_code, print_eval_report
from haystack.utils import DeepsetCloud, calculate_context_similarity
from haystack.schema import EvaluationResult, MultiLabel, Document
from haystack.errors import HaystackError, PipelineError, PipelineConfigError
from haystack.nodes.base import BaseComponent
from haystack.nodes.retriever.base import BaseRetriever
from haystack.document_stores.base import BaseDocumentStore
from haystack.telemetry import send_event
from haystack.utils.experiment_tracking import MLflowTrackingHead, Tracker as tracker


logger = logging.getLogger(__name__)


ROOT_NODE_TO_PIPELINE_NAME = {"query": "query", "file": "indexing"}
CODE_GEN_DEFAULT_COMMENT = "This code has been generated."
TRACKING_TOOL_TO_HEAD = {"mlflow": MLflowTrackingHead}


class RootNode(BaseComponent):
    """
    RootNode feeds inputs together with corresponding params to a Pipeline.
    """

    outgoing_edges = 1

    def run(self, root_node: str):  # type: ignore
        return {}, "output_1"


class BasePipeline(ABC):
    """
    Base class for pipelines, providing the most basic methods to load and save them in different ways.
    See also the `Pipeline` class for the actual pipeline logic.
    """

    @abstractmethod
    def run(self, **kwargs):
        raise NotImplementedError("This is an abstract method. Use Pipeline or RayPipeline instead.")

    @abstractmethod
    def get_config(self, return_defaults: bool = False) -> dict:
        """
        Returns a configuration for the Pipeline that can be used with `Pipeline.load_from_config()`.

        :param return_defaults: whether to output parameters that have the default values.
        """
        raise NotImplementedError("This is an abstract method. Use Pipeline or RayPipeline instead.")

    def to_code(
        self, pipeline_variable_name: str = "pipeline", generate_imports: bool = True, add_comment: bool = False
    ) -> str:
        """
        Returns the code to create this pipeline as string.

        :param pipeline_variable_name: The variable name of the generated pipeline.
                                       Default value is 'pipeline'.
        :param generate_imports: Whether to include the required import statements into the code.
                                 Default value is True.
        :param add_comment: Whether to add a preceding comment that this code has been generated.
                            Default value is False.
        """
        pipeline_config = self.get_config()
        code = generate_code(
            pipeline_config=pipeline_config,
            pipeline_variable_name=pipeline_variable_name,
            generate_imports=generate_imports,
            comment=CODE_GEN_DEFAULT_COMMENT if add_comment else None,
        )
        return code

    def to_notebook_cell(
        self, pipeline_variable_name: str = "pipeline", generate_imports: bool = True, add_comment: bool = True
    ):
        """
        Creates a new notebook cell with the code to create this pipeline.

        :param pipeline_variable_name: The variable name of the generated pipeline.
                                       Default value is 'pipeline'.
        :param generate_imports: Whether to include the required import statements into the code.
                                 Default value is True.
        :param add_comment: Whether to add a preceding comment that this code has been generated.
                            Default value is True.
        """
        pipeline_config = self.get_config()
        code = generate_code(
            pipeline_config=pipeline_config,
            pipeline_variable_name=pipeline_variable_name,
            generate_imports=generate_imports,
            comment=CODE_GEN_DEFAULT_COMMENT if add_comment else None,
            add_pipeline_cls_import=False,
        )
        try:
            get_ipython().set_next_input(code)  # type: ignore
        except NameError:
            logger.error("Could not create notebook cell. Make sure you're running in a notebook environment.")

    @classmethod
    @abstractmethod
    def load_from_config(
        cls,
        pipeline_config: Dict,
        pipeline_name: Optional[str] = None,
        overwrite_with_env_variables: bool = True,
        strict_version_check: bool = False,
    ):
        """
        Load Pipeline from a config dict defining the individual components and how they're tied together to form
        a Pipeline. A single config can declare multiple Pipelines, in which case an explicit `pipeline_name` must
        be passed.

        Here's a sample configuration:

            ```python
            |   {
            |       "version": "1.0",
            |       "components": [
            |           {  # define all the building-blocks for Pipeline
            |               "name": "MyReader",  # custom-name for the component; helpful for visualization & debugging
            |               "type": "FARMReader",  # Haystack Class name for the component
            |               "params": {"no_ans_boost": -10, "model_name_or_path": "deepset/roberta-base-squad2"},
            |           },
            |           {
            |               "name": "MyESRetriever",
            |               "type": "BM25Retriever",
            |               "params": {
            |                   "document_store": "MyDocumentStore",  # params can reference other components defined in the YAML
            |                   "custom_query": None,
            |               },
            |           },
            |           {"name": "MyDocumentStore", "type": "ElasticsearchDocumentStore", "params": {"index": "haystack_test"}},
            |       ],
            |       "pipelines": [
            |           {  # multiple Pipelines can be defined using the components from above
            |               "name": "my_query_pipeline",  # a simple extractive-qa Pipeline
            |               "nodes": [
            |                   {"name": "MyESRetriever", "inputs": ["Query"]},
            |                   {"name": "MyReader", "inputs": ["MyESRetriever"]},
            |               ],
            |           }
            |       ],
            |   }
            ```

        :param pipeline_config: the pipeline config as dict
        :param pipeline_name: if the config contains multiple pipelines, the pipeline_name to load must be set.
        :param overwrite_with_env_variables: Overwrite the configuration with environment variables. For example,
                                             to change index name param for an ElasticsearchDocumentStore, an env
                                             variable 'MYDOCSTORE_PARAMS_INDEX=documents-2021' can be set. Note that an
                                             `_` sign must be used to specify nested hierarchical properties.
        :param strict_version_check: whether to fail in case of a version mismatch (throws a warning otherwise)
        """
        raise NotImplementedError("This is an abstract method. Use Pipeline or RayPipeline instead.")

    @classmethod
    @abstractmethod
    def load_from_yaml(cls, path: Path, pipeline_name: Optional[str] = None, overwrite_with_env_variables: bool = True):
        """
        Load Pipeline from a YAML file defining the individual components and how they're tied together to form
        a Pipeline. A single YAML can declare multiple Pipelines, in which case an explicit `pipeline_name` must
        be passed.

        Here's a sample configuration:

            ```yaml
            |   version: '1.0'
            |
            |    components:    # define all the building-blocks for Pipeline
            |    - name: MyReader       # custom-name for the component; helpful for visualization & debugging
            |      type: FARMReader    # Haystack Class name for the component
            |      params:
            |        no_ans_boost: -10
            |        model_name_or_path: deepset/roberta-base-squad2
            |    - name: MyESRetriever
            |      type: BM25Retriever
            |      params:
            |        document_store: MyDocumentStore    # params can reference other components defined in the YAML
            |        custom_query: null
            |    - name: MyDocumentStore
            |      type: ElasticsearchDocumentStore
            |      params:
            |        index: haystack_test
            |
            |    pipelines:    # multiple Pipelines can be defined using the components from above
            |    - name: my_query_pipeline    # a simple extractive-qa Pipeline
            |      nodes:
            |      - name: MyESRetriever
            |        inputs: [Query]
            |      - name: MyReader
            |        inputs: [MyESRetriever]
            ```

        Note that, in case of a mismatch in version between Haystack and the YAML, a warning will be printed.
        If the pipeline loads correctly regardless, save again the pipeline using `Pipeline.save_to_yaml()` to remove the warning.

        :param path: path of the YAML file.
        :param pipeline_name: if the YAML contains multiple pipelines, the pipeline_name to load must be set.
        :param overwrite_with_env_variables: Overwrite the YAML configuration with environment variables. For example,
                                             to change index name param for an ElasticsearchDocumentStore, an env
                                             variable 'MYDOCSTORE_PARAMS_INDEX=documents-2021' can be set. Note that an
                                             `_` sign must be used to specify nested hierarchical properties.
        """
        raise NotImplementedError("This is an abstract method. Use Pipeline or RayPipeline instead.")

    @classmethod
    def load_from_deepset_cloud(
        cls,
        pipeline_config_name: str,
        pipeline_name: str = "query",
        workspace: str = "default",
        api_key: Optional[str] = None,
        api_endpoint: Optional[str] = None,
        overwrite_with_env_variables: bool = False,
    ):
        """
        Load Pipeline from Deepset Cloud defining the individual components and how they're tied together to form
        a Pipeline. A single config can declare multiple Pipelines, in which case an explicit `pipeline_name` must
        be passed.

        In order to get a list of all available pipeline_config_names, call `list_pipelines_on_deepset_cloud()`.
        Use the returned `name` as `pipeline_config_name`.

        :param pipeline_config_name: name of the config file inside the Deepset Cloud workspace.
                                     To get a list of all available pipeline_config_names, call `list_pipelines_on_deepset_cloud()`.
        :param pipeline_name: specifies which pipeline to load from config.
                              Deepset Cloud typically provides a 'query' and a 'index' pipeline per config.
        :param workspace: workspace in Deepset Cloud
        :param api_key: Secret value of the API key.
                        If not specified, will be read from DEEPSET_CLOUD_API_KEY environment variable.
        :param api_endpoint: The URL of the Deepset Cloud API.
                             If not specified, will be read from DEEPSET_CLOUD_API_ENDPOINT environment variable.
        :param overwrite_with_env_variables: Overwrite the config with environment variables. For example,
                                             to change return_no_answer param for a FARMReader, an env
                                             variable 'READER_PARAMS_RETURN_NO_ANSWER=False' can be set. Note that an
                                             `_` sign must be used to specify nested hierarchical properties.
        """
        client = DeepsetCloud.get_pipeline_client(
            api_key=api_key, api_endpoint=api_endpoint, workspace=workspace, pipeline_config_name=pipeline_config_name
        )
        pipeline_config = client.get_pipeline_config()

        # update document store params in order to connect to correct index
        for component_config in pipeline_config["components"]:
            if component_config["type"] == "DeepsetCloudDocumentStore":
                params = component_config.get("params", {})
                params.update(
                    {
                        "api_key": api_key,
                        "api_endpoint": api_endpoint,
                        "workspace": workspace,
                        "index": pipeline_config_name,
                    }
                )
                component_config["params"] = params

        del pipeline_config["name"]  # Would fail validation otherwise
        pipeline = cls.load_from_config(
            pipeline_config=pipeline_config,
            pipeline_name=pipeline_name,
            overwrite_with_env_variables=overwrite_with_env_variables,
        )
        return pipeline

    @classmethod
    def list_pipelines_on_deepset_cloud(
        cls, workspace: str = "default", api_key: Optional[str] = None, api_endpoint: Optional[str] = None
    ) -> List[dict]:
        """
        Lists all pipeline configs available on Deepset Cloud.

        :param workspace: workspace in Deepset Cloud
        :param api_key: Secret value of the API key.
                        If not specified, will be read from DEEPSET_CLOUD_API_KEY environment variable.
        :param api_endpoint: The URL of the Deepset Cloud API.
                             If not specified, will be read from DEEPSET_CLOUD_API_ENDPOINT environment variable.

        Returns:
            list of dictionaries: List[dict]
            each dictionary: {
                        "name": str -> `pipeline_config_name` to be used in `load_from_deepset_cloud()`,
                        "..." -> additional pipeline meta information
                        }
            example:
                    [{'name': 'my_super_nice_pipeline_config',
                        'pipeline_id': '2184e0c1-c6ec-40a1-9b28-5d2768e5efa2',
                        'status': 'DEPLOYED',
                        'created_at': '2022-02-01T09:57:03.803991+00:00',
                        'deleted': False,
                        'is_default': False,
                        'indexing': {'status': 'IN_PROGRESS',
                        'pending_file_count': 3,
                        'total_file_count': 31}}]
        """
        client = DeepsetCloud.get_pipeline_client(api_key=api_key, api_endpoint=api_endpoint, workspace=workspace)
        pipeline_config_infos = list(client.list_pipeline_configs())
        return pipeline_config_infos

    @classmethod
    def save_to_deepset_cloud(
        cls,
        query_pipeline: BasePipeline,
        index_pipeline: BasePipeline,
        pipeline_config_name: str,
        workspace: str = "default",
        api_key: Optional[str] = None,
        api_endpoint: Optional[str] = None,
        overwrite: bool = False,
    ):
        """
        Saves a Pipeline config to Deepset Cloud defining the individual components and how they're tied together to form
        a Pipeline. A single config must declare a query pipeline and a index pipeline.

        :param query_pipeline: the query pipeline to save.
        :param index_pipeline: the index pipeline to save.
        :param pipeline_config_name: name of the config file inside the Deepset Cloud workspace.
        :param workspace: workspace in Deepset Cloud
        :param api_key: Secret value of the API key.
                        If not specified, will be read from DEEPSET_CLOUD_API_KEY environment variable.
        :param api_endpoint: The URL of the Deepset Cloud API.
                             If not specified, will be read from DEEPSET_CLOUD_API_ENDPOINT environment variable.
        :param overwrite: Whether to overwrite the config if it already exists. Otherwise an error is being raised.
        """
        query_config = query_pipeline.get_config()
        index_config = index_pipeline.get_config()
        pipelines = query_config["pipelines"] + index_config["pipelines"]
        all_components = query_config["components"] + index_config["components"]
        distinct_components = [c for c in {component["name"]: component for component in all_components}.values()]
        document_stores = [c for c in distinct_components if c["type"].endswith("DocumentStore")]
        for document_store in document_stores:
            if document_store["type"] != "DeepsetCloudDocumentStore":
                logger.info(
                    f"In order to be used on Deepset Cloud, component '{document_store['name']}' of type '{document_store['type']}' "
                    f"has been automatically converted to type DeepsetCloudDocumentStore. "
                    f"Usually this replacement will result in equivalent pipeline quality. "
                    f"However depending on chosen settings of '{document_store['name']}' differences might occur."
                )
                document_store["type"] = "DeepsetCloudDocumentStore"
                document_store["params"] = {}
        config = {"components": distinct_components, "pipelines": pipelines, "version": __version__}

        client = DeepsetCloud.get_pipeline_client(api_key=api_key, api_endpoint=api_endpoint, workspace=workspace)
        pipeline_config_info = client.get_pipeline_config_info(pipeline_config_name=pipeline_config_name)
        if pipeline_config_info:
            if overwrite:
                if pipeline_config_info["status"] == "DEPLOYED":
                    raise ValueError(
                        f"Deployed pipeline configs are not allowed to be updated. Please undeploy pipeline config '{pipeline_config_name}' first."
                    )
                client.update_pipeline_config(config=config, pipeline_config_name=pipeline_config_name)
                logger.info(f"Pipeline config '{pipeline_config_name}' successfully updated.")
            else:
                raise ValueError(
                    f"Pipeline config '{pipeline_config_name}' already exists. Set `overwrite=True` to overwrite pipeline config."
                )
        else:
            client.save_pipeline_config(config=config, pipeline_config_name=pipeline_config_name)
            logger.info(f"Pipeline config '{pipeline_config_name}' successfully created.")

    @classmethod
    def deploy_on_deepset_cloud(
        cls,
        pipeline_config_name: str,
        workspace: str = "default",
        api_key: Optional[str] = None,
        api_endpoint: Optional[str] = None,
        timeout: int = 60,
    ):
        """
        Deploys the pipelines of a pipeline config on Deepset Cloud.
        Blocks until pipelines are successfully deployed, deployment failed or timeout exceeds.
        If pipelines are already deployed no action will be taken and an info will be logged.
        If timeout exceeds a TimeoutError will be raised.
        If deployment fails a DeepsetCloudError will be raised.

        Pipeline config must be present on Deepset Cloud. See save_to_deepset_cloud() for more information.

        :param pipeline_config_name: name of the config file inside the Deepset Cloud workspace.
        :param workspace: workspace in Deepset Cloud
        :param api_key: Secret value of the API key.
                        If not specified, will be read from DEEPSET_CLOUD_API_KEY environment variable.
        :param api_endpoint: The URL of the Deepset Cloud API.
                             If not specified, will be read from DEEPSET_CLOUD_API_ENDPOINT environment variable.
        :param timeout: The time in seconds to wait until deployment completes.
                        If the timeout is exceeded an error will be raised.
        """
        client = DeepsetCloud.get_pipeline_client(api_key=api_key, api_endpoint=api_endpoint, workspace=workspace)
        client.deploy(pipeline_config_name=pipeline_config_name, timeout=timeout)

    @classmethod
    def undeploy_on_deepset_cloud(
        cls,
        pipeline_config_name: str,
        workspace: str = "default",
        api_key: Optional[str] = None,
        api_endpoint: Optional[str] = None,
        timeout: int = 60,
    ):
        """
        Undeploys the pipelines of a pipeline config on Deepset Cloud.
        Blocks until pipelines are successfully undeployed, undeployment failed or timeout exceeds.
        If pipelines are already undeployed no action will be taken and an info will be logged.
        If timeout exceeds a TimeoutError will be raised.
        If deployment fails a DeepsetCloudError will be raised.

        Pipeline config must be present on Deepset Cloud. See save_to_deepset_cloud() for more information.

        :param pipeline_config_name: name of the config file inside the Deepset Cloud workspace.
        :param workspace: workspace in Deepset Cloud
        :param api_key: Secret value of the API key.
                        If not specified, will be read from DEEPSET_CLOUD_API_KEY environment variable.
        :param api_endpoint: The URL of the Deepset Cloud API.
                             If not specified, will be read from DEEPSET_CLOUD_API_ENDPOINT environment variable.
        :param timeout: The time in seconds to wait until undeployment completes.
                        If the timeout is exceeded an error will be raised.
        """
        client = DeepsetCloud.get_pipeline_client(api_key=api_key, api_endpoint=api_endpoint, workspace=workspace)
        client.undeploy(pipeline_config_name=pipeline_config_name, timeout=timeout)


class Pipeline(BasePipeline):
    """
    Pipeline brings together building blocks to build a complex search pipeline with Haystack & user-defined components.

    Under-the-hood, a pipeline is represented as a directed acyclic graph of component nodes. It enables custom query
    flows with options to branch queries(eg, extractive qa vs keyword match query), merge candidate documents for a
    Reader from multiple Retrievers, or re-ranking of candidate documents.
    """

    def __init__(self):
        self.graph = DiGraph()
        self.root_node = None

    @property
    def components(self) -> Dict[str, BaseComponent]:
        return {
            name: attributes["component"]
            for name, attributes in self.graph.nodes.items()
            if not isinstance(attributes["component"], RootNode)
        }

    def add_node(self, component: BaseComponent, name: str, inputs: List[str]):
        """
        Add a new node to the pipeline.

        :param component: The object to be called when the data is passed to the node. It can be a Haystack component
                          (like Retriever, Reader, or Generator) or a user-defined object that implements a run()
                          method to process incoming data from predecessor node.
        :param name: The name for the node. It must not contain any dots.
        :param inputs: A list of inputs to the node. If the predecessor node has a single outgoing edge, just the name
                       of node is sufficient. For instance, a 'BM25Retriever' node would always output a single
                       edge with a list of documents. It can be represented as ["BM25Retriever"].

                       In cases when the predecessor node has multiple outputs, e.g., a "QueryClassifier", the output
                       must be specified explicitly as "QueryClassifier.output_2".
        """
        valid_root_nodes = ["Query", "File"]
        if self.root_node is None:
            root_node = inputs[0]
            if root_node in valid_root_nodes:
                self.root_node = root_node
                self.graph.add_node(root_node, component=RootNode())
            else:
                raise PipelineConfigError(
                    f"Root node '{root_node}' is invalid. Available options are {valid_root_nodes}."
                )
        component.name = name
        component_names = self._get_all_component_names()
        component_names.add(name)
        self._set_sub_component_names(component, component_names=component_names)
        self.graph.add_node(name, component=component, inputs=inputs)

        if len(self.graph.nodes) == 2:  # first node added; connect with Root
            if not len(inputs) == 1 and inputs[0].split(".")[0] == self.root_node:
                raise PipelineConfigError(
                    f"The '{name}' node can only input from {self.root_node}. "
                    f"Set the 'inputs' parameter to ['{self.root_node}']"
                )
            # edges_count = self.graph.graph.
            self.graph.add_edge(self.root_node, name, label="output_1")
            return

        for input_node in inputs:
            if "." in input_node:
                [input_node_name, input_edge_name] = input_node.split(".")
                if not "output_" in input_edge_name:
                    raise PipelineConfigError(f"'{input_edge_name}' is not a valid edge name.")

                outgoing_edges_input_node = self.graph.nodes[input_node_name]["component"].outgoing_edges
                if not int(input_edge_name.split("_")[1]) <= outgoing_edges_input_node:
                    raise PipelineConfigError(
                        f"Cannot connect '{input_edge_name}' from '{input_node_name}' as it only has "
                        f"{outgoing_edges_input_node} outgoing edge(s)."
                    )
            else:
                try:
                    outgoing_edges_input_node = self.graph.nodes[input_node]["component"].outgoing_edges
                    if not outgoing_edges_input_node == 1:
                        raise PipelineConfigError(
                            f"Adding an edge from {input_node} to {name} is ambiguous as {input_node} has {outgoing_edges_input_node} edges. "
                            f"Please specify the output explicitly."
                        )

                except KeyError as e:
                    raise PipelineConfigError(
                        f"Cannot find node '{input_node}'. Make sure you're not using more "
                        f"than one root node ({valid_root_nodes}) in the same pipeline and that a node "
                        f"called '{input_node}' is defined."
                    ) from e

                input_node_name = input_node
                input_edge_name = "output_1"
            self.graph.add_edge(input_node_name, name, label=input_edge_name)

        if not nx.is_directed_acyclic_graph(self.graph):
            self.graph.remove_node(name)
            raise PipelineConfigError(f"Cannot add '{name}': it will create a loop in the pipeline.")

    def get_node(self, name: str) -> Optional[BaseComponent]:
        """
        Get a node from the Pipeline.

        :param name: The name of the node.
        """
        graph_node = self.graph.nodes.get(name)
        component = graph_node["component"] if graph_node else None
        return component

    def set_node(self, name: str, component):
        """
        Set the component for a node in the Pipeline.

        :param name: The name of the node.
        :param component: The component object to be set at the node.
        """
        self.graph.nodes[name]["component"] = component

    def run(  # type: ignore
        self,
        query: Optional[str] = None,
        file_paths: Optional[List[str]] = None,
        labels: Optional[MultiLabel] = None,
        documents: Optional[List[Document]] = None,
        meta: Optional[Union[dict, List[dict]]] = None,
        params: Optional[dict] = None,
        debug: Optional[bool] = None,
    ):
        """
        Runs the pipeline, one node at a time.

        :param query: The search query (for query pipelines only)
        :param file_paths: The files to index (for indexing pipelines only)
        :param labels:
        :param documents:
        :param meta:
        :param params: Dictionary of parameters to be dispatched to the nodes.
                       If you want to pass a param to all nodes, you can just use: {"top_k":10}
                       If you want to pass it to targeted nodes, you can do:
                       {"Retriever": {"top_k": 10}, "Reader": {"top_k": 3, "debug": True}}
        :param debug: Whether the pipeline should instruct nodes to collect debug information
                      about their execution. By default these include the input parameters
                      they received and the output they generated. All debug information can
                      then be found in the dict returned by this method under the key "_debug"
        """
        # validate the node names
        if params:
            if not all(node_id in self.graph.nodes for node_id in params.keys()):

                # Might be a non-targeted param. Verify that too
                not_a_node = set(params.keys()) - set(self.graph.nodes)
                valid_global_params = set(["debug"])  # Debug will be picked up by _dispatch_run, see its code
                for node_id in self.graph.nodes:
                    run_signature_args = inspect.signature(self.graph.nodes[node_id]["component"].run).parameters.keys()
                    valid_global_params |= set(run_signature_args)
                invalid_keys = [key for key in not_a_node if key not in valid_global_params]

                if invalid_keys:
                    raise ValueError(
                        f"No node(s) or global parameter(s) named {', '.join(invalid_keys)} found in pipeline."
                    )

        node_output = None
        queue = {
            self.root_node: {"root_node": self.root_node, "params": params}
        }  # ordered dict with "node_id" -> "input" mapping that acts as a FIFO queue
        if query:
            queue[self.root_node]["query"] = query
        if file_paths:
            queue[self.root_node]["file_paths"] = file_paths
        if labels:
            queue[self.root_node]["labels"] = labels
        if documents:
            queue[self.root_node]["documents"] = documents
        if meta:
            queue[self.root_node]["meta"] = meta

        i = 0  # the first item is popped off the queue unless it is a "join" node with unprocessed predecessors
        while queue:
            node_id = list(queue.keys())[i]
            node_input = queue[node_id]
            node_input["node_id"] = node_id

            # Apply debug attributes to the node input params
            # NOTE: global debug attributes will override the value specified
            # in each node's params dictionary.
            if debug is None and node_input:
                if node_input.get("params", {}):
                    debug = params.get("debug", None)  # type: ignore
            if debug is not None:
                if not node_input.get("params", None):
                    node_input["params"] = {}
                if node_id not in node_input["params"].keys():
                    node_input["params"][node_id] = {}
                node_input["params"][node_id]["debug"] = debug

            predecessors = set(nx.ancestors(self.graph, node_id))
            if predecessors.isdisjoint(set(queue.keys())):  # only execute if predecessor nodes are executed
                try:
                    logger.debug(f"Running node `{node_id}` with input `{node_input}`")
                    node_output, stream_id = self.graph.nodes[node_id]["component"]._dispatch_run(**node_input)
                except Exception as e:
                    tb = traceback.format_exc()
                    raise Exception(
                        f"Exception while running node `{node_id}` with input `{node_input}`: {e}, full stack trace: {tb}"
                    )
                queue.pop(node_id)
                #
                if stream_id == "split_documents":
                    for stream_id in [key for key in node_output.keys() if key.startswith("output_")]:
                        current_node_output = {k: v for k, v in node_output.items() if not k.startswith("output_")}
                        current_docs = node_output.pop(stream_id)
                        current_node_output["documents"] = current_docs
                        next_nodes = self.get_next_nodes(node_id, stream_id)
                        for n in next_nodes:
                            queue[n] = current_node_output
                else:
                    next_nodes = self.get_next_nodes(node_id, stream_id)
                    for n in next_nodes:  # add successor nodes with corresponding inputs to the queue
                        if queue.get(n):  # concatenate inputs if it's a join node
                            existing_input = queue[n]
                            if "inputs" not in existing_input.keys():
                                updated_input: dict = {"inputs": [existing_input, node_output], "params": params}
                                if query:
                                    updated_input["query"] = query
                                if file_paths:
                                    updated_input["file_paths"] = file_paths
                                if labels:
                                    updated_input["labels"] = labels
                                if documents:
                                    updated_input["documents"] = documents
                                if meta:
                                    updated_input["meta"] = meta
                            else:
                                existing_input["inputs"].append(node_output)
                                updated_input = existing_input
                            queue[n] = updated_input
                        else:
                            queue[n] = node_output
                i = 0
            else:
                i += 1  # attempt executing next node in the queue as current `node_id` has unprocessed predecessors
        return node_output

    @classmethod
    def eval_beir(
        cls,
        index_pipeline: Pipeline,
        query_pipeline: Pipeline,
        index_params: dict = {},
        query_params: dict = {},
        dataset: str = "scifact",
        dataset_dir: Path = Path("."),
        top_k_values: List[int] = [1, 3, 5, 10, 100, 1000],
        keep_index: bool = False,
    ) -> Tuple[Dict[str, float], Dict[str, float], Dict[str, float], Dict[str, float]]:
        """
        Runs information retrieval evaluation of a pipeline using BEIR on a specified BEIR dataset.
        See https://github.com/beir-cellar/beir for more information.

        :param index_pipeline: The indexing pipeline to use.
        :param query_pipeline: The query pipeline to evaluate.
        :param index_params: The params to use during indexing (see pipeline.run's params).
        :param query_params: The params to use during querying (see pipeline.run's params).
        :param dataset: The BEIR dataset to use.
        :param dataset_dir: The directory to store the dataset to.
        :param top_k_values: The top_k values each metric will be calculated for.
        :param keep_index: Whether to keep the index after evaluation.
                           If True the index will be kept after beir evaluation. Otherwise it will be deleted immediately afterwards.
                           Defaults to False.

        Returns a tuple containing the ncdg, map, recall and precision scores.
        Each metric is represented by a dictionary containing the scores for each top_k value.
        """
        try:
            from beir import util
            from beir.datasets.data_loader import GenericDataLoader
            from beir.retrieval.evaluation import EvaluateRetrieval
        except ModuleNotFoundError as e:
            raise HaystackError("beir is not installed. Please run `pip install farm-haystack[beir]`...") from e

        url = f"https://public.ukp.informatik.tu-darmstadt.de/thakur/BEIR/datasets/{dataset}.zip"
        data_path = util.download_and_unzip(url, dataset_dir)
        logger.info(f"Dataset downloaded here: {data_path}")
        corpus, queries, qrels = GenericDataLoader(data_path).load(split="test")  # or split = "train" or "dev"

        # check index before eval
        document_store = index_pipeline.get_document_store()
        if document_store is not None:
            if document_store.get_document_count() > 0:
                raise HaystackError(f"Index '{document_store.index}' is not empty. Please provide an empty index.")

            if hasattr(document_store, "search_fields"):
                search_fields = getattr(document_store, "search_fields")
                if "name" not in search_fields:
                    logger.warning(
                        "Field 'name' is not part of your DocumentStore's search_fields. Titles won't be searchable. "
                        "Please set search_fields appropriately."
                    )

        haystack_retriever = _HaystackBeirRetrieverAdapter(
            index_pipeline=index_pipeline,
            query_pipeline=query_pipeline,
            index_params=index_params,
            query_params=query_params,
        )
        retriever = EvaluateRetrieval(haystack_retriever, k_values=top_k_values)

        # Retrieve results (format of results is identical to qrels)
        results = retriever.retrieve(corpus, queries)

        # Clean up document store
        if not keep_index and document_store is not None and document_store.index is not None:
            logger.info(f"Cleaning up: deleting index '{document_store.index}'...")
            document_store.delete_index(document_store.index)

        # Evaluate your retrieval using NDCG@k, MAP@K ...
        logger.info(f"Retriever evaluation for k in: {retriever.k_values}")
        ndcg, map_, recall, precision = retriever.evaluate(qrels, results, retriever.k_values)
        return ndcg, map_, recall, precision

    @classmethod
    def execute_eval_run(
        cls,
        index_pipeline: Pipeline,
        query_pipeline: Pipeline,
        evaluation_set_labels: List[MultiLabel],
        corpus_file_paths: List[str],
        experiment_name: str,
        experiment_run_name: str,
        experiment_tracking_tool: Literal["mlflow", None] = None,
        experiment_tracking_uri: Optional[str] = None,
        corpus_file_metas: List[Dict[str, Any]] = None,
        corpus_meta: Dict[str, Any] = {},
        evaluation_set_meta: Dict[str, Any] = {},
        pipeline_meta: Dict[str, Any] = {},
        index_params: dict = {},
        query_params: dict = {},
        sas_model_name_or_path: str = None,
        sas_batch_size: int = 32,
        sas_use_gpu: bool = True,
        add_isolated_node_eval: bool = False,
        reuse_index: bool = False,
    ) -> EvaluationResult:
        """
        Starts an experiment run that first indexes the specified files (forming a corpus) using the index pipeline
        and subsequently evaluates the query pipeline on the provided labels (forming an evaluation set) using pipeline.eval().
        Parameters and results (metrics and predictions) of the run are tracked by an experiment tracking tool for further analysis.
        You can specify the experiment tracking tool by setting the params `experiment_tracking_tool` and `experiment_tracking_uri`
        or by passing a (custom) tracking head to Tracker.set_tracking_head().
        Note, that `experiment_tracking_tool` only supports `mlflow` currently.

        For easier comparison you can pass additional metadata regarding corpus (corpus_meta), evaluation set (evaluation_set_meta) and pipelines (pipeline_meta).
        E.g. you can give them names or ids to identify them across experiment runs.

        This method executes an experiment run. Each experiment run is part of at least one experiment.
        An experiment typically consists of multiple runs to be compared (e.g. using different retrievers in query pipeline).
        Experiment tracking tools usually share the same concepts of experiments and provide additional functionality to easily compare runs across experiments.

        E.g. you can call execute_eval_run() multiple times with different retrievers in your query pipeline and compare the runs in mlflow:

        ```python
            |   for retriever_type, query_pipeline in zip(["sparse", "dpr", "embedding"], [sparse_pipe, dpr_pipe, embedding_pipe]):
            |       eval_result = Pipeline.execute_eval_run(
            |           index_pipeline=index_pipeline,
            |           query_pipeline=query_pipeline,
            |           evaluation_set_labels=labels,
            |           corpus_file_paths=file_paths,
            |           corpus_file_metas=file_metas,
            |           experiment_tracking_tool="mlflow",
            |           experiment_tracking_uri="http://localhost:5000",
            |           experiment_name="my-retriever-experiment",
            |           experiment_run_name=f"run_{retriever_type}",
            |           pipeline_meta={"name": f"my-pipeline-{retriever_type}"},
            |           evaluation_set_meta={"name": "my-evalset"},
            |           corpus_meta={"name": "my-corpus"}.
            |           reuse_index=False
            |       )
        ```

        :param index_pipeline: The indexing pipeline to use.
        :param query_pipeline: The query pipeline to evaluate.
        :param evaluation_set_labels: The labels to evaluate on forming an evalution set.
        :param corpus_file_paths: The files to be indexed and searched during evaluation forming a corpus.
        :param experiment_name: The name of the experiment
        :param experiment_run_name: The name of the experiment run
        :param experiment_tracking_tool: The experiment tracking tool to be used. Currently we only support "mlflow".
                                         If left unset the current TrackingHead specified by Tracker.set_tracking_head() will be used.
        :param experiment_tracking_uri: The uri of the experiment tracking server to be used. Must be specified if experiment_tracking_tool is set.
                                        You can use deepset's public mlflow server via https://public-mlflow.deepset.ai/.
                                        Note, that artifact logging (e.g. Pipeline YAML or evaluation result CSVs) are currently not allowed on deepset's public mlflow server as this might expose sensitive data.
        :param corpus_file_metas: The optional metadata to be stored for each corpus file (e.g. title).
        :param corpus_meta: Metadata about the corpus to track (e.g. name, date, author, version).
        :param evaluation_set_meta: Metadata about the evalset to track (e.g. name, date, author, version).
        :param pipeline_meta: Metadata about the pipelines to track (e.g. name, author, version).
        :param index_params: The params to use during indexing (see pipeline.run's params).
        :param query_params: The params to use during querying (see pipeline.run's params).
        :param sas_model_name_or_path: Name or path of "Semantic Answer Similarity (SAS) model". When set, the model will be used to calculate similarity between predictions and labels and generate the SAS metric.
                    The SAS metric correlates better with human judgement of correct answers as it does not rely on string overlaps.
                    Example: Prediction = "30%", Label = "thirty percent", EM and F1 would be overly pessimistic with both being 0, while SAS paints a more realistic picture.
                    More info in the paper: https://arxiv.org/abs/2108.06130
                    Models:
                    - You can use Bi Encoders (sentence transformers) or cross encoders trained on Semantic Textual Similarity (STS) data.
                    Not all cross encoders can be used because of different return types.
                    If you use custom cross encoders please make sure they work with sentence_transformers.CrossEncoder class
                    - Good default for multiple languages: "sentence-transformers/paraphrase-multilingual-mpnet-base-v2"
                    - Large, powerful, but slow model for English only: "cross-encoder/stsb-roberta-large"
                    - Large model for German only: "deepset/gbert-large-sts"
        :param sas_batch_size: Number of prediction label pairs to encode at once by CrossEncoder or SentenceTransformer while calculating SAS.
        :param sas_use_gpu: Whether to use a GPU or the CPU for calculating semantic answer similarity.
                            Falls back to CPU if no GPU is available.
        :param add_isolated_node_eval: If set to True, in addition to the integrated evaluation of the pipeline, each node is evaluated in isolated evaluation mode.
                    This mode helps to understand the bottlenecks of a pipeline in terms of output quality of each individual node.
                    If a node performs much better in the isolated evaluation than in the integrated evaluation, the previous node needs to be optimized to improve the pipeline's performance.
                    If a node's performance is similar in both modes, this node itself needs to be optimized to improve the pipeline's performance.
                    The isolated evaluation calculates the upper bound of each node's evaluation metrics under the assumption that it received perfect inputs from the previous node.
                    To this end, labels are used as input to the node instead of the output of the previous node in the pipeline.
                    The generated dataframes in the EvaluationResult then contain additional rows, which can be distinguished from the integrated evaluation results based on the
                    values "integrated" or "isolated" in the column "eval_mode" and the evaluation report then additionally lists the upper bound of each node's evaluation metrics.
        :param reuse_index: Whether to reuse existing non-empty index and to keep the index after evaluation.
                           If True the index will be kept after evaluation and no indexing will take place if index has already documents. Otherwise it will be deleted immediately afterwards.
                           Defaults to False.
        """
        if experiment_tracking_tool is not None:
            tracking_head_cls = TRACKING_TOOL_TO_HEAD.get(experiment_tracking_tool, None)
            if tracking_head_cls is None:
                raise HaystackError(
                    f"Please specify a valid experiment_tracking_tool. Possible values are: {TRACKING_TOOL_TO_HEAD.keys()}"
                )
            if experiment_tracking_uri is None:
                raise HaystackError(f"experiment_tracking_uri must be specified if experiment_tracking_tool is set.")
            tracking_head = tracking_head_cls(tracking_uri=experiment_tracking_uri)
            tracker.set_tracking_head(tracking_head)

        try:
            tracker.init_experiment(
                experiment_name=experiment_name, run_name=experiment_run_name, tags={experiment_name: "True"}
            )
            tracker.track_params(
                {
                    "evaluation_set_label_count": len(evaluation_set_labels),
                    "evaluation_set": evaluation_set_meta,
                    "sas_model_name_or_path": sas_model_name_or_path,
                    "sas_batch_size": sas_batch_size,
                    "sas_use_gpu": sas_use_gpu,
                    "pipeline_index_params": index_params,
                    "pipeline_query_params": query_params,
                    "pipeline": pipeline_meta,
                    "corpus_file_count": len(corpus_file_paths),
                    "corpus": corpus_meta,
                    "type": "offline/evaluation",
                }
            )

            # check index before eval
            document_store = index_pipeline.get_document_store()
            if document_store is None:
                raise HaystackError(f"Document store not found. Please provide pipelines with proper document store.")
            document_count = document_store.get_document_count()

            if document_count > 0:
                if not reuse_index:
                    raise HaystackError(f"Index '{document_store.index}' is not empty. Please provide an empty index.")
            else:
                logger.info(f"indexing {len(corpus_file_paths)} documents...")
                index_pipeline.run(file_paths=corpus_file_paths, meta=corpus_file_metas, params=index_params)
                document_count = document_store.get_document_count()
                logger.info(f"indexing {len(evaluation_set_labels)} files to {document_count} documents finished.")

            tracker.track_params({"pipeline_index_document_count": document_count})

            eval_result = query_pipeline.eval(
                labels=evaluation_set_labels,
                params=query_params,
                sas_model_name_or_path=sas_model_name_or_path,
                sas_batch_size=sas_batch_size,
                sas_use_gpu=sas_use_gpu,
                add_isolated_node_eval=add_isolated_node_eval,
            )

            integrated_metrics = eval_result.calculate_metrics()
            integrated_top_1_metrics = eval_result.calculate_metrics(simulated_top_k_reader=1)
            metrics = {"integrated": integrated_metrics, "integrated_top_1": integrated_top_1_metrics}
            if add_isolated_node_eval:
                isolated_metrics = eval_result.calculate_metrics(eval_mode="isolated")
                isolated_top_1_metrics = eval_result.calculate_metrics(eval_mode="isolated", simulated_top_k_reader=1)
                metrics["isolated"] = isolated_metrics
                metrics["isolated_top_1"] = isolated_top_1_metrics
            tracker.track_metrics(metrics, step=0)

            with tempfile.TemporaryDirectory() as temp_dir:
                eval_result_dir = Path(temp_dir) / "eval_result"
                eval_result_dir.mkdir(exist_ok=True)
                eval_result.save(out_dir=eval_result_dir)
                tracker.track_artifacts(eval_result_dir, artifact_path="eval_result")
                with open(Path(temp_dir) / "pipelines.yaml", "w") as outfile:
                    index_config = index_pipeline.get_config()
                    query_config = query_pipeline.get_config()
                    components = list(
                        {c["name"]: c for c in (index_config["components"] + query_config["components"])}.values()
                    )
                    pipelines = index_config["pipelines"] + query_config["pipelines"]
                    config = {"version": index_config["version"], "components": components, "pipelines": pipelines}
                    yaml.dump(config, outfile, default_flow_style=False)
                tracker.track_artifacts(temp_dir)

            # Clean up document store
            if not reuse_index and document_store.index is not None:
                logger.info(f"Cleaning up: deleting index '{document_store.index}'...")
                document_store.delete_index(document_store.index)

        finally:
            tracker.end_run()

        return eval_result

    @send_event
    def eval(
        self,
        labels: List[MultiLabel],
        documents: Optional[List[List[Document]]] = None,
        params: Optional[dict] = None,
        sas_model_name_or_path: str = None,
        sas_batch_size: int = 32,
        sas_use_gpu: bool = True,
        add_isolated_node_eval: bool = False,
        custom_document_id_field: Optional[str] = None,
    ) -> EvaluationResult:
        """
        Evaluates the pipeline by running the pipeline once per query in debug mode
        and putting together all data that is needed for evaluation, e.g. calculating metrics.

        :param labels: The labels to evaluate on
        :param documents: List of List of Document that the first node in the pipeline should get as input per multilabel. Can be used to evaluate a pipeline that consists of a reader without a retriever.
        :param params: Dictionary of parameters to be dispatched to the nodes.
                    If you want to pass a param to all nodes, you can just use: {"top_k":10}
                    If you want to pass it to targeted nodes, you can do:
                    {"Retriever": {"top_k": 10}, "Reader": {"top_k": 3, "debug": True}}
        :param sas_model_name_or_path: Name or path of "Semantic Answer Similarity (SAS) model". When set, the model will be used to calculate similarity between predictions and labels and generate the SAS metric.
                    The SAS metric correlates better with human judgement of correct answers as it does not rely on string overlaps.
                    Example: Prediction = "30%", Label = "thirty percent", EM and F1 would be overly pessimistic with both being 0, while SAS paints a more realistic picture.
                    More info in the paper: https://arxiv.org/abs/2108.06130
                    Models:
                    - You can use Bi Encoders (sentence transformers) or cross encoders trained on Semantic Textual Similarity (STS) data.
                    Not all cross encoders can be used because of different return types.
                    If you use custom cross encoders please make sure they work with sentence_transformers.CrossEncoder class
                    - Good default for multiple languages: "sentence-transformers/paraphrase-multilingual-mpnet-base-v2"
                    - Large, powerful, but slow model for English only: "cross-encoder/stsb-roberta-large"
                    - Large model for German only: "deepset/gbert-large-sts"
        :param sas_batch_size: Number of prediction label pairs to encode at once by CrossEncoder or SentenceTransformer while calculating SAS.
        :param sas_use_gpu: Whether to use a GPU or the CPU for calculating semantic answer similarity.
                            Falls back to CPU if no GPU is available.
        :param add_isolated_node_eval: If set to True, in addition to the integrated evaluation of the pipeline, each node is evaluated in isolated evaluation mode.
                    This mode helps to understand the bottlenecks of a pipeline in terms of output quality of each individual node.
                    If a node performs much better in the isolated evaluation than in the integrated evaluation, the previous node needs to be optimized to improve the pipeline's performance.
                    If a node's performance is similar in both modes, this node itself needs to be optimized to improve the pipeline's performance.
                    The isolated evaluation calculates the upper bound of each node's evaluation metrics under the assumption that it received perfect inputs from the previous node.
                    To this end, labels are used as input to the node instead of the output of the previous node in the pipeline.
                    The generated dataframes in the EvaluationResult then contain additional rows, which can be distinguished from the integrated evaluation results based on the
                    values "integrated" or "isolated" in the column "eval_mode" and the evaluation report then additionally lists the upper bound of each node's evaluation metrics.
        """
        eval_result = EvaluationResult()
        if add_isolated_node_eval:
            if params is None:
                params = {}
            params["add_isolated_node_eval"] = True

        # if documents is None, set docs_per_label to None for each label
        for docs_per_label, label in zip(documents or [None] * len(labels), labels):  # type: ignore
            params_per_label = copy.deepcopy(params)
            # If the label contains a filter, the filter is applied unless documents are already given
            if label.filters is not None and documents is None:
                if params_per_label is None:
                    params_per_label = {"filters": label.filters}
                else:
                    # join both filters and overwrite filters in params with filters in labels
                    params_per_label["filters"] = {**params_per_label.get("filters", {}), **label.filters}
            predictions = self.run(
                query=label.query, labels=label, documents=docs_per_label, params=params_per_label, debug=True
            )

            for node_name in predictions["_debug"].keys():
                node_output = predictions["_debug"][node_name]["output"]
                df = self._build_eval_dataframe(
                    label.query, label, node_name, node_output, custom_document_id_field=custom_document_id_field
                )
                eval_result.append(node_name, df)

        # add sas values in batch mode for whole Dataframe
        # this is way faster than if we calculate it for each query separately
        if sas_model_name_or_path is not None:
            for df in eval_result.node_results.values():
                if len(df[df["type"] == "answer"]) > 0:
                    gold_labels = df["gold_answers"].values
                    predictions = [[a] for a in df["answer"].values]
                    sas, _ = semantic_answer_similarity(
                        predictions=predictions,
                        gold_labels=gold_labels,
                        sas_model_name_or_path=sas_model_name_or_path,
                        batch_size=sas_batch_size,
                        use_gpu=sas_use_gpu,
                    )
                    df["sas"] = sas

        # reorder columns for better qualitative evaluation
        for key, df in eval_result.node_results.items():
            desired_col_order = [
                "multilabel_id",  # generic
                "query",
                "filters",
<<<<<<< HEAD
                "gold_answers", # answer-specific 
=======
                "gold_answers",  # answer-specific
>>>>>>> 96822fef
                "answer",
                "context", # generic
                "exact_match", # answer-specific
                "f1",
                "sas",
                "exact_match_context_matched",
                "f1_context_matched",
                "sas_context_matched",
                "exact_match_document_matched",
                "f1_document_matched",
                "sas_document_matched",
                "exact_match_document_and_context_matched",
                "f1_document_and_context_matched",
                "sas_document_and_context_matched",
<<<<<<< HEAD
                "gold_contexts", # doc-specific
=======
                "gold_contexts",  # doc-specific
                "content",
>>>>>>> 96822fef
                "gold_id_match",
                "context_match",
                "answer_match",
                "gold_id_or_context_match",
                "gold_id_or_answer_match",
                "gold_id_or_context_or_answer_match",
                "context_and_answer_match",
                "rank",  # generic
                "document_id",
                "gold_document_ids",
                "offsets_in_document",  # answer-specific
                "gold_offsets_in_documents",
                "type",  # generic
                "node",
                "eval_mode",
            ]
            eval_result.node_results[key] = self._reorder_columns(df, desired_col_order)

        return eval_result

    def _reorder_columns(self, df: DataFrame, desired_order: List[str]) -> DataFrame:
        filtered_order = [col for col in desired_order if col in df.columns]
        missing_columns = [col for col in df.columns if col not in desired_order]
        reordered_columns = filtered_order + missing_columns
        assert len(reordered_columns) == len(df.columns)
        return df.reindex(columns=reordered_columns)

    def _build_eval_dataframe(
        self,
        query: str,
        query_labels: MultiLabel,
        node_name: str,
        node_output: dict,
        custom_document_id_field: Optional[str] = None,
    ) -> DataFrame:
        """
        Builds a Dataframe for each query from which evaluation metrics can be calculated.
        Currently only answer or document returning nodes are supported, returns None otherwise.

        Each row contains either an answer or a document that has been retrieved during evaluation.
        Rows are being enriched with basic infos like rank, query, type or node.
        Additional answer or document specific evaluation infos like gold labels
        and metrics depicting whether the row matches the gold labels are included, too.
        """

        if query_labels is None or query_labels.labels is None:
            logger.warning(f"There is no label for query '{query}'. Query will be omitted.")
            return pd.DataFrame()

        # remarks for no_answers:
        # Single 'no_answer'-labels are not contained in MultiLabel aggregates.
        # If all labels are no_answers, MultiLabel.answers will be [""] and the other aggregates []
        gold_answers = query_labels.answers
        gold_offsets_in_documents = query_labels.offsets_in_documents
        gold_document_ids = (
            query_labels.document_ids
            if custom_document_id_field is None
            else [l.document.meta[custom_document_id_field] for l in query_labels.labels if not l.no_answer]
        )
        gold_contexts = query_labels.contexts

        # if node returned answers, include answer specific info:
        # - the answer returned itself
        # - the document_id the answer was found in
        # - the position or offsets within the document the answer was found
        # - the surrounding context of the answer within the document
        # - the gold answers
        # - the position or offsets of the gold answer within the document
        # - the gold document ids containing the answer
        # - the exact_match metric depicting if the answer exactly matches the gold label
        # - the f1 metric depicting how well the answer overlaps with the gold label on token basis
        # - the sas metric depicting how well the answer matches the gold label on a semantic basis.
        #   this will be calculated on all queries in eval() for performance reasons if a sas model has been provided

        partial_dfs = []
        for field_name in ["answers", "answers_isolated"]:
            df = pd.DataFrame()
            answers = node_output.get(field_name, None)
            if answers is not None:
                answer_cols_to_keep = ["answer", "document_id", "offsets_in_document", "context"]
                df_answers = pd.DataFrame(answers, columns=answer_cols_to_keep)
                if len(df_answers) > 0:
                    df_answers["type"] = "answer"
                    df_answers["gold_answers"] = [gold_answers] * len(df_answers)
                    df_answers["gold_offsets_in_documents"] = [gold_offsets_in_documents] * len(df_answers)
                    df_answers["gold_document_ids"] = [gold_document_ids] * len(df_answers)
                    if custom_document_id_field is not None:
                        df_answers["document_id"] = [
                            answer.meta.get(custom_document_id_field, "") for answer in answers
                        ]
                    df_answers["gold_answers_exact_match"] = df_answers.apply(
                        lambda row: [calculate_em_str(gold_answer, row["answer"]) for gold_answer in gold_answers],
                        axis=1,
                    )
                    df_answers["gold_answers_f1"] = df_answers.apply(
                        lambda row: [calculate_f1_str(gold_answer, row["answer"]) for gold_answer in gold_answers],
                        axis=1,
                    )
                    df_answers["exact_match"] = df_answers.apply(
                        lambda row: max(row["gold_answers_exact_match"] + [0.0]), axis=1
                    )
                    df_answers["f1"] = df_answers.apply(lambda row: max(row["gold_answers_f1"] + [0.0]), axis=1)
                    df_answers["gold_answers_context_similarity"] = df_answers.apply(
                        lambda row: [
                            calculate_context_similarity(gold_answer, row["context"] or "")
                            for gold_answer in gold_answers
                        ],
                        axis=1,
                    )
                    df_answers["gold_answers_document_id_match"] = df_answers.apply(
                        lambda row: [1.0 if row["document_id"] == gold_id else 0.0 for gold_id in gold_document_ids],
                        axis=1,
                    )

                    # context matched metrics
                    df_answers["exact_match_context_matched"] = df_answers.apply(
                        lambda row: max(
                            em
                            for em, sim in zip(
                                row["gold_answers_exact_match"] + [0.0], row["gold_answers_context_similarity"] + [100]
                            )
                            if sim > 65
                        ),
                        axis=1,
                    )
                    df_answers["f1_context_matched"] = df_answers.apply(
                        lambda row: max(
                            f1
                            for f1, sim in zip(
                                row["gold_answers_f1"] + [0.0], row["gold_answers_context_similarity"] + [100]
                            )
                            if sim > 65
                        ),
                        axis=1,
                    )

                    # document matched metrics
                    df_answers["exact_match_document_matched"] = df_answers.apply(
                        lambda row: max(
                            em
                            for em, doc_match in zip(
                                row["gold_answers_exact_match"] + [0.0], row["gold_answers_document_id_match"] + [1.0]
                            )
                            if doc_match == 1.0
                        ),
                        axis=1,
                    )
                    df_answers["f1_document_matched"] = df_answers.apply(
                        lambda row: max(
                            f1
                            for f1, doc_match in zip(
                                row["gold_answers_f1"] + [0.0], row["gold_answers_document_id_match"] + [1.0]
                            )
                            if doc_match == 1.0
                        ),
                        axis=1,
                    )

                    # document and context matched metrics
                    df_answers["exact_match_document_and_context_matched"] = df_answers.apply(
                        lambda row: max(
                            f1
                            for f1, sim, doc_match in zip(
                                row["gold_answers_exact_match"] + [0.0],
                                row["gold_answers_context_similarity"] + [100],
                                row["gold_answers_document_id_match"] + [1.0],
                            )
                            if sim > 65 and doc_match == 1.0
                        ),
                        axis=1,
                    )
                    df_answers["f1_document_and_context_matched"] = df_answers.apply(
                        lambda row: max(
                            f1
                            for f1, sim, doc_match in zip(
                                row["gold_answers_f1"] + [0.0],
                                row["gold_answers_context_similarity"] + [100],
                                row["gold_answers_document_id_match"] + [1.0],
                            )
                            if sim > 65 and doc_match == 1.0
                        ),
                        axis=1,
                    )

                    df_answers["rank"] = np.arange(1, len(df_answers) + 1)
                    df = pd.concat([df, df_answers])

            # add general info
            df["node"] = node_name
            df["multilabel_id"] = query_labels.id
            df["query"] = query
            df["filters"] = json.dumps(query_labels.filters, sort_keys=True).encode()
            df["eval_mode"] = "isolated" if "isolated" in field_name else "integrated"
            partial_dfs.append(df)

        # if node returned documents, include document specific info:
        # - the document_id
        # - the content of the document
        # - the gold document ids
        # - the gold document contents
        # - the gold_id_match metric depicting whether one of the gold document ids matches the document
        # - the answer_match metric depicting whether the document contains the answer
        # - the gold_id_or_answer_match metric depicting whether one of the former two conditions are met
        for field_name in ["documents", "documents_isolated"]:
            df = pd.DataFrame()
            documents = node_output.get(field_name, None)
            if documents is not None:
                document_cols_to_keep = ["content", "id"]
                df_docs = pd.DataFrame(documents, columns=document_cols_to_keep)
                if len(df_docs) > 0:
                    df_docs = df_docs.rename(columns={"id": "document_id", "content": "context"})
                    df_docs["type"] = "document"
                    df_docs["gold_document_ids"] = [gold_document_ids] * len(df_docs)
                    df_docs["gold_contexts"] = [gold_contexts] * len(df_docs)
                    df_docs["gold_id_match"] = df_docs.apply(
                        lambda row: 1.0 if row["document_id"] in gold_document_ids else 0.0, axis=1
                    )
                    df_docs["answer_match"] = df_docs.apply(
                        lambda row: 1.0
                        if not query_labels.no_answer
                        and any(gold_answer in row["context"] for gold_answer in gold_answers)
                        else 0.0,
                        axis=1,
                    )
                    df_docs["gold_id_or_answer_match"] = df_docs.apply(
                        lambda row: max(row["gold_id_match"], row["answer_match"]), axis=1
                    )
                    df_docs["gold_context_similarity"] = df_docs.apply(
                        lambda row: [
                            calculate_context_similarity(gold_content, row["context"] or "")
                            for gold_content in gold_contexts
                        ],
                        axis=1,
                    )
                    df_docs["context_match"] = df_docs.apply(
                        lambda row: 1.0 if any(sim for sim in row["gold_context_similarity"] if sim > 0.65) else 0.0,
                        axis=1,
                    )
                    df_docs["gold_id_or_context_match"] = df_docs.apply(
                        lambda row: max(row["gold_id_match"], row["context_match"]), axis=1
                    )
                    df_docs["gold_id_or_context_or_answer_match"] = df_docs.apply(
                        lambda row: max(row["gold_id_match"], row["context_match"], row["answer_match"]), axis=1
                    )
                    df_docs["context_and_answer_match"] = df_docs.apply(
                        lambda row: min(row["context_match"], row["answer_match"]), axis=1
                    )
                    df_docs["rank"] = np.arange(1, len(df_docs) + 1)
                    df = pd.concat([df, df_docs])

            # add general info
            df["node"] = node_name
            df["multilabel_id"] = query_labels.id
            df["query"] = query
            df["filters"] = json.dumps(query_labels.filters, sort_keys=True).encode()
            df["eval_mode"] = "isolated" if "isolated" in field_name else "integrated"
            partial_dfs.append(df)

        return pd.concat(partial_dfs, ignore_index=True).reset_index()

    def get_next_nodes(self, node_id: str, stream_id: str):
        current_node_edges = self.graph.edges(node_id, data=True)
        next_nodes = [
            next_node
            for _, next_node, data in current_node_edges
            if not stream_id or data["label"] == stream_id or stream_id == "output_all"
        ]
        return next_nodes

    def get_nodes_by_class(self, class_type) -> List[Any]:
        """
        Gets all nodes in the pipeline that are an instance of a certain class (incl. subclasses).
        This is for example helpful if you loaded a pipeline and then want to interact directly with the document store.
        Example:
        | from haystack.document_stores.base import BaseDocumentStore
        | INDEXING_PIPELINE = Pipeline.load_from_yaml(Path(PIPELINE_YAML_PATH), pipeline_name=INDEXING_PIPELINE_NAME)
        | res = INDEXING_PIPELINE.get_nodes_by_class(class_type=BaseDocumentStore)

        :return: List of components that are an instance the requested class
        """

        matches = [
            self.graph.nodes.get(node)["component"]
            for node in self.graph.nodes
            if isinstance(self.graph.nodes.get(node)["component"], class_type)
        ]
        return matches

    def get_document_store(self) -> Optional[BaseDocumentStore]:
        """
        Return the document store object used in the current pipeline.

        :return: Instance of DocumentStore or None
        """
        matches = self.get_nodes_by_class(class_type=BaseDocumentStore)
        if len(matches) == 0:
            matches = list(
                set(retriever.document_store for retriever in self.get_nodes_by_class(class_type=BaseRetriever))
            )

        if len(matches) > 1:
            raise Exception(f"Multiple Document Stores found in Pipeline: {matches}")
        if len(matches) == 0:
            return None
        else:
            return matches[0]

    def draw(self, path: Path = Path("pipeline.png")):
        """
        Create a Graphviz visualization of the pipeline.

        :param path: the path to save the image.
        """
        try:
            import pygraphviz  # pylint: disable=unused-import
        except ImportError:
            raise ImportError(
                f"Could not import `pygraphviz`. Please install via: \n"
                f"pip install pygraphviz\n"
                f"(You might need to run this first: apt install libgraphviz-dev graphviz )"
            )

        graphviz = to_agraph(self.graph)
        graphviz.layout("dot")
        graphviz.draw(path)

    @classmethod
    def load_from_yaml(
        cls,
        path: Path,
        pipeline_name: Optional[str] = None,
        overwrite_with_env_variables: bool = True,
        strict_version_check: bool = False,
    ):
        """
        Load Pipeline from a YAML file defining the individual components and how they're tied together to form
        a Pipeline. A single YAML can declare multiple Pipelines, in which case an explicit `pipeline_name` must
        be passed.

        Here's a sample configuration:

            ```yaml
            |   version: '1.0'
            |
            |    components:    # define all the building-blocks for Pipeline
            |    - name: MyReader       # custom-name for the component; helpful for visualization & debugging
            |      type: FARMReader    # Haystack Class name for the component
            |      params:
            |        no_ans_boost: -10
            |        model_name_or_path: deepset/roberta-base-squad2
            |    - name: MyESRetriever
            |      type: BM25Retriever
            |      params:
            |        document_store: MyDocumentStore    # params can reference other components defined in the YAML
            |        custom_query: null
            |    - name: MyDocumentStore
            |      type: ElasticsearchDocumentStore
            |      params:
            |        index: haystack_test
            |
            |    pipelines:    # multiple Pipelines can be defined using the components from above
            |    - name: my_query_pipeline    # a simple extractive-qa Pipeline
            |      nodes:
            |      - name: MyESRetriever
            |        inputs: [Query]
            |      - name: MyReader
            |        inputs: [MyESRetriever]
            ```

        Note that, in case of a mismatch in version between Haystack and the YAML, a warning will be printed.
        If the pipeline loads correctly regardless, save again the pipeline using `Pipeline.save_to_yaml()` to remove the warning.

        :param path: path of the YAML file.
        :param pipeline_name: if the YAML contains multiple pipelines, the pipeline_name to load must be set.
        :param overwrite_with_env_variables: Overwrite the YAML configuration with environment variables. For example,
                                             to change index name param for an ElasticsearchDocumentStore, an env
                                             variable 'MYDOCSTORE_PARAMS_INDEX=documents-2021' can be set. Note that an
                                             `_` sign must be used to specify nested hierarchical properties.
        :param strict_version_check: whether to fail in case of a version mismatch (throws a warning otherwise)
        """

        pipeline_config = read_pipeline_config_from_yaml(path)
        return cls.load_from_config(
            pipeline_config=pipeline_config,
            pipeline_name=pipeline_name,
            overwrite_with_env_variables=overwrite_with_env_variables,
            strict_version_check=strict_version_check,
        )

    @classmethod
    def load_from_config(
        cls,
        pipeline_config: Dict,
        pipeline_name: Optional[str] = None,
        overwrite_with_env_variables: bool = True,
        strict_version_check: bool = False,
    ):
        """
        Load Pipeline from a config dict defining the individual components and how they're tied together to form
        a Pipeline. A single config can declare multiple Pipelines, in which case an explicit `pipeline_name` must
        be passed.

        Here's a sample configuration:

            ```python
            |   {
            |       "version": "0.9",
            |       "components": [
            |           {  # define all the building-blocks for Pipeline
            |               "name": "MyReader",  # custom-name for the component; helpful for visualization & debugging
            |               "type": "FARMReader",  # Haystack Class name for the component
            |               "params": {"no_ans_boost": -10, "model_name_or_path": "deepset/roberta-base-squad2"},
            |           },
            |           {
            |               "name": "MyESRetriever",
            |               "type": "BM25Retriever",
            |               "params": {
            |                   "document_store": "MyDocumentStore",  # params can reference other components defined in the YAML
            |                   "custom_query": None,
            |               },
            |           },
            |           {"name": "MyDocumentStore", "type": "ElasticsearchDocumentStore", "params": {"index": "haystack_test"}},
            |       ],
            |       "pipelines": [
            |           {  # multiple Pipelines can be defined using the components from above
            |               "name": "my_query_pipeline",  # a simple extractive-qa Pipeline
            |               "nodes": [
            |                   {"name": "MyESRetriever", "inputs": ["Query"]},
            |                   {"name": "MyReader", "inputs": ["MyESRetriever"]},
            |               ],
            |           }
            |       ],
            |   }
            ```

        :param pipeline_config: the pipeline config as dict
        :param pipeline_name: if the config contains multiple pipelines, the pipeline_name to load must be set.
        :param overwrite_with_env_variables: Overwrite the configuration with environment variables. For example,
                                             to change index name param for an ElasticsearchDocumentStore, an env
                                             variable 'MYDOCSTORE_PARAMS_INDEX=documents-2021' can be set. Note that an
                                             `_` sign must be used to specify nested hierarchical properties.
        :param strict_version_check: whether to fail in case of a version mismatch (throws a warning otherwise).
        """
        validate_config(pipeline_config, strict_version_check=strict_version_check)

        pipeline_definition = get_pipeline_definition(pipeline_config=pipeline_config, pipeline_name=pipeline_name)
        component_definitions = get_component_definitions(
            pipeline_config=pipeline_config, overwrite_with_env_variables=overwrite_with_env_variables
        )

        pipeline = cls()

        components: dict = {}  # instances of component objects.
        for node in pipeline_definition["nodes"]:
            name = node["name"]
            component = cls._load_or_get_component(name=name, definitions=component_definitions, components=components)
            pipeline.add_node(component=component, name=name, inputs=node.get("inputs", []))

        return pipeline

    @classmethod
    def _load_or_get_component(cls, name: str, definitions: dict, components: dict):
        """
        Load a component from the definition or return if component object already present in `components` dict.

        :param name: name of the component to load or get.
        :param definitions: dict containing definitions of all components retrieved from the YAML.
        :param components: dict containing component objects.
        """
        try:
            if name in components.keys():  # check if component is already loaded.
                return components[name]

            component_params = definitions[name].get("params", {})
            component_type = definitions[name]["type"]
            logger.debug(f"Loading component `{name}` of type `{definitions[name]['type']}`")

            for key, value in component_params.items():
                # Component params can reference to other components. For instance, a Retriever can reference a
                # DocumentStore defined in the YAML. All references should be recursively resolved.
                if (
                    isinstance(value, str) and value in definitions.keys()
                ):  # check if the param value is a reference to another component.
                    if value not in components.keys():  # check if the referenced component is already loaded.
                        cls._load_or_get_component(name=value, definitions=definitions, components=components)
                    component_params[key] = components[
                        value
                    ]  # substitute reference (string) with the component object.

            instance = BaseComponent.load_from_args(component_type=component_type, **component_params)
            components[name] = instance

        except KeyError as ke:
            raise PipelineConfigError(
                f"Failed loading pipeline component '{name}': "
                "seems like the component does not exist. Did you spell its name correctly?"
            ) from ke
        except Exception as e:
            raise PipelineConfigError(
                f"Failed loading pipeline component '{name}'. " "See the stacktrace above for more informations."
            ) from e
        return instance

    def save_to_yaml(self, path: Path, return_defaults: bool = False):
        """
        Save a YAML configuration for the Pipeline that can be used with `Pipeline.load_from_yaml()`.

        :param path: path of the output YAML file.
        :param return_defaults: whether to output parameters that have the default values.
        """
        config = self.get_config(return_defaults=return_defaults)
        with open(path, "w") as outfile:
            yaml.dump(config, outfile, default_flow_style=False)

    def get_config(self, return_defaults: bool = False) -> dict:
        """
        Returns a configuration for the Pipeline that can be used with `Pipeline.load_from_config()`.

        :param return_defaults: whether to output parameters that have the default values.
        """
        pipeline_name = ROOT_NODE_TO_PIPELINE_NAME[self.root_node.lower()]
        pipeline_definitions: Dict[str, Dict] = {pipeline_name: {"name": pipeline_name, "nodes": []}}

        component_definitions: Dict[str, Dict] = {}
        for node_name, node_attributes in self.graph.nodes.items():
            if node_name == self.root_node:
                continue

            component: BaseComponent = node_attributes["component"]
            if node_name != component.name:
                raise PipelineError(f"Component name '{component.name}' does not match node name '{node_name}'.")

            self._add_component_to_definitions(
                component=component, component_definitions=component_definitions, return_defaults=return_defaults
            )

            # create the Pipeline definition with how the Component are connected
            pipeline_definitions[pipeline_name]["nodes"].append(
                {"name": node_name, "inputs": list(self.graph.predecessors(node_name))}
            )

        config = {
            "components": list(component_definitions.values()),
            "pipelines": list(pipeline_definitions.values()),
            "version": __version__,
        }
        return config

    def _add_component_to_definitions(
        self, component: BaseComponent, component_definitions: Dict[str, Dict], return_defaults: bool = False
    ):
        """
        Add the definition of the component and all its dependencies (components too) to the component_definitions dict.
        This is used to collect all component definitions within Pipeline.get_config()
        """
        if component.name is None:
            raise PipelineError(f"Component with config '{component._component_config}' does not have a name.")

        component_params: Dict[str, Any] = component.get_params(return_defaults)
        # handling of subcomponents: add to definitions and substitute by reference
        for param_key, param_value in component_params.items():
            if isinstance(param_value, BaseComponent):
                sub_component = param_value
                self._add_component_to_definitions(sub_component, component_definitions, return_defaults)
                component_params[param_key] = sub_component.name

        component_definitions[component.name] = {
            "name": component.name,
            "type": component.type,
            "params": component_params,
        }

    def _get_all_component_names(self, components_to_search: Optional[List[BaseComponent]] = None) -> Set[str]:
        component_names = set()
        if components_to_search is None:
            components_to_search = list(self.components.values())
        for component in components_to_search:
            if component.name is not None:
                component_names.add(component.name)
                sub_component_names = self._get_all_component_names(component.utilized_components)
                component_names.update(sub_component_names)
        return component_names

    def _set_sub_component_names(self, component: BaseComponent, component_names: Set[str]):
        for sub_component in component.utilized_components:
            if sub_component.name is None:
                sub_component.name = self._generate_component_name(
                    type_name=sub_component.type, existing_component_names=component_names
                )
                component_names.add(sub_component.name)
            self._set_sub_component_names(sub_component, component_names=component_names)

    def _generate_component_name(self, type_name: str, existing_component_names: Set[str]) -> str:
        component_name: str = type_name
        # add number if there are multiple distinct ones of the same type
        while component_name in existing_component_names:
            occupied_num = 1
            if len(component_name) > len(type_name):
                occupied_num = int(component_name[len(type_name) + 1 :])
            new_num = occupied_num + 1
            component_name = f"{type_name}_{new_num}"
        return component_name

    def print_eval_report(
        self,
        eval_result: EvaluationResult,
        n_wrong_examples: int = 3,
        metrics_filter: Optional[Dict[str, List[str]]] = None,
    ):
        """
        Prints evaluation report containing a metrics funnel and worst queries for further analysis.

        :param eval_result: The evaluation result, can be obtained by running eval().
        :param n_wrong_examples: The number of worst queries to show.
        :param metrics_filter: The metrics to show per node. If None all metrics will be shown.
        """
        graph = DiGraph(self.graph.edges)
        print_eval_report(
            eval_result=eval_result, graph=graph, n_wrong_examples=n_wrong_examples, metrics_filter=metrics_filter
        )


class RayPipeline(Pipeline):
    """
    Ray (https://ray.io) is a framework for distributed computing.

    Ray allows distributing a Pipeline's components across a cluster of machines. The individual components of a
    Pipeline can be independently scaled. For instance, an extractive QA Pipeline deployment can have three replicas
    of the Reader and a single replica for the Retriever. It enables efficient resource utilization by horizontally
    scaling Components.

    To set the number of replicas, add  `replicas` in the YAML config for the node in a pipeline:

            ```yaml
            |    components:
            |        ...
            |
            |    pipelines:
            |        - name: ray_query_pipeline
            |          type: RayPipeline
            |          nodes:
            |            - name: ESRetriever
            |              replicas: 2  # number of replicas to create on the Ray cluster
            |              inputs: [ Query ]
            ```

    A RayPipeline can only be created with a YAML Pipeline config.
    >>> from haystack.pipeline import RayPipeline
    >>> pipeline = RayPipeline.load_from_yaml(path="my_pipelines.yaml", pipeline_name="my_query_pipeline")
    >>> pipeline.run(query="What is the capital of Germany?")

    By default, RayPipelines creates an instance of RayServe locally. To connect to an existing Ray instance,
    set the `address` parameter when creating the RayPipeline instance.
    """

    def __init__(self, address: str = None, **kwargs):
        """
        :param address: The IP address for the Ray cluster. If set to None, a local Ray instance is started.
        :param kwargs: Optional parameters for initializing Ray.
        """
        ray.init(address=address, **kwargs)
        serve.start()
        super().__init__()

    @classmethod
    def load_from_config(
        cls,
        pipeline_config: Dict,
        pipeline_name: Optional[str] = None,
        overwrite_with_env_variables: bool = True,
        strict_version_check: bool = False,
        address: Optional[str] = None,
        **kwargs,
    ):
        pipeline_definition = get_pipeline_definition(pipeline_config=pipeline_config, pipeline_name=pipeline_name)
        component_definitions = get_component_definitions(
            pipeline_config=pipeline_config, overwrite_with_env_variables=overwrite_with_env_variables
        )
        pipeline = cls(address=address, **kwargs)

        for node_config in pipeline_definition["nodes"]:
            if pipeline.root_node is None:
                root_node = node_config["inputs"][0]
                if root_node in ["Query", "File"]:
                    pipeline.root_node = root_node
                    handle = cls._create_ray_deployment(component_name=root_node, pipeline_config=pipeline_config)
                    pipeline._add_ray_deployment_in_graph(handle=handle, name=root_node, outgoing_edges=1, inputs=[])
                else:
                    raise KeyError(f"Root node '{root_node}' is invalid. Available options are 'Query' and 'File'.")

            name = node_config["name"]
            component_type = component_definitions[name]["type"]
            component_class = BaseComponent.get_subclass(component_type)
            replicas = next(node for node in pipeline_definition["nodes"] if node["name"] == name).get("replicas", 1)
            handle = cls._create_ray_deployment(component_name=name, pipeline_config=pipeline_config, replicas=replicas)
            pipeline._add_ray_deployment_in_graph(
                handle=handle,
                name=name,
                outgoing_edges=component_class.outgoing_edges,
                inputs=node_config.get("inputs", []),
            )

        return pipeline

    @classmethod
    def load_from_yaml(  # type: ignore
        cls,
        path: Path,
        pipeline_name: Optional[str] = None,
        overwrite_with_env_variables: bool = True,
        address: Optional[str] = None,
        strict_version_check: bool = False,
        **kwargs,
    ):
        """
        Load Pipeline from a YAML file defining the individual components and how they're tied together to form
        a Pipeline. A single YAML can declare multiple Pipelines, in which case an explicit `pipeline_name` must
        be passed.

        Here's a sample configuration:

            ```yaml
            |   version: '0.9'
            |
            |    components:    # define all the building-blocks for Pipeline
            |    - name: MyReader       # custom-name for the component; helpful for visualization & debugging
            |      type: FARMReader    # Haystack Class name for the component
            |      params:
            |        no_ans_boost: -10
            |        model_name_or_path: deepset/roberta-base-squad2
            |    - name: MyESRetriever
            |      type: BM25Retriever
            |      params:
            |        document_store: MyDocumentStore    # params can reference other components defined in the YAML
            |        custom_query: null
            |    - name: MyDocumentStore
            |      type: ElasticsearchDocumentStore
            |      params:
            |        index: haystack_test
            |
            |    pipelines:    # multiple Pipelines can be defined using the components from above
            |    - name: my_query_pipeline    # a simple extractive-qa Pipeline
            |      type: RayPipeline
            |      nodes:
            |      - name: MyESRetriever
            |        inputs: [Query]
            |        replicas: 2    # number of replicas to create on the Ray cluster
            |      - name: MyReader
            |        inputs: [MyESRetriever]
            ```


        Note that, in case of a mismatch in version between Haystack and the YAML, a warning will be printed.
        If the pipeline loads correctly regardless, save again the pipeline using `RayPipeline.save_to_yaml()` to remove the warning.

        :param path: path of the YAML file.
        :param pipeline_name: if the YAML contains multiple pipelines, the pipeline_name to load must be set.
        :param overwrite_with_env_variables: Overwrite the YAML configuration with environment variables. For example,
                                             to change index name param for an ElasticsearchDocumentStore, an env
                                             variable 'MYDOCSTORE_PARAMS_INDEX=documents-2021' can be set. Note that an
                                             `_` sign must be used to specify nested hierarchical properties.
        :param address: The IP address for the Ray cluster. If set to None, a local Ray instance is started.
        """
        pipeline_config = read_pipeline_config_from_yaml(path)
        return RayPipeline.load_from_config(
            pipeline_config=pipeline_config,
            pipeline_name=pipeline_name,
            overwrite_with_env_variables=overwrite_with_env_variables,
            address=address,
            **kwargs,
        )

    @classmethod
    def _create_ray_deployment(cls, component_name: str, pipeline_config: dict, replicas: int = 1):
        """
        Create a Ray Deployment for the Component.

        :param component_name: Class name of the Haystack Component.
        :param pipeline_config: The Pipeline config YAML parsed as a dict.
        :param replicas: By default, a single replica of the component is created. It can be
                         configured by setting `replicas` parameter in the Pipeline YAML.
        """
        RayDeployment = serve.deployment(_RayDeploymentWrapper, name=component_name, num_replicas=replicas)  # type: ignore
        RayDeployment.deploy(pipeline_config, component_name)
        handle = RayDeployment.get_handle()
        return handle

    def run(  # type: ignore
        self,
        query: Optional[str] = None,
        file_paths: Optional[List[str]] = None,
        labels: Optional[MultiLabel] = None,
        documents: Optional[List[Document]] = None,
        meta: Optional[dict] = None,
        params: Optional[dict] = None,
    ):
        has_next_node = True
        current_node_id = self.root_node
        input_dict = {"root_node": self.root_node, "params": params}
        if query:
            input_dict["query"] = query
        if file_paths:
            input_dict["file_paths"] = file_paths
        if labels:
            input_dict["labels"] = labels
        if documents:
            input_dict["documents"] = documents
        if meta:
            input_dict["meta"] = meta

        output_dict = None

        while has_next_node:
            output_dict, stream_id = ray.get(self.graph.nodes[current_node_id]["component"].remote(**input_dict))
            input_dict = output_dict
            next_nodes = self.get_next_nodes(current_node_id, stream_id)

            if len(next_nodes) > 1:
                join_node_id = list(nx.neighbors(self.graph, next_nodes[0]))[0]
                if set(self.graph.predecessors(join_node_id)) != set(next_nodes):
                    raise NotImplementedError(
                        "The current pipeline does not support multiple levels of parallel nodes."
                    )
                inputs_for_join_node: dict = {"inputs": []}
                for n_id in next_nodes:
                    output = self.graph.nodes[n_id]["component"].run(**input_dict)
                    inputs_for_join_node["inputs"].append(output)
                input_dict = inputs_for_join_node
                current_node_id = join_node_id
            elif len(next_nodes) == 1:
                current_node_id = next_nodes[0]
            else:
                has_next_node = False

        return output_dict

    def add_node(self, component, name: str, inputs: List[str]):
        raise NotImplementedError(
            "The current implementation of RayPipeline only supports loading Pipelines from a YAML file."
        )

    def _add_ray_deployment_in_graph(self, handle, name: str, outgoing_edges: int, inputs: List[str]):
        """
        Add the Ray deployment handle in the Pipeline Graph.

        :param handle: Ray deployment `handle` to add in the Pipeline Graph. The handle allow calling a Ray deployment
                       from Python: https://docs.ray.io/en/master/serve/package-ref.html#servehandle-api.
        :param name: The name for the node. It must not contain any dots.
        :param inputs: A list of inputs to the node. If the predecessor node has a single outgoing edge, just the name
                       of node is sufficient. For instance, a 'BM25Retriever' node would always output a single
                       edge with a list of documents. It can be represented as ["BM25Retriever"].

                       In cases when the predecessor node has multiple outputs, e.g., a "QueryClassifier", the output
                       must be specified explicitly as "QueryClassifier.output_2".
        """
        self.graph.add_node(name, component=handle, inputs=inputs, outgoing_edges=outgoing_edges)

        if len(self.graph.nodes) == 2:  # first node added; connect with Root
            self.graph.add_edge(self.root_node, name, label="output_1")
            return

        for i in inputs:
            if "." in i:
                [input_node_name, input_edge_name] = i.split(".")
                assert "output_" in input_edge_name, f"'{input_edge_name}' is not a valid edge name."
                outgoing_edges_input_node = self.graph.nodes[input_node_name]["component"].outgoing_edges
                assert int(input_edge_name.split("_")[1]) <= outgoing_edges_input_node, (
                    f"Cannot connect '{input_edge_name}' from '{input_node_name}' as it only has "
                    f"{outgoing_edges_input_node} outgoing edge(s)."
                )
            else:
                outgoing_edges_input_node = self.graph.nodes[i]["outgoing_edges"]
                assert outgoing_edges_input_node == 1, (
                    f"Adding an edge from {i} to {name} is ambiguous as {i} has {outgoing_edges_input_node} edges. "
                    f"Please specify the output explicitly."
                )
                input_node_name = i
                input_edge_name = "output_1"
            self.graph.add_edge(input_node_name, name, label=input_edge_name)


class _RayDeploymentWrapper:
    """
    Ray Serve supports calling of __init__ methods on the Classes to create "deployment" instances.

    In case of Haystack, some Components like Retrievers have complex init methods that needs objects
    like Document Stores.

    This wrapper class encapsulates the initialization of Components. Given a Component Class
    name, it creates an instance using the YAML Pipeline config.
    """

    node: BaseComponent

    def __init__(self, pipeline_config: dict, component_name: str):
        """
        Create an instance of Component.

        :param pipeline_config: Pipeline YAML parsed as a dict.
        :param component_name: Component Class name.
        """
        if component_name in ["Query", "File"]:
            self.node = RootNode()
        else:
            self.node = BaseComponent.load_from_pipeline_config(pipeline_config, component_name)

    def __call__(self, *args, **kwargs):
        """
        Ray calls this method which is then re-directed to the corresponding component's run().
        """
        return self.node._dispatch_run(*args, **kwargs)


class _HaystackBeirRetrieverAdapter:
    def __init__(self, index_pipeline: Pipeline, query_pipeline: Pipeline, index_params: dict, query_params: dict):
        """
        Adapter mimicking a BEIR retriever used by BEIR's EvaluateRetrieval class to run BEIR evaluations on Haystack Pipelines.
        This has nothing to do with Haystack's retriever classes.
        See https://github.com/beir-cellar/beir/blob/main/beir/retrieval/evaluation.py.

        :param index_pipeline: The indexing pipeline to use.
        :param query_pipeline: The query pipeline to evaluate.
        :param index_params: The params to use during indexing (see pipeline.run's params).
        :param query_params: The params to use during querying (see pipeline.run's params).
        """
        self.index_pipeline = index_pipeline
        self.query_pipeline = query_pipeline
        self.index_params = index_params
        self.query_params = query_params

    def search(
        self, corpus: Dict[str, Dict[str, str]], queries: Dict[str, str], top_k: int, score_function: str, **kwargs
    ) -> Dict[str, Dict[str, float]]:
        with tempfile.TemporaryDirectory() as temp_dir:
            file_paths = []
            metas = []
            for id, doc in corpus.items():
                file_path = f"{temp_dir}/{id}"
                with open(file_path, "w") as f:
                    f.write(doc["text"])
                file_paths.append(file_path)
                metas.append({"id": id, "name": doc.get("title", None)})

            logger.info(f"indexing {len(corpus)} documents...")
            self.index_pipeline.run(file_paths=file_paths, meta=metas, params=self.index_params)
            logger.info(f"indexing finished.")

            # adjust query_params to ensure top_k is retrieved
            query_params = copy.deepcopy(self.query_params)
            query_params["top_k"] = top_k

            results = {}
            for q_id, query in tqdm(queries.items(), total=len(queries)):
                res = self.query_pipeline.run(query=query, params=query_params)
                docs = res["documents"]
                query_results = {doc.meta["id"]: doc.score for doc in docs}
                results[q_id] = query_results

            return results<|MERGE_RESOLUTION|>--- conflicted
+++ resolved
@@ -1069,11 +1069,7 @@
                 "multilabel_id",  # generic
                 "query",
                 "filters",
-<<<<<<< HEAD
                 "gold_answers", # answer-specific 
-=======
-                "gold_answers",  # answer-specific
->>>>>>> 96822fef
                 "answer",
                 "context", # generic
                 "exact_match", # answer-specific
@@ -1088,12 +1084,7 @@
                 "exact_match_document_and_context_matched",
                 "f1_document_and_context_matched",
                 "sas_document_and_context_matched",
-<<<<<<< HEAD
                 "gold_contexts", # doc-specific
-=======
-                "gold_contexts",  # doc-specific
-                "content",
->>>>>>> 96822fef
                 "gold_id_match",
                 "context_match",
                 "answer_match",
