--- conflicted
+++ resolved
@@ -159,7 +159,6 @@
                            to adding eval data.
         :type batch_size: int
         """
-<<<<<<< HEAD
         # Since we need to align offsets in answers with text, we cannot remove symbols from the text or have duplicate text
         # TODO improve support for PreProcessor when adding eval data
         assert preprocessor.split_overlap == 0, f"Overlapping documents are currently not supported when adding eval data.\n" \
@@ -171,12 +170,8 @@
         assert preprocessor.clean_header_footer == False, f"clean_header_footer is currently not supported when adding eval data.\n" \
                                                 f"Please set 'clean_header_footer=False' in the supplied PreProcessor."
 
-
-        if filename.endswith(".json"):
-=======
         file_path = Path(filename)
         if file_path.suffix == ".json":
->>>>>>> 35dcf23a
             if batch_size is None:
                 docs, labels = eval_data_from_json(filename, preprocessor=preprocessor)
                 self.write_documents(docs, index=doc_index)
@@ -188,13 +183,8 @@
                 squad_json_to_jsonl(filename, jsonl_filename)
                 self.add_eval_data(jsonl_filename, doc_index, label_index, batch_size)
 
-<<<<<<< HEAD
-        elif filename.endswith(".jsonl"):
+        elif file_path.suffix == ".jsonl":
             for docs, labels in eval_data_from_jsonl(filename, batch_size, preprocessor=preprocessor):
-=======
-        elif file_path.suffix == ".jsonl":
-            for docs, labels in eval_data_from_jsonl(filename, batch_size):
->>>>>>> 35dcf23a
                 if docs:
                     self.write_documents(docs, index=doc_index)
                 if labels:
