--- conflicted
+++ resolved
@@ -164,12 +164,7 @@
         """
         index = index or self.label_index
         return len(self.indexes[index].items())
-
-<<<<<<< HEAD
-    def get_all_documents(self, index: Optional[str] = None, filters: Optional[Dict[str, List[str]]] = None) -> List[Document]:
-        """
-        Return all documents in the document store
-=======
+      
     def get_all_documents(
             self,
             index: Optional[str] = None,
@@ -184,7 +179,6 @@
         :param filters: Optional filters to narrow down the documents to return.
                         Example: {"name": ["some", "more"], "category": ["only_one"]}
         :param return_embedding: Whether to return the document embeddings.
->>>>>>> fa55de2f
         """
         index = index or self.index
         documents = deepcopy(list(self.indexes[index].values()))
