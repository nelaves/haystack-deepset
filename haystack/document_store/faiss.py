--- conflicted
+++ resolved
@@ -4,21 +4,12 @@
 
 import faiss
 import numpy as np
-<<<<<<< HEAD
-from faiss.swigfaiss import IndexHNSWFlat
-from tqdm import tqdm
-=======
->>>>>>> 8edeb844
 
 from haystack import Document
 from haystack.document_store.sql import SQLDocumentStore
 from haystack.retriever.base import BaseRetriever
 
 logger = logging.getLogger(__name__)
-try:
-    res = faiss.StandardGpuResources()
-except:
-    pass
 
 class FAISSDocumentStore(SQLDocumentStore):
     """
@@ -75,14 +66,6 @@
         self.index_buffer_size = index_buffer_size
         super().__init__(url=sql_url)
 
-<<<<<<< HEAD
-    def _create_new_index(self, vector_size: int, index_factory: str = "HNSW4"):
-        index = faiss.index_factory(vector_size + 1, index_factory)
-        try:
-            index = faiss.index_cpu_to_gpu(res, 0, index)
-        except:
-            pass
-=======
     def _create_new_index(self, vector_dim: int, index_factory: str = "Flat", metric_type=faiss.METRIC_INNER_PRODUCT, **kwargs):
         if index_factory == "HNSW" and metric_type == faiss.METRIC_INNER_PRODUCT:
             # faiss index factory doesn't give the same results for HNSW IP, therefore direct init.
@@ -93,7 +76,6 @@
             index.hnsw.efConstruction = kwargs.get("efConstruction", 256)
         else:
             index = faiss.index_factory(vector_dim, index_factory, metric_type)
->>>>>>> 8edeb844
         return index
 
     def write_documents(self, documents: Union[List[dict], List[Document]], index: Optional[str] = None):
@@ -138,13 +120,8 @@
         :param index: (SQL) index name for storing the docs and metadata
         :return: None
         """
-<<<<<<< HEAD
-=======
         # To clear out the FAISS index contents and frees all memory immediately that is in use by the index
         self.faiss_index.reset()
-
-        index = index or self.index
->>>>>>> 8edeb844
 
         index = index or self.index
         documents = self.get_all_documents(index=index)
@@ -172,7 +149,7 @@
             for doc in documents[i: i + self.index_buffer_size]:
                 vector_id_map[doc.id] = vector_id
                 vector_id += 1
-                
+
         self.update_vector_ids(vector_id_map, index=index)
 
     def train_index(self, documents: Optional[Union[List[dict], List[Document]]], embeddings: Optional[np.array] = None):
