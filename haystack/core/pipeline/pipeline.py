# SPDX-FileCopyrightText: 2022-present deepset GmbH <info@deepset.ai>
#
# SPDX-License-Identifier: Apache-2.0
import importlib
import itertools
from collections import defaultdict
from copy import copy, deepcopy
from datetime import datetime
from pathlib import Path
from typing import Any, Dict, Iterator, List, Mapping, Optional, Set, TextIO, Tuple, Type, TypeVar, Union

import networkx  # type:ignore

from haystack import logging, tracing
from haystack.core.component import Component, InputSocket, OutputSocket, component
from haystack.core.errors import (
    PipelineConnectError,
    PipelineDrawingError,
    PipelineError,
    PipelineMaxLoops,
    PipelineRuntimeError,
    PipelineUnmarshalError,
    PipelineValidationError,
)
from haystack.core.serialization import DeserializationCallbacks, component_from_dict, component_to_dict
from haystack.core.type_utils import _type_name, _types_are_compatible
from haystack.marshal import Marshaller, YamlMarshaller
from haystack.telemetry import pipeline_running
from haystack.utils import is_in_jupyter

from .descriptions import find_pipeline_inputs, find_pipeline_outputs
from .draw import _to_mermaid_image
from .template import PipelineTemplate, PredefinedPipeline

DEFAULT_MARSHALLER = YamlMarshaller()
logger = logging.getLogger(__name__)

# We use a generic type to annotate the return value of classmethods,
# so that static analyzers won't be confused when derived classes
# use those methods.
T = TypeVar("T", bound="Pipeline")


class Pipeline:
    """
    Components orchestration engine.

    Builds a graph of components and orchestrates their execution according to the execution graph.
    """

    def __init__(
        self,
        metadata: Optional[Dict[str, Any]] = None,
        max_loops_allowed: int = 100,
        debug_path: Union[Path, str] = Path(".haystack_debug/"),
    ):
        """
        Creates the Pipeline.

        :param metadata:
            Arbitrary dictionary to store metadata about this pipeline. Make sure all the values contained in
            this dictionary can be serialized and deserialized if you wish to save this pipeline to file with
            `save_pipelines()/load_pipelines()`.
        :param max_loops_allowed:
            How many times the pipeline can run the same node before throwing an exception.
        :param debug_path:
            When debug is enabled in `run()`, where to save the debug data.
        """
        self._telemetry_runs = 0
        self._last_telemetry_sent: Optional[datetime] = None
        self.metadata = metadata or {}
        self.max_loops_allowed = max_loops_allowed
        self.graph = networkx.MultiDiGraph()
        self._debug: Dict[int, Dict[str, Any]] = {}
        self._debug_path = Path(debug_path)

    def __eq__(self, other) -> bool:
        """
        Pipeline equality is defined by the equality of their serialized form.

        Equal pipelines share every metadata, node and edge, but they're not required to use
        the same node instances: this allows pipeline saved and then loaded back to be equal to themselves.
        """
        if not isinstance(other, Pipeline):
            return False
        return self.to_dict() == other.to_dict()

    def __repr__(self) -> str:
        """
        Returns a text representation of the Pipeline.
        """
        res = f"{object.__repr__(self)}\n"
        if self.metadata:
            res += "🧱 Metadata\n"
            for k, v in self.metadata.items():
                res += f"  - {k}: {v}\n"

        res += "🚅 Components\n"
        for name, instance in self.graph.nodes(data="instance"):
            res += f"  - {name}: {instance.__class__.__name__}\n"

        res += "🛤️ Connections\n"
        for sender, receiver, edge_data in self.graph.edges(data=True):
            sender_socket = edge_data["from_socket"].name
            receiver_socket = edge_data["to_socket"].name
            res += f"  - {sender}.{sender_socket} -> {receiver}.{receiver_socket} ({edge_data['conn_type']})\n"

        return res

    def to_dict(self) -> Dict[str, Any]:
        """
        Serializes the pipeline to a dictionary.

        This is meant to be an intermediate representation but it can be also used to save a pipeline to file.

        :returns:
            Dictionary with serialized data.
        """
        components = {}
        for name, instance in self.graph.nodes(data="instance"):  # type:ignore
            components[name] = component_to_dict(instance)

        connections = []
        for sender, receiver, edge_data in self.graph.edges.data():
            sender_socket = edge_data["from_socket"].name
            receiver_socket = edge_data["to_socket"].name
            connections.append({"sender": f"{sender}.{sender_socket}", "receiver": f"{receiver}.{receiver_socket}"})
        return {
            "metadata": self.metadata,
            "max_loops_allowed": self.max_loops_allowed,
            "components": components,
            "connections": connections,
        }

    @classmethod
    def from_dict(
        cls: Type[T], data: Dict[str, Any], callbacks: Optional[DeserializationCallbacks] = None, **kwargs
    ) -> T:
        """
        Deserializes the pipeline from a dictionary.

        :param data:
            Dictionary to deserialize from.
        :param callbacks:
            Callbacks to invoke during deserialization.
        :param kwargs:
            `components`: a dictionary of {name: instance} to reuse instances of components instead of creating new ones.
        :returns:
            Deserialized component.
        """
        metadata = data.get("metadata", {})
        max_loops_allowed = data.get("max_loops_allowed", 100)
        debug_path = Path(data.get("debug_path", ".haystack_debug/"))
        pipe = cls(metadata=metadata, max_loops_allowed=max_loops_allowed, debug_path=debug_path)
        components_to_reuse = kwargs.get("components", {})
        for name, component_data in data.get("components", {}).items():
            if name in components_to_reuse:
                # Reuse an instance
                instance = components_to_reuse[name]
            else:
                if "type" not in component_data:
                    raise PipelineError(f"Missing 'type' in component '{name}'")

                if component_data["type"] not in component.registry:
                    try:
                        # Import the module first...
                        module, _ = component_data["type"].rsplit(".", 1)
                        logger.debug("Trying to import module {module_name}", module_name=module)
                        importlib.import_module(module)
                        # ...then try again
                        if component_data["type"] not in component.registry:
                            raise PipelineError(
                                f"Successfully imported module {module} but can't find it in the component registry."
                                "This is unexpected and most likely a bug."
                            )
                    except (ImportError, PipelineError) as e:
                        raise PipelineError(f"Component '{component_data['type']}' not imported.") from e

                # Create a new one
                component_class = component.registry[component_data["type"]]
                instance = component_from_dict(component_class, component_data, name, callbacks)
            pipe.add_component(name=name, instance=instance)

        for connection in data.get("connections", []):
            if "sender" not in connection:
                raise PipelineError(f"Missing sender in connection: {connection}")
            if "receiver" not in connection:
                raise PipelineError(f"Missing receiver in connection: {connection}")
            pipe.connect(sender=connection["sender"], receiver=connection["receiver"])

        return pipe

    def dumps(self, marshaller: Marshaller = DEFAULT_MARSHALLER) -> str:
        """
        Returns the string representation of this pipeline according to the format dictated by the `Marshaller` in use.

        :param marshaller:
            The Marshaller used to create the string representation. Defaults to `YamlMarshaller`.
        :returns:
            A string representing the pipeline.
        """
        return marshaller.marshal(self.to_dict())

    def dump(self, fp: TextIO, marshaller: Marshaller = DEFAULT_MARSHALLER):
        """
        Writes the string representation of this pipeline to the file-like object passed in the `fp` argument.

        :param fp:
            A file-like object ready to be written to.
        :param marshaller:
            The Marshaller used to create the string representation. Defaults to `YamlMarshaller`.
        """
        fp.write(marshaller.marshal(self.to_dict()))

    @classmethod
    def loads(
        cls,
        data: Union[str, bytes, bytearray],
        marshaller: Marshaller = DEFAULT_MARSHALLER,
        callbacks: Optional[DeserializationCallbacks] = None,
    ) -> "Pipeline":
        """
        Creates a `Pipeline` object from the string representation passed in the `data` argument.

        :param data:
            The string representation of the pipeline, can be `str`, `bytes` or `bytearray`.
        :param marshaller:
            The Marshaller used to create the string representation. Defaults to `YamlMarshaller`.
        :param callbacks:
            Callbacks to invoke during deserialization.
        :returns:
            A `Pipeline` object.
        """
        return cls.from_dict(marshaller.unmarshal(data), callbacks)

    @classmethod
    def load(
        cls,
        fp: TextIO,
        marshaller: Marshaller = DEFAULT_MARSHALLER,
        callbacks: Optional[DeserializationCallbacks] = None,
    ) -> "Pipeline":
        """
        Creates a `Pipeline` object from the string representation read from the file-like object passed in the `fp` argument.

        :param data:
            The string representation of the pipeline, can be `str`, `bytes` or `bytearray`.
        :param fp:
            A file-like object ready to be read from.
        :param marshaller:
            The Marshaller used to create the string representation. Defaults to `YamlMarshaller`.
        :param callbacks:
            Callbacks to invoke during deserialization.
        :returns:
            A `Pipeline` object.
        """
        return cls.from_dict(marshaller.unmarshal(fp.read()), callbacks)

    def add_component(self, name: str, instance: Component) -> None:
        """
        Add the given component to the pipeline.

        Components are not connected to anything by default: use `Pipeline.connect()` to connect components together.
        Component names must be unique, but component instances can be reused if needed.

        :param name:
            The name of the component to add.
        :param instance:
            The component instance to add.

        :raises ValueError:
            If a component with the same name already exists.
        :raises PipelineValidationError:
            If the given instance is not a Canals component.
        """
        # Component names are unique
        if name in self.graph.nodes:
            raise ValueError(f"A component named '{name}' already exists in this pipeline: choose another name.")

        # Components can't be named `_debug`
        if name == "_debug":
            raise ValueError("'_debug' is a reserved name for debug output. Choose another name.")

        # Component instances must be components
        if not isinstance(instance, Component):
            raise PipelineValidationError(
                f"'{type(instance)}' doesn't seem to be a component. Is this class decorated with @component?"
            )

        if getattr(instance, "__haystack_added_to_pipeline__", None):
            msg = (
                "Component has already been added in another Pipeline. "
                "Components can't be shared between Pipelines. Create a new instance instead."
            )
            raise PipelineError(msg)

        setattr(instance, "__haystack_added_to_pipeline__", self)

        # Add component to the graph, disconnected
        logger.debug("Adding component '{component_name}' ({component})", component_name=name, component=instance)
        # We're completely sure the fields exist so we ignore the type error
        self.graph.add_node(
            name,
            instance=instance,
            input_sockets=instance.__haystack_input__._sockets_dict,  # type: ignore[attr-defined]
            output_sockets=instance.__haystack_output__._sockets_dict,  # type: ignore[attr-defined]
            visits=0,
        )

    def connect(self, sender: str, receiver: str) -> "Pipeline":
        """
        Connects two components together.

        All components to connect must exist in the pipeline.
        If connecting to an component that has several output connections, specify the inputs and output names as
        'component_name.connections_name'.

        :param sender:
            The component that delivers the value. This can be either just a component name or can be
            in the format `component_name.connection_name` if the component has multiple outputs.
        :param receiver:
            The component that receives the value. This can be either just a component name or can be
            in the format `component_name.connection_name` if the component has multiple inputs.
        :returns:
            The Pipeline instance.

        :raises PipelineConnectError:
            If the two components cannot be connected (for example if one of the components is
            not present in the pipeline, or the connections don't match by type, and so on).
        """
        # Edges may be named explicitly by passing 'node_name.edge_name' to connect().
        sender_component_name, sender_socket_name = parse_connect_string(sender)
        receiver_component_name, receiver_socket_name = parse_connect_string(receiver)

        # Get the nodes data.
        try:
            from_sockets = self.graph.nodes[sender_component_name]["output_sockets"]
        except KeyError as exc:
            raise ValueError(f"Component named {sender_component_name} not found in the pipeline.") from exc
        try:
            to_sockets = self.graph.nodes[receiver_component_name]["input_sockets"]
        except KeyError as exc:
            raise ValueError(f"Component named {receiver_component_name} not found in the pipeline.") from exc

        # If the name of either socket is given, get the socket
        sender_socket: Optional[OutputSocket] = None
        if sender_socket_name:
            sender_socket = from_sockets.get(sender_socket_name)
            if not sender_socket:
                raise PipelineConnectError(
                    f"'{sender} does not exist. "
                    f"Output connections of {sender_component_name} are: "
                    + ", ".join([f"{name} (type {_type_name(socket.type)})" for name, socket in from_sockets.items()])
                )

        receiver_socket: Optional[InputSocket] = None
        if receiver_socket_name:
            receiver_socket = to_sockets.get(receiver_socket_name)
            if not receiver_socket:
                raise PipelineConnectError(
                    f"'{receiver} does not exist. "
                    f"Input connections of {receiver_component_name} are: "
                    + ", ".join([f"{name} (type {_type_name(socket.type)})" for name, socket in to_sockets.items()])
                )

        # Look for a matching connection among the possible ones.
        # Note that if there is more than one possible connection but two sockets match by name, they're paired.
        sender_socket_candidates: List[OutputSocket] = [sender_socket] if sender_socket else list(from_sockets.values())
        receiver_socket_candidates: List[InputSocket] = (
            [receiver_socket] if receiver_socket else list(to_sockets.values())
        )

        # Find all possible connections between these two components
        possible_connections = [
            (sender_sock, receiver_sock)
            for sender_sock, receiver_sock in itertools.product(sender_socket_candidates, receiver_socket_candidates)
            if _types_are_compatible(sender_sock.type, receiver_sock.type)
        ]

        # We need this status for error messages, since we might need it in multiple places we calculate it here
        status = _connections_status(
            sender_node=sender_component_name,
            sender_sockets=sender_socket_candidates,
            receiver_node=receiver_component_name,
            receiver_sockets=receiver_socket_candidates,
        )

        if not possible_connections:
            # There's no possible connection between these two components
            if len(sender_socket_candidates) == len(receiver_socket_candidates) == 1:
                msg = (
                    f"Cannot connect '{sender_component_name}.{sender_socket_candidates[0].name}' with '{receiver_component_name}.{receiver_socket_candidates[0].name}': "
                    f"their declared input and output types do not match.\n{status}"
                )
            else:
                msg = (
                    f"Cannot connect '{sender_component_name}' with '{receiver_component_name}': "
                    f"no matching connections available.\n{status}"
                )
            raise PipelineConnectError(msg)

        if len(possible_connections) == 1:
            # There's only one possible connection, use it
            sender_socket = possible_connections[0][0]
            receiver_socket = possible_connections[0][1]

        if len(possible_connections) > 1:
            # There are multiple possible connection, let's try to match them by name
            name_matches = [
                (out_sock, in_sock) for out_sock, in_sock in possible_connections if in_sock.name == out_sock.name
            ]
            if len(name_matches) != 1:
                # There's are either no matches or more than one, we can't pick one reliably
                msg = (
                    f"Cannot connect '{sender_component_name}' with '{receiver_component_name}': more than one connection is possible "
                    "between these components. Please specify the connection name, like: "
                    f"pipeline.connect('{sender_component_name}.{possible_connections[0][0].name}', "
                    f"'{receiver_component_name}.{possible_connections[0][1].name}').\n{status}"
                )
                raise PipelineConnectError(msg)

            # Get the only possible match
            sender_socket = name_matches[0][0]
            receiver_socket = name_matches[0][1]

        # Connection must be valid on both sender/receiver sides
        if not sender_socket or not receiver_socket or not sender_component_name or not receiver_component_name:
            if sender_component_name and sender_socket:
                sender_repr = f"{sender_component_name}.{sender_socket.name} ({_type_name(sender_socket.type)})"
            else:
                sender_repr = "input needed"

            if receiver_component_name and receiver_socket:
                receiver_repr = f"({_type_name(receiver_socket.type)}) {receiver_component_name}.{receiver_socket.name}"
            else:
                receiver_repr = "output"
            msg = f"Connection must have both sender and receiver: {sender_repr} -> {receiver_repr}"
            raise PipelineConnectError(msg)

        logger.debug(
            "Connecting '{sender_component}.{sender_socket_name}' to '{receiver_component}.{receiver_socket_name}'",
            sender_component=sender_component_name,
            sender_socket_name=sender_socket.name,
            receiver_component=receiver_component_name,
            receiver_socket_name=receiver_socket.name,
        )

        if receiver_component_name in sender_socket.receivers and sender_component_name in receiver_socket.senders:
            # This is already connected, nothing to do
            return self

        if receiver_socket.senders and not receiver_socket.is_variadic:
            # Only variadic input sockets can receive from multiple senders
            msg = (
                f"Cannot connect '{sender_component_name}.{sender_socket.name}' with '{receiver_component_name}.{receiver_socket.name}': "
                f"{receiver_component_name}.{receiver_socket.name} is already connected to {receiver_socket.senders}.\n"
            )
            raise PipelineConnectError(msg)

        # Update the sockets with the new connection
        sender_socket.receivers.append(receiver_component_name)
        receiver_socket.senders.append(sender_component_name)

        # Create the new connection
        self.graph.add_edge(
            sender_component_name,
            receiver_component_name,
            key=f"{sender_socket.name}/{receiver_socket.name}",
            conn_type=_type_name(sender_socket.type),
            from_socket=sender_socket,
            to_socket=receiver_socket,
            mandatory=receiver_socket.is_mandatory,
        )
        return self

    def get_component(self, name: str) -> Component:
        """
        Get the component with the specified name from the pipeline.

        :param name:
            The name of the component.
        :returns:
            The instance of that component.

        :raises ValueError:
            If a component with that name is not present in the pipeline.
        """
        try:
            return self.graph.nodes[name]["instance"]
        except KeyError as exc:
            raise ValueError(f"Component named {name} not found in the pipeline.") from exc

    def get_component_name(self, instance: Component) -> str:
        """
        Returns the name of the Component instance if it has been added to this Pipeline or an empty string otherwise.

        :param instance:
            The Component instance to look for.
        :returns:
            The name of the Component instance.
        """
        for name, inst in self.graph.nodes(data="instance"):
            if inst == instance:
                return name
        return ""

    def inputs(self) -> Dict[str, Dict[str, Any]]:
        """
        Returns a dictionary containing the inputs of a pipeline.

        Each key in the dictionary corresponds to a component name, and its value is another dictionary that describes
        the input sockets of that component, including their types and whether they are optional.

        :returns:
            A dictionary where each key is a pipeline component name and each value is a dictionary of
            inputs sockets of that component.
        """
        inputs: Dict[str, Dict[str, Any]] = {}
        for component_name, data in find_pipeline_inputs(self.graph).items():
            sockets_description = {}
            for socket in data:
                sockets_description[socket.name] = {"type": socket.type, "is_mandatory": socket.is_mandatory}
                if not socket.is_mandatory:
                    sockets_description[socket.name]["default_value"] = socket.default_value

            if sockets_description:
                inputs[component_name] = sockets_description
        return inputs

    def outputs(self) -> Dict[str, Dict[str, Any]]:
        """
        Returns a dictionary containing the outputs of a pipeline.

        Each key in the dictionary corresponds to a component name, and its value is another dictionary that describes
        the output sockets of that component.

        :returns:
            A dictionary where each key is a pipeline component name and each value is a dictionary of
            output sockets of that component.
        """
        outputs = {
            comp: {socket.name: {"type": socket.type} for socket in data}
            for comp, data in find_pipeline_outputs(self.graph).items()
            if data
        }
        return outputs

    def show(self) -> None:
        """
        If running in a Jupyter notebook, display an image representing this `Pipeline`.

        """
        if is_in_jupyter():
            from IPython.display import Image, display

            image_data = _to_mermaid_image(self.graph)

            display(Image(image_data))
        else:
            msg = "This method is only supported in Jupyter notebooks. Use Pipeline.draw() to save an image locally."
            raise PipelineDrawingError(msg)

    def draw(self, path: Path) -> None:
        """
        Save an image representing this `Pipeline` to `path`.

        :param path:
            The path to save the image to.
        """
        # Before drawing we edit a bit the graph, to avoid modifying the original that is
        # used for running the pipeline we copy it.
        image_data = _to_mermaid_image(self.graph)
        Path(path).write_bytes(image_data)

    def walk(self) -> Iterator[Tuple[str, Component]]:
        """
        Visits each component in the pipeline exactly once and yields its name and instance.

        No guarantees are provided on the visiting order.

        :returns:
            An iterator of tuples of component name and component instance.
        """
        for component_name, instance in self.graph.nodes(data="instance"):
            yield component_name, instance

    def warm_up(self):
        """
        Make sure all nodes are warm.

        It's the node's responsibility to make sure this method can be called at every `Pipeline.run()`
        without re-initializing everything.
        """
        for node in self.graph.nodes:
            if hasattr(self.graph.nodes[node]["instance"], "warm_up"):
                logger.info("Warming up component {node}...", node=node)
                self.graph.nodes[node]["instance"].warm_up()

    def _validate_input(self, data: Dict[str, Any]):
        """
        Validates that data:
        * Each Component name actually exists in the Pipeline
        * Each Component is not missing any input
        * Each Component has only one input per input socket, if not variadic
        * Each Component doesn't receive inputs that are already sent by another Component

        :param data:
            A dictionary of inputs for the pipeline's components. Each key is a component name.

        :raises ValueError:
            If inputs are invalid according to the above.
        """
        for component_name, component_inputs in data.items():
            if component_name not in self.graph.nodes:
                raise ValueError(f"Component named {component_name} not found in the pipeline.")
            instance = self.graph.nodes[component_name]["instance"]
            for socket_name, socket in instance.__haystack_input__._sockets_dict.items():
                if socket.senders == [] and socket.is_mandatory and socket_name not in component_inputs:
                    raise ValueError(f"Missing input for component {component_name}: {socket_name}")
            for input_name in component_inputs.keys():
                if input_name not in instance.__haystack_input__._sockets_dict:
                    raise ValueError(f"Input {input_name} not found in component {component_name}.")

        for component_name in self.graph.nodes:
            instance = self.graph.nodes[component_name]["instance"]
            for socket_name, socket in instance.__haystack_input__._sockets_dict.items():
                component_inputs = data.get(component_name, {})
                if socket.senders == [] and socket.is_mandatory and socket_name not in component_inputs:
                    raise ValueError(f"Missing input for component {component_name}: {socket_name}")
                if socket.senders and socket_name in component_inputs and not socket.is_variadic:
                    raise ValueError(
                        f"Input {socket_name} for component {component_name} is already sent by {socket.senders}."
                    )

    # TODO: We're ignoring these linting rules for the time being, after we properly optimize this function we'll remove the noqa
    def run(  # noqa: C901, PLR0912, PLR0915 pylint: disable=too-many-branches
        self, data: Dict[str, Any], debug: bool = False, include_outputs_from: Optional[Set[str]] = None
    ) -> Dict[str, Any]:
        """
        Runs the pipeline with given input data.

        :param data:
            A dictionary of inputs for the pipeline's components. Each key is a component name
            and its value is a dictionary of that component's input parameters.
        :param debug:
            Set to True to collect and return debug information.
        :param include_outputs_from:
            Set of component names whose individual outputs are to be
            included in the pipeline's output. For components that are
            invoked multiple times (in a loop), only the last-produced
            output is included.
        :returns:
            A dictionary where each entry corresponds to a component name
            and its output. If `include_outputs_from` is `None`, this dictionary
            will only contain the outputs of leaf components, i.e., components
            without outgoing connections.

        :raises PipelineRuntimeError:
            If a component fails or returns unexpected output.

        Example a - Using named components:
        Consider a 'Hello' component that takes a 'word' input and outputs a greeting.

        ```python
        @component
        class Hello:
            @component.output_types(output=str)
            def run(self, word: str):
                return {"output": f"Hello, {word}!"}
        ```

        Create a pipeline with two 'Hello' components connected together:

        ```python
        pipeline = Pipeline()
        pipeline.add_component("hello", Hello())
        pipeline.add_component("hello2", Hello())
        pipeline.connect("hello.output", "hello2.word")
        result = pipeline.run(data={"hello": {"word": "world"}})
        ```

        This runs the pipeline with the specified input for 'hello', yielding
        {'hello2': {'output': 'Hello, Hello, world!!'}}.

        Example b - Using flat inputs:
        You can also pass inputs directly without specifying component names:

        ```python
        result = pipeline.run(data={"word": "world"})
        ```

        The pipeline resolves inputs to the correct components, returning
        {'hello2': {'output': 'Hello, Hello, world!!'}}.
        """
        pipeline_running(self)
        # NOTE: We're assuming data is formatted like so as of now
        # data = {
        #     "comp1": {"input1": 1, "input2": 2},
        # }
        #
        # TODO: Support also this format:
        # data = {
        #     "input1": 1, "input2": 2,
        # }

        # Reset the visits count for each component
        for node in self.graph.nodes:
            self.graph.nodes[node]["visits"] = 0

        # TODO: Remove this warmup once we can check reliably whether a component has been warmed up or not
        # As of now it's here to make sure we don't have failing tests that assume warm_up() is called in run()
        self.warm_up()

        # check whether the data is a nested dictionary of component inputs where each key is a component name
        # and each value is a dictionary of input parameters for that component
        is_nested_component_input = all(isinstance(value, dict) for value in data.values())
        if not is_nested_component_input:
            # flat input, a dict where keys are input names and values are the corresponding values
            # we need to convert it to a nested dictionary of component inputs and then run the pipeline
            # just like in the previous case
            data, unresolved_inputs = self._prepare_component_input_data(data)
            if unresolved_inputs:
                logger.warning(
                    "Inputs {input_keys} were not matched to any component inputs, please check your run parameters.",
                    input_keys=list(unresolved_inputs.keys()),
                )

        # Raise if input is malformed in some way
        self._validate_input(data)
        # NOTE: The above NOTE and TODO are technically not true.
        # This implementation of run supports only the first format, but the second format is actually
        # never received by this method. It's handled by the `run()` method of the `Pipeline` class
        # defined in `haystack/pipeline.py`.
        # As of now we're ok with this, but we'll need to merge those two classes at some point.

        # deepcopying the inputs prevents the Pipeline run logic from being altered unexpectedly
        # when the same input reference is passed to multiple components.
        for component_name, component_inputs in data.items():
            data[component_name] = {k: deepcopy(v) for k, v in component_inputs.items()}

        for component_name, component_inputs in data.items():
            if component_name not in self.graph.nodes:
                # This is not a component name, it must be the name of one or more input sockets.
                # Those are handled in a different way, so we skip them here.
                continue
            instance = self.graph.nodes[component_name]["instance"]
            for component_input, input_value in component_inputs.items():
                # Handle mutable input data
                data[component_name][component_input] = copy(input_value)
                if instance.__haystack_input__._sockets_dict[component_input].is_variadic:
                    # Components that have variadic inputs need to receive lists as input.
                    # We don't want to force the user to always pass lists, so we convert single values to lists here.
                    # If it's already a list we assume the component takes a variadic input of lists, so we
                    # convert it in any case.
                    data[component_name][component_input] = [input_value]

        last_inputs: Dict[str, Dict[str, Any]] = {**data}

        # Take all components that have at least 1 input not connected or is variadic,
        # and all components that have no inputs at all
        to_run: List[Tuple[str, Component]] = []
        for node_name in self.graph.nodes:
            component = self.graph.nodes[node_name]["instance"]

            if len(component.__haystack_input__._sockets_dict) == 0:
                # Component has no input, can run right away
                to_run.append((node_name, component))
                continue

            for socket in component.__haystack_input__._sockets_dict.values():
                if not socket.senders or socket.is_variadic:
                    # Component has at least one input not connected or is variadic, can run right away.
                    to_run.append((node_name, component))
                    break

        # These variables are used to detect when we're stuck in a loop.
        # Stuck loops can happen when one or more components are waiting for input but
        # no other component is going to run.
        # This can happen when a whole branch of the graph is skipped for example.
        # When we find that two consecutive iterations of the loop where the waiting_for_input list is the same,
        # we know we're stuck in a loop and we can't make any progress.
        before_last_waiting_for_input: Optional[Set[str]] = None
        last_waiting_for_input: Optional[Set[str]] = None

        # The waiting_for_input list is used to keep track of components that are waiting for input.
        waiting_for_input: List[Tuple[str, Component]] = []

        include_outputs_from = set() if include_outputs_from is None else include_outputs_from

        with tracing.tracer.trace(
            "haystack.pipeline.run",
            tags={
                "haystack.pipeline.debug": debug,
                "haystack.pipeline.metadata": self.metadata,
                "haystack.pipeline.max_loops_allowed": self.max_loops_allowed,
            },
        ):
            # This is what we'll return at the end
            final_outputs: Dict[Any, Any] = {}

            # Cache for extra outputs, if enabled.
            extra_outputs: Dict[Any, Any] = {}

            while len(to_run) > 0:
                name, comp = to_run.pop(0)

                if any(socket.is_variadic for socket in comp.__haystack_input__._sockets_dict.values()) and not getattr(  # type: ignore
                    comp, "is_greedy", False
                ):
                    there_are_non_variadics = False
                    for _, other_comp in to_run:
                        if not any(socket.is_variadic for socket in other_comp.__haystack_input__._sockets_dict.values()):  # type: ignore
                            there_are_non_variadics = True
                            break

                    if there_are_non_variadics:
                        if (name, comp) not in waiting_for_input:
                            waiting_for_input.append((name, comp))
                        continue

                if name in last_inputs and len(comp.__haystack_input__._sockets_dict) == len(last_inputs[name]):  # type: ignore
                    if self.graph.nodes[name]["visits"] > self.max_loops_allowed:
                        msg = f"Maximum loops count ({self.max_loops_allowed}) exceeded for component '{name}'"
                        raise PipelineMaxLoops(msg)
                    # This component has all the inputs it needs to run
                    with tracing.tracer.trace(
                        "haystack.component.run",
                        tags={
                            "haystack.component.name": name,
                            "haystack.component.type": comp.__class__.__name__,
                            "haystack.component.input_types": {
                                k: type(v).__name__ for k, v in last_inputs[name].items()
                            },
                            "haystack.component.input_spec": {
                                key: {
                                    "type": value.type.__name__ if isinstance(value.type, type) else str(value.type),
                                    "senders": value.senders,
                                }
                                for key, value in comp.__haystack_input__._sockets_dict.items()  # type: ignore
                            },
                            "haystack.component.output_spec": {
                                key: {
                                    "type": value.type.__name__ if isinstance(value.type, type) else str(value.type),
                                    "senders": value.receivers,
                                }
                                for key, value in comp.__haystack_output__._sockets_dict.items()  # type: ignore
                            },
                        },
                    ) as span:
                        span.set_content_tag("haystack.component.input", last_inputs[name])

<<<<<<< HEAD
                        logger.info("Running component {name}", name=name)
=======
                        logger.info("Running component {component_name}", component_name=name)
>>>>>>> d7638cfd
                        res = comp.run(**last_inputs[name])
                        self.graph.nodes[name]["visits"] += 1

                        if not isinstance(res, Mapping):
                            raise PipelineRuntimeError(
                                f"Component '{name}' didn't return a dictionary. "
                                "Components must always return dictionaries: check the the documentation."
                            )

                        span.set_tags(tags={"haystack.component.visits": self.graph.nodes[name]["visits"]})
                        span.set_content_tag("haystack.component.output", res)

                        if name in include_outputs_from:
                            # Deepcopy the outputs to prevent downstream nodes from modifying them
                            # We don't care about loops - Always store the last output.
                            extra_outputs[name] = deepcopy(res)

                    # Reset the waiting for input previous states, we managed to run a component
                    before_last_waiting_for_input = None
                    last_waiting_for_input = None

                    if (name, comp) in waiting_for_input:
                        # We manage to run this component that was in the waiting list, we can remove it.
                        # This happens when a component was put in the waiting list but we reached it from another edge.
                        waiting_for_input.remove((name, comp))

                    # We keep track of which keys to remove from res at the end of the loop.
                    # This is done after the output has been distributed to the next components, so that
                    # we're sure all components that need this output have received it.
                    to_remove_from_res = set()
                    for sender_component_name, receiver_component_name, edge_data in self.graph.edges(data=True):
                        if receiver_component_name == name and edge_data["to_socket"].is_variadic:
                            # Delete variadic inputs that were already consumed
                            last_inputs[name][edge_data["to_socket"].name] = []

                        if name != sender_component_name:
                            continue

                        if edge_data["from_socket"].name not in res:
                            # This output has not been produced by the component, skip it
                            continue

                        if receiver_component_name not in last_inputs:
                            last_inputs[receiver_component_name] = {}
                        to_remove_from_res.add(edge_data["from_socket"].name)
                        value = res[edge_data["from_socket"].name]

                        if edge_data["to_socket"].is_variadic:
                            if edge_data["to_socket"].name not in last_inputs[receiver_component_name]:
                                last_inputs[receiver_component_name][edge_data["to_socket"].name] = []
                            # Add to the list of variadic inputs
                            last_inputs[receiver_component_name][edge_data["to_socket"].name].append(value)
                        else:
                            last_inputs[receiver_component_name][edge_data["to_socket"].name] = value

                        pair = (receiver_component_name, self.graph.nodes[receiver_component_name]["instance"])
                        is_greedy = pair[1].__haystack_is_greedy__
                        is_variadic = edge_data["to_socket"].is_variadic
                        if is_variadic and is_greedy:
                            # If the receiver is greedy, we can run it right away.
                            # First we remove it from the lists it's in if it's there or we risk running it multiple times.
                            if pair in to_run:
                                to_run.remove(pair)
                            if pair in waiting_for_input:
                                waiting_for_input.remove(pair)
                            to_run.append(pair)

                        if pair not in waiting_for_input and pair not in to_run:
                            to_run.append(pair)

                    res = {k: v for k, v in res.items() if k not in to_remove_from_res}

                    if len(res) > 0:
                        final_outputs[name] = res
                else:
                    # This component doesn't have enough inputs so we can't run it yet
                    if (name, comp) not in waiting_for_input:
                        waiting_for_input.append((name, comp))

                if len(to_run) == 0 and len(waiting_for_input) > 0:
                    # Check if we're stuck in a loop.
                    # It's important to check whether previous waitings are None as it could be that no
                    # Component has actually been run yet.
                    if (
                        before_last_waiting_for_input is not None
                        and last_waiting_for_input is not None
                        and before_last_waiting_for_input == last_waiting_for_input
                    ):
                        # Are we actually stuck or there's a lazy variadic or a component with has only default inputs waiting for input?
                        # This is our last resort, if there's no lazy variadic or component with only default inputs waiting for input
                        # we're stuck for real and we can't make any progress.
                        for name, comp in waiting_for_input:
                            is_variadic = any(socket.is_variadic for socket in comp.__haystack_input__._sockets_dict.values())  # type: ignore
                            has_only_defaults = all(
                                not socket.is_mandatory for socket in comp.__haystack_input__._sockets_dict.values()  # type: ignore
                            )
                            if is_variadic and not comp.__haystack_is_greedy__ or has_only_defaults:  # type: ignore[attr-defined]
                                break
                        else:
                            # We're stuck in a loop for real, we can't make any progress.
                            # BAIL!
                            break

                        if len(waiting_for_input) == 1:
                            # We have a single component with variadic input or only default inputs waiting for input.
                            # If we're at this point it means it has been waiting for input for at least 2 iterations.
                            # This will never run.
                            # BAIL!
                            break

                        # There was a lazy variadic or a component with only default waiting for input, we can run it
                        waiting_for_input.remove((name, comp))
                        to_run.append((name, comp))

                        # Let's use the default value for the inputs that are still missing, or the component
                        # won't run and will be put back in the waiting list, causing an infinite loop.
                        for input_socket in comp.__haystack_input__._sockets_dict.values():  # type: ignore
                            if input_socket.is_mandatory:
                                continue
                            if input_socket.name not in last_inputs[name]:
                                last_inputs[name][input_socket.name] = input_socket.default_value

                        continue

                    before_last_waiting_for_input = (
                        last_waiting_for_input.copy() if last_waiting_for_input is not None else None
                    )
                    last_waiting_for_input = {item[0] for item in waiting_for_input}

                    # Remove from waiting only if there is actually enough input to run
                    for name, comp in waiting_for_input:
                        if name not in last_inputs:
                            last_inputs[name] = {}

                        # Lazy variadics must be removed only if there's nothing else to run at this stage
                        is_variadic = any(socket.is_variadic for socket in comp.__haystack_input__._sockets_dict.values())  # type: ignore
                        if is_variadic and not comp.__haystack_is_greedy__:  # type: ignore[attr-defined]
                            there_are_only_lazy_variadics = True
                            for other_name, other_comp in waiting_for_input:
                                if name == other_name:
                                    continue
                                there_are_only_lazy_variadics &= (
                                    any(
                                        socket.is_variadic for socket in other_comp.__haystack_input__._sockets_dict.values()  # type: ignore
                                    )
                                    and not other_comp.__haystack_is_greedy__  # type: ignore[attr-defined]
                                )

                            if not there_are_only_lazy_variadics:
                                continue

                        # Components that have defaults for all their inputs must be treated the same identical way as we treat
                        # lazy variadic components. If there are only components with defaults we can run them.
                        # If we don't do this the order of execution of the Pipeline's Components will be affected cause we
                        # enqueue the Components in `to_run` at the start using the order they are added in the Pipeline.
                        # If a Component A with defaults is added before a Component B that has no defaults, but in the Pipeline
                        # logic A must be executed after B it could run instead before if we don't do this check.
                        has_only_defaults = all(
                            not socket.is_mandatory for socket in comp.__haystack_input__._sockets_dict.values()  # type: ignore
                        )
                        if has_only_defaults:
                            there_are_only_components_with_defaults = True
                            for other_name, other_comp in waiting_for_input:
                                if name == other_name:
                                    continue
                                there_are_only_components_with_defaults &= all(
                                    not s.is_mandatory for s in other_comp.__haystack_input__._sockets_dict.values()  # type: ignore
                                )
                            if not there_are_only_components_with_defaults:
                                continue

                        # Find the first component that has all the inputs it needs to run
                        has_enough_inputs = True
                        for input_socket in comp.__haystack_input__._sockets_dict.values():  # type: ignore
                            if input_socket.is_mandatory and input_socket.name not in last_inputs[name]:
                                has_enough_inputs = False
                                break
                            if input_socket.is_mandatory:
                                continue

                            if input_socket.name not in last_inputs[name]:
                                last_inputs[name][input_socket.name] = input_socket.default_value
                        if has_enough_inputs:
                            break

                    waiting_for_input.remove((name, comp))
                    to_run.append((name, comp))

            if len(include_outputs_from) > 0:
                for name, output in extra_outputs.items():
                    if name not in final_outputs:
                        final_outputs[name] = output

            return final_outputs

    def _prepare_component_input_data(self, data: Dict[str, Any]) -> Tuple[Dict[str, Dict[str, Any]], Dict[str, Any]]:
        """
        Organizes input data for pipeline components and identifies any inputs that are not matched to any
        component's input slots.

        This method processes a flat dictionary of input data, where each key-value pair represents an input name
        and its corresponding value. It distributes these inputs to the appropriate pipeline components based on
        their input requirements. Inputs that don't match any component's input slots are classified as unresolved.

        :param data:
            A dictionary with input names as keys and input values as values.
        :returns:
            A tuple containing two elements:
             1. A dictionary mapping component names to their respective matched inputs.
             2. A dictionary of inputs that were not matched to any component, termed as unresolved keyword arguments.
        """
        pipeline_input_data: Dict[str, Dict[str, Any]] = defaultdict(dict)
        unresolved_kwargs = {}

        # Retrieve the input slots for each component in the pipeline
        available_inputs: Dict[str, Dict[str, Any]] = self.inputs()

        # Go through all provided to distribute them to the appropriate component inputs
        for input_name, input_value in data.items():
            resolved_at_least_once = False

            # Check each component to see if it has a slot for the current kwarg
            for component_name, component_inputs in available_inputs.items():
                if input_name in component_inputs:
                    # If a match is found, add the kwarg to the component's input data
                    pipeline_input_data[component_name][input_name] = input_value
                    resolved_at_least_once = True

            if not resolved_at_least_once:
                unresolved_kwargs[input_name] = input_value

        return pipeline_input_data, unresolved_kwargs

    @classmethod
    def from_template(
        cls, predefined_pipeline: PredefinedPipeline, template_params: Optional[Dict[str, Any]] = None
    ) -> "Pipeline":
        """
        Create a Pipeline from a predefined template. See `PredefinedPipeline` for available options.

        :param predefined_pipeline:
            The predefined pipeline to use.
        :param template_params:
            An optional dictionary of parameters to use when rendering the pipeline template.
        :returns:
            An instance of `Pipeline`.
        """
        tpl = PipelineTemplate.from_predefined(predefined_pipeline)
        # If tpl.render() fails, we let bubble up the original error
        rendered = tpl.render(template_params)

        # If there was a problem with the rendered version of the
        # template, we add it to the error stack for debugging
        try:
            return cls.loads(rendered)
        except Exception as e:
            msg = f"Error unmarshalling pipeline: {e}\n"
            msg += f"Source:\n{rendered}"
            raise PipelineUnmarshalError(msg)


def _connections_status(
    sender_node: str, receiver_node: str, sender_sockets: List[OutputSocket], receiver_sockets: List[InputSocket]
):
    """
    Lists the status of the sockets, for error messages.
    """
    sender_sockets_entries = []
    for sender_socket in sender_sockets:
        sender_sockets_entries.append(f" - {sender_socket.name}: {_type_name(sender_socket.type)}")
    sender_sockets_list = "\n".join(sender_sockets_entries)

    receiver_sockets_entries = []
    for receiver_socket in receiver_sockets:
        if receiver_socket.senders:
            sender_status = f"sent by {','.join(receiver_socket.senders)}"
        else:
            sender_status = "available"
        receiver_sockets_entries.append(
            f" - {receiver_socket.name}: {_type_name(receiver_socket.type)} ({sender_status})"
        )
    receiver_sockets_list = "\n".join(receiver_sockets_entries)

    return f"'{sender_node}':\n{sender_sockets_list}\n'{receiver_node}':\n{receiver_sockets_list}"


def parse_connect_string(connection: str) -> Tuple[str, Optional[str]]:
    """
    Returns component-connection pairs from a connect_to/from string.

    :param connection:
        The connection string.
    :returns:
        A tuple containing the component name and the connection name.
    """
    if "." in connection:
        split_str = connection.split(".", maxsplit=1)
        return (split_str[0], split_str[1])
    return connection, None<|MERGE_RESOLUTION|>--- conflicted
+++ resolved
@@ -598,7 +598,9 @@
 
     def _validate_input(self, data: Dict[str, Any]):
         """
-        Validates that data:
+        Validates input data for the pipeline.
+
+        Validates that:
         * Each Component name actually exists in the Pipeline
         * Each Component is not missing any input
         * Each Component has only one input per input socket, if not variadic
@@ -848,12 +850,8 @@
                         },
                     ) as span:
                         span.set_content_tag("haystack.component.input", last_inputs[name])
-
-<<<<<<< HEAD
                         logger.info("Running component {name}", name=name)
-=======
                         logger.info("Running component {component_name}", component_name=name)
->>>>>>> d7638cfd
                         res = comp.run(**last_inputs[name])
                         self.graph.nodes[name]["visits"] += 1
 
@@ -1051,8 +1049,7 @@
 
     def _prepare_component_input_data(self, data: Dict[str, Any]) -> Tuple[Dict[str, Dict[str, Any]], Dict[str, Any]]:
         """
-        Organizes input data for pipeline components and identifies any inputs that are not matched to any
-        component's input slots.
+        Organizes input data for pipeline components and identifies any inputs that are not matched to any component's input slots.
 
         This method processes a flat dictionary of input data, where each key-value pair represents an input name
         and its corresponding value. It distributes these inputs to the appropriate pipeline components based on
