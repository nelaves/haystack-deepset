--- conflicted
+++ resolved
@@ -34,23 +34,6 @@
     not os.environ.get("OPENAI_API_KEY", None),
     reason="Export an env var called OPENAI_API_KEY containing the OpenAI API key to run this test.",
 )
-<<<<<<< HEAD
-def test_gpt35_generator_run_above_context_length():
-    component = GPT35Generator(api_key=os.environ.get("OPENAI_API_KEY"), n=1)
-    with pytest.raises(
-        openai.InvalidRequestError,
-        match="This model's maximum context length is 4097 tokens. However, your messages resulted in 70008 tokens. "
-        "Please reduce the length of the messages.",
-    ):
-        component.run(prompt="What's the capital of France? " * 10_000)
-
-
-@pytest.mark.skipif(
-    not os.environ.get("OPENAI_API_KEY", None),
-    reason="Export an env var called OPENAI_API_KEY containing the OpenAI API key to run this test.",
-)
-=======
->>>>>>> 71943434
 def test_gpt35_generator_run_streaming():
     class Callback:
         def __init__(self):
