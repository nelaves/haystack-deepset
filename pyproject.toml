--- conflicted
+++ resolved
@@ -81,11 +81,7 @@
   "jsonschema",
 
   # Preview
-<<<<<<< HEAD
-  "canals==0.2.1",
-=======
   "canals==0.2.2",
->>>>>>> 516db4cb
 
   # Agent events
   "events",
