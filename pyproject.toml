--- conflicted
+++ resolved
@@ -269,11 +269,6 @@
   "too-many-instance-attributes",
   "super-with-arguments",
   "redefined-builtin",
-<<<<<<< HEAD
-  "f-string-without-interpolation",
-=======
-  "logging-format-interpolation",
->>>>>>> e954230a
   "abstract-method",
   "too-many-branches",
   "unspecified-encoding",
